--- conflicted
+++ resolved
@@ -24,22 +24,12 @@
   var _base: Base { get }
 }
 
-<<<<<<< HEAD
 extension _SequenceWrapper where
   Self : Sequence,
   Self.Iterator == Self.Base.Iterator {
 
   public var underestimatedCount: Int {
     return _base.underestimatedCount
-=======
-extension SequenceType
-  where Self : _SequenceWrapperType, Self.Generator == Self.Base.Generator {
-  /// Returns a generator over the elements of this sequence.
-  ///
-  /// - Complexity: O(1).
-  public func generate() -> Base.Generator {
-    return self._base.generate()
->>>>>>> b480ab1f
   }
 }
 
@@ -48,7 +38,7 @@
   Self : _SequenceWrapper,
   Self.Iterator == Self.Base.Iterator {
 
-  /// Return an *iterator* over the elements of this *sequence*.
+  /// Return an iterator over the elements of this sequence.
   ///
   /// - Complexity: O(1).
   public func iterator() -> Base.Iterator {
