//===--- CollectionAlgorithms.swift.gyb -----------------------*- swift -*-===//
//
// This source file is part of the Swift.org open source project
//
// Copyright (c) 2014 - 2016 Apple Inc. and the Swift project authors
// Licensed under Apache License v2.0 with Runtime Library Exception
//
// See http://swift.org/LICENSE.txt for license information
// See http://swift.org/CONTRIBUTORS.txt for the list of Swift project authors
//
//===----------------------------------------------------------------------===//

%{

# We know we will eventually get a Sequence.Element type.  Define
# a shorthand that we can use today.
IElement = "Iterator.Element"

}%

//===----------------------------------------------------------------------===//
// last
//===----------------------------------------------------------------------===//

extension BidirectionalCollection {
  public var last: Iterator.Element? {
    return isEmpty ? nil : self[previous(endIndex)]
  }
}

//===----------------------------------------------------------------------===//
// index(of:)/index(where:)
//===----------------------------------------------------------------------===//

extension Collection where ${IElement} : Equatable {
  /// Returns the first index where `value` appears in `self` or `nil` if
  /// `value` is not found.
  ///
  /// - Complexity: O(`self.count`).
  @warn_unused_result
  public func index(of element: ${IElement}) -> Index? {
    if let result = _customIndexOfEquatableElement(element) {
      return result
    }

    var i = self.startIndex
    while i != self.endIndex {
      if self[i] == element {
        return i
      }
      self._nextInPlace(&i)
    }
    return nil
  }
}

extension Collection {
  /// Returns the first index where `predicate` returns `true` for the
  /// corresponding value, or `nil` if such value is not found.
  ///
  /// - Complexity: O(`self.count`).
  @warn_unused_result
  public func index(
    @noescape where predicate: (${IElement}) throws -> Bool
  ) rethrows -> Index? {
    var i = self.startIndex
    while i != self.endIndex {
      if try predicate(self[i]) {
        return i
      }
      self._nextInPlace(&i)
    }
    return nil
  }
}

//===----------------------------------------------------------------------===//
// MutableCollection
//===----------------------------------------------------------------------===//

//===----------------------------------------------------------------------===//
// partition()
//===----------------------------------------------------------------------===//

%{

partitionDocComment = """\
  /// Re-order the given `range` of elements in `self` and return
  /// a pivot index *p*.
  ///
  /// - Postcondition: For all *i* in `range.startIndex..<`\ *p*, and *j*
  ///   in *p*\ `..<range.endIndex`, `less(self[`\ *i*\ `],
  ///   self[`\ *j*\ `]) && !less(self[`\ *j*\ `], self[`\ *p*\ `])`.
  ///   Only returns `range.endIndex` when `self` is empty."""

orderingRequirementForPredicate = """\
  /// - Precondition: `isOrderedBefore` is a
  ///   [strict weak ordering](http://en.wikipedia.org/wiki/Strict_weak_order#Strict_weak_orderings)
  ///   over the elements in `self`."""

orderingRequirementForComparable = """\
  /// - Precondition: The less-than operator (`func <`) defined in
  ///   the `Comparable` conformance is a
  ///   [strict weak ordering](http://en.wikipedia.org/wiki/Strict_weak_order#Strict_weak_orderings)
  ///   over the elements in `self`."""

}%

% # Generate two versions: with explicit predicates and with
% # a Comparable requirement.
% for preds in [ True, False ]:

%   if preds:
extension MutableCollection where Self : RandomAccessCollection {

${partitionDocComment}
  ///
${orderingRequirementForPredicate}
  @warn_unused_result
  public mutating func partition(
    @noescape isOrderedBefore isOrderedBefore:
      (${IElement}, ${IElement}) -> Bool
  ) -> Index {

%   else:

extension MutableCollection
  where Self : RandomAccessCollection, ${IElement} : Comparable {

${partitionDocComment}
  ///
${orderingRequirementForComparable}
  @warn_unused_result
  public mutating func partition() -> Index {

%   end

    let maybeResult = _withUnsafeMutableBufferPointerIfSupported {
      (baseAddress, count) -> Index in
      var bufferPointer =
        UnsafeMutableBufferPointer(start: baseAddress, count: count)
      let unsafeBufferPivot = bufferPointer.partition(
%   if preds:
        isOrderedBefore: isOrderedBefore
%   end
        )
      return advance(
        startIndex,
        by: numericCast(unsafeBufferPivot - bufferPointer.startIndex))
    }
    if let result = maybeResult {
      return result
    }

%   if preds:
    typealias EscapingBinaryPredicate =
      (${IElement}, ${IElement}) -> Bool
    var escapableIsOrderedBefore =
      unsafeBitCast(isOrderedBefore, to: EscapingBinaryPredicate.self)
    return _partition(
      &self,
      subRange: startIndex..<endIndex,
      isOrderedBefore: &escapableIsOrderedBefore)
%   else:
    return _partition(&self, subRange: startIndex..<endIndex)
%   end
  }
}

% end

//===----------------------------------------------------------------------===//
// sorted()
//===----------------------------------------------------------------------===//

%{

sortedDocCommentForPredicate = """\
  /// Returns an `Array` containing the sorted elements of `source`
  /// according to `isOrderedBefore`."""

sortedDocCommentForComparable = """\
  /// Returns an `Array` containing the sorted elements of `source`."""

sortDocCommentForPredicate = """\
  /// Sort `self` in-place according to `isOrderedBefore`."""

sortDocCommentForComparable = """\
  /// Sort `self` in-place."""

sortIsUnstableForPredicate = """\
  /// The sorting algorithm is not stable (can change the relative order of
  /// elements for which `isOrderedBefore` does not establish an order)."""

sortIsUnstableForComparable = """\
  /// The sorting algorithm is not stable (can change the relative order of
  /// elements that compare equal)."""

}%

% for Self in [ 'Sequence', 'MutableCollection' ]:

extension ${Self} where Self.Iterator.Element : Comparable {
${sortedDocCommentForComparable}
  ///
${sortIsUnstableForComparable}
  ///
${orderingRequirementForComparable}
  @warn_unused_result(${'mutable_variant: "sort"' if Self == 'MutableCollection' else ''})
  public func sorted() -> [Iterator.Element] {
    var result = ContiguousArray(self)
    result.sort()
    return Array(result)
  }
}

extension ${Self} {
${sortedDocCommentForPredicate}
  ///
${sortIsUnstableForPredicate}
  ///
${orderingRequirementForPredicate}
  @warn_unused_result(${'mutable_variant: "sort"' if Self == 'MutableCollection' else ''})
  public func sorted(
    @noescape isOrderedBefore isOrderedBefore:
      (${IElement}, ${IElement}) -> Bool
  ) -> [Iterator.Element] {
    var result = ContiguousArray(self)
    result.sort(isOrderedBefore: isOrderedBefore)
    return Array(result)
  }
}

% end

extension MutableCollection
  where
  Self : RandomAccessCollection,
  Self.Iterator.Element : Comparable {

${sortDocCommentForComparable}
  ///
${sortIsUnstableForComparable}
  ///
${orderingRequirementForComparable}
  public mutating func sort() {
    let didSortUnsafeBuffer: Void? =
      _withUnsafeMutableBufferPointerIfSupported {
      (baseAddress, count) -> Void in
      var bufferPointer =
        UnsafeMutableBufferPointer(start: baseAddress, count: count)
      bufferPointer.sort()
      return ()
    }
    if didSortUnsafeBuffer == nil {
      _introSort(&self, subRange: startIndex..<endIndex)
    }
  }
}

extension MutableCollection where Self : RandomAccessCollection {
${sortDocCommentForPredicate}
  ///
${sortIsUnstableForPredicate}
  ///
${orderingRequirementForPredicate}
  public mutating func sort(
    @noescape isOrderedBefore isOrderedBefore:
      (${IElement}, ${IElement}) -> Bool
  ) {
    typealias EscapingBinaryPredicate =
      (Iterator.Element, Iterator.Element) -> Bool
    let escapableIsOrderedBefore =
      unsafeBitCast(isOrderedBefore, to: EscapingBinaryPredicate.self)

    let didSortUnsafeBuffer: Void? =
      _withUnsafeMutableBufferPointerIfSupported {
      (baseAddress, count) -> Void in
      var bufferPointer =
        UnsafeMutableBufferPointer(start: baseAddress, count: count)
      bufferPointer.sort(isOrderedBefore: escapableIsOrderedBefore)
      return ()
    }
    if didSortUnsafeBuffer == nil {
      _introSort(
        &self,
        subRange: startIndex..<endIndex,
        isOrderedBefore: escapableIsOrderedBefore)
    }
  }
}

extension MutableCollection where Self : RandomAccessCollection {

  @available(*, unavailable, message: "slice the collection using the range, and call partition(isOrderedBefore:)")
  public mutating func partition(
    range: Range<Index>,
    isOrderedBefore: (${IElement}, ${IElement}) -> Bool
  ) -> Index {
    fatalError("unavailable function can't be called")
  }
}

extension MutableCollection
  where Self : RandomAccessCollection, ${IElement} : Comparable {

  @available(*, unavailable, message: "slice the collection using the range, and call partition()")
  public mutating func partition(range: Range<Index>) -> Index {
    fatalError("unavailable function can't be called")
  }
}

% for Self in [ 'Sequence', 'MutableCollection' ]:
extension ${Self} where Self.Iterator.Element : Comparable {
  @available(*, unavailable, renamed: "sorted")
  public func sort() -> [Iterator.Element] {
    fatalError("unavailable function can't be called")
  }

  @available(*, unavailable, renamed: "sorted(isOrderedBefore:)")
  public func sort(
    @noescape isOrderedBefore: (Iterator.Element, Iterator.Element) -> Bool
  ) -> [Iterator.Element] {
    fatalError("unavailable function can't be called")
  }
}
%end

extension MutableCollection
  where
  Self : RandomAccessCollection,
  Self.Iterator.Element : Comparable {

  @available(*, unavailable, renamed: "sort")
  public mutating func sortInPlace() {
    fatalError("unavailable function can't be called")
  }
}

<<<<<<< HEAD
extension MutableCollection where Self : RandomAccessCollection {
  @available(*, unavailable, renamed="sort(isOrderedBefore:)")
=======
extension MutableCollection where Self.Index : RandomAccessIndex {
  @available(*, unavailable, renamed: "sort(isOrderedBefore:)")
>>>>>>> afbe1141
  public mutating func sortInPlace(
    @noescape isOrderedBefore: (Iterator.Element, Iterator.Element) -> Bool
  ) {
    fatalError("unavailable function can't be called")
  }
}

extension Collection where ${IElement} : Equatable {
  @available(*, unavailable, renamed: "index(of:)")
  @warn_unused_result
  public func indexOf(element: ${IElement}) -> Index? {
    fatalError("unavailable function can't be called")
  }
}

extension Collection {
  @available(*, unavailable, renamed: "index(where:)")
  @warn_unused_result
  public func indexOf(
    @noescape predicate: (${IElement}) throws -> Bool
  ) rethrows -> Index? {
    fatalError("unavailable function can't be called")
  }
}<|MERGE_RESOLUTION|>--- conflicted
+++ resolved
@@ -337,13 +337,8 @@
   }
 }
 
-<<<<<<< HEAD
 extension MutableCollection where Self : RandomAccessCollection {
-  @available(*, unavailable, renamed="sort(isOrderedBefore:)")
-=======
-extension MutableCollection where Self.Index : RandomAccessIndex {
   @available(*, unavailable, renamed: "sort(isOrderedBefore:)")
->>>>>>> afbe1141
   public mutating func sortInPlace(
     @noescape isOrderedBefore: (Iterator.Element, Iterator.Element) -> Bool
   ) {
