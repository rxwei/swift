--- conflicted
+++ resolved
@@ -134,7 +134,6 @@
 
   /// Creates an instance that stores the given value.
   @_transparent
-  @compilerEvaluable
   public init(_ some: Wrapped) { self = .some(some) }
 
   /// Evaluates the given closure when this `Optional` instance is not `nil`,
@@ -159,7 +158,6 @@
   /// - Returns: The result of the given closure. If this instance is `nil`,
   ///   returns `nil`.
   @inlinable
-  @compilerEvaluable
   public func map<U>(
     _ transform: (Wrapped) throws -> U
   ) rethrows -> U? {
@@ -191,7 +189,6 @@
   /// - Returns: The result of the given closure. If this instance is `nil`,
   ///   returns `nil`.
   @inlinable
-  @compilerEvaluable
   public func flatMap<U>(
     _ transform: (Wrapped) throws -> U?
   ) rethrows -> U? {
@@ -213,7 +210,6 @@
   /// In this example, the assignment to the `i` variable calls this
   /// initializer behind the scenes.
   @_transparent
-  @compilerEvaluable
   public init(nilLiteral: ()) {
     self = .none
   }
@@ -360,7 +356,6 @@
   ///   - lhs: An optional value to compare.
   ///   - rhs: Another optional value to compare.
   @inlinable
-  @compilerEvaluable
   public static func ==(lhs: Wrapped?, rhs: Wrapped?) -> Bool {
     switch (lhs, rhs) {
     case let (l?, r?):
@@ -371,48 +366,6 @@
       return false
     }
   }
-<<<<<<< HEAD
-  
-  /// Returns a Boolean value indicating whether two optional instances are not
-  /// equal.
-  ///
-  /// Use this not-equal-to operator (`!=`) to compare any two optional instances
-  /// of a type that conforms to the `Equatable` protocol. The comparison
-  /// returns `true` if only one of the arguments is `nil` or if the two
-  /// arguments wrap values that are not equal. The comparison returns `false`
-  /// if both arguments are `nil` or if the two arguments wrap values that are
-  /// equal.
-  ///
-  ///     let group1 = [2, 4, 6, 8, 10]
-  ///     let group2 = [1, 3, 5, 7, 9]
-  ///     if group1.first != group2.first {
-  ///         print("The two groups start differently.")
-  ///     }
-  ///     // Prints "The two groups start differently."
-  ///
-  /// You can also use this operator to compare a nonoptional value to an
-  /// optional that wraps the same type. The nonoptional value is wrapped as an
-  /// optional before the comparison is made. In this example, the
-  /// `numberToMatch` constant is wrapped as an optional before comparing to the
-  /// optional `numberFromString`:
-  ///
-  ///     let numberToFind: Int = 23
-  ///     let numberFromString: Int? = Int("not-a-number")      // nil
-  ///     if numberToFind != numberFromString {
-  ///         print("No match.")
-  ///     }
-  ///     // Prints "No match."
-  ///
-  /// - Parameters:
-  ///   - lhs: An optional value to compare.
-  ///   - rhs: Another optional value to compare.
-  @inlinable
-  @compilerEvaluable
-  public static func !=(lhs: Wrapped?, rhs: Wrapped?) -> Bool {
-    return !(lhs == rhs)
-  }
-=======
->>>>>>> f2048ce2
 }
 
 extension Optional: Hashable where Wrapped: Hashable {
@@ -439,7 +392,6 @@
 public struct _OptionalNilComparisonType : ExpressibleByNilLiteral {
   /// Create an instance initialized with `nil`.
   @_transparent
-  @compilerEvaluable
   public init(nilLiteral: ()) {
   }
 }
@@ -476,7 +428,6 @@
   ///   - lhs: A `nil` literal.
   ///   - rhs: A value to match against `nil`.
   @_transparent
-  @compilerEvaluable
   public static func ~=(lhs: _OptionalNilComparisonType, rhs: Wrapped?) -> Bool {
     switch rhs {
     case .some:
@@ -511,7 +462,6 @@
   ///   - lhs: A value to compare to `nil`.
   ///   - rhs: A `nil` literal.
   @_transparent
-  @compilerEvaluable
   public static func ==(lhs: Wrapped?, rhs: _OptionalNilComparisonType) -> Bool {
     switch lhs {
     case .some:
@@ -543,7 +493,6 @@
   ///   - lhs: A value to compare to `nil`.
   ///   - rhs: A `nil` literal.
   @_transparent
-  @compilerEvaluable
   public static func !=(lhs: Wrapped?, rhs: _OptionalNilComparisonType) -> Bool {
     switch lhs {
     case .some:
@@ -575,7 +524,6 @@
   ///   - lhs: A `nil` literal.
   ///   - rhs: A value to compare to `nil`.
   @_transparent
-  @compilerEvaluable
   public static func ==(lhs: _OptionalNilComparisonType, rhs: Wrapped?) -> Bool {
     switch rhs {
     case .some:
@@ -607,7 +555,6 @@
   ///   - lhs: A `nil` literal.
   ///   - rhs: A value to compare to `nil`.
   @_transparent
-  @compilerEvaluable
   public static func !=(lhs: _OptionalNilComparisonType, rhs: Wrapped?) -> Bool {
     switch rhs {
     case .some:
@@ -651,7 +598,6 @@
 ///   - defaultValue: A value to use as a default. `defaultValue` is the same
 ///     type as the `Wrapped` type of `optional`.
 @_transparent
-@compilerEvaluable
 public func ?? <T>(optional: T?, defaultValue: @autoclosure () throws -> T)
     rethrows -> T {
   switch optional {
@@ -705,7 +651,6 @@
 ///   - defaultValue: A value to use as a default. `defaultValue` and
 ///     `optional` have the same type.
 @_transparent
-@compilerEvaluable
 public func ?? <T>(optional: T?, defaultValue: @autoclosure () throws -> T?)
     rethrows -> T? {
   switch optional {
