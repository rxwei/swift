//===--- Demangler.cpp - String to Node-Tree Demangling -------------------===//
//
// This source file is part of the Swift.org open source project
//
// Copyright (c) 2014 - 2017 Apple Inc. and the Swift project authors
// Licensed under Apache License v2.0 with Runtime Library Exception
//
// See https://swift.org/LICENSE.txt for license information
// See https://swift.org/CONTRIBUTORS.txt for the list of Swift project authors
//
//===----------------------------------------------------------------------===//
//
//  This file implements new Swift de-mangler.
//
//===----------------------------------------------------------------------===//

#include "swift/Demangling/Demangler.h"
#include "swift/Demangling/ManglingUtils.h"
#include "swift/Demangling/ManglingMacros.h"
#include "swift/Demangling/Punycode.h"
#include "swift/Strings.h"

using namespace swift;
using namespace Mangle;
using swift::Demangle::FunctionSigSpecializationParamKind;

//////////////////////////////////
// Private utility functions    //
//////////////////////////////////

namespace {

static bool isDeclName(Node::Kind kind) {
  switch (kind) {
    case Node::Kind::Identifier:
    case Node::Kind::LocalDeclName:
    case Node::Kind::PrivateDeclName:
    case Node::Kind::RelatedEntityDeclName:
    case Node::Kind::PrefixOperator:
    case Node::Kind::PostfixOperator:
    case Node::Kind::InfixOperator:
    case Node::Kind::TypeSymbolicReference:
    case Node::Kind::ProtocolSymbolicReference:
      return true;
    default:
      return false;
  }
}

static bool isAnyGeneric(Node::Kind kind) {
  switch (kind) {
    case Node::Kind::Structure:
    case Node::Kind::Class:
    case Node::Kind::Enum:
    case Node::Kind::Protocol:
    case Node::Kind::ProtocolSymbolicReference:
    case Node::Kind::OtherNominalType:
    case Node::Kind::TypeAlias:
    case Node::Kind::TypeSymbolicReference:
      return true;
    default:
      return false;
  }
}

static bool isEntity(Node::Kind kind) {
  // Also accepts some kind which are not entities.
  if (kind == Node::Kind::Type)
    return true;
  return isContext(kind);
}

static bool isRequirement(Node::Kind kind) {
  switch (kind) {
    case Node::Kind::DependentGenericSameTypeRequirement:
    case Node::Kind::DependentGenericLayoutRequirement:
    case Node::Kind::DependentGenericConformanceRequirement:
      return true;
    default:
      return false;
  }
}

} // anonymous namespace

//////////////////////////////////
// Public utility functions    //
//////////////////////////////////

bool swift::Demangle::isContext(Node::Kind kind) {
  switch (kind) {
#define NODE(ID)
#define CONTEXT_NODE(ID)                                                \
    case Node::Kind::ID:
#include "swift/Demangling/DemangleNodes.def"
      return true;
    default:
      return false;
  }
}

bool swift::Demangle::isFunctionAttr(Node::Kind kind) {
  switch (kind) {
    case Node::Kind::FunctionSignatureSpecialization:
    case Node::Kind::GenericSpecialization:
    case Node::Kind::InlinedGenericFunction:
    case Node::Kind::GenericSpecializationNotReAbstracted:
    case Node::Kind::GenericPartialSpecialization:
    case Node::Kind::GenericPartialSpecializationNotReAbstracted:
    case Node::Kind::ObjCAttribute:
    case Node::Kind::NonObjCAttribute:
    case Node::Kind::DynamicAttribute:
    case Node::Kind::DirectMethodReferenceAttribute:
    case Node::Kind::VTableAttribute:
    case Node::Kind::PartialApplyForwarder:
    case Node::Kind::PartialApplyObjCForwarder:
    case Node::Kind::OutlinedVariable:
    case Node::Kind::OutlinedBridgedMethod:
    case Node::Kind::MergedFunction:
    case Node::Kind::DynamicallyReplaceableFunctionImpl:
    case Node::Kind::DynamicallyReplaceableFunctionKey:
    case Node::Kind::DynamicallyReplaceableFunctionVar:
      return true;
    default:
      return false;
  }
}

llvm::StringRef
swift::Demangle::makeSymbolicMangledNameStringRef(const char *base) {
  if (!base)
    return {};

  auto end = base;
  while (*end != '\0') {
    // Skip over symbolic references.
    if (*end >= '\x01' && *end <= '\x17')
      end += sizeof(uint32_t);
    else if (*end >= '\x18' && *end <= '\x1F')
      end += sizeof(void*);
    ++end;
  }
  return StringRef(base, end - base);
}

int swift::Demangle::getManglingPrefixLength(llvm::StringRef mangledName) {
  if (mangledName.empty()) return 0;

  llvm::StringRef prefixes[] = {
    /*Swift 4*/   "_T0",
    /*Swift 4.x*/ "$S", "_$S",
    /*Swift 5+*/  "$s", "_$s"};

  // Look for any of the known prefixes
  for (auto prefix : prefixes) {
    if (mangledName.startswith(prefix))
      return prefix.size();
  }

  return 0;
}

bool swift::Demangle::isSwiftSymbol(llvm::StringRef mangledName) {
  if (isOldFunctionTypeMangling(mangledName))
    return true;

  return getManglingPrefixLength(mangledName) != 0;
}

bool swift::Demangle::isSwiftSymbol(const char *mangledName) {
  StringRef mangledNameRef(mangledName);
  return isSwiftSymbol(mangledNameRef);
}

bool swift::Demangle::isObjCSymbol(llvm::StringRef mangledName) {
  StringRef nameWithoutPrefix = dropSwiftManglingPrefix(mangledName);
  return nameWithoutPrefix.startswith("So") ||
         nameWithoutPrefix.startswith("SC");
}

bool swift::Demangle::isOldFunctionTypeMangling(llvm::StringRef mangledName) {
  return mangledName.startswith("_T");
}

llvm::StringRef swift::Demangle::dropSwiftManglingPrefix(StringRef mangledName){
  return mangledName.drop_front(getManglingPrefixLength(mangledName));
}

static bool isAliasNode(Demangle::NodePointer Node) {
  switch (Node->getKind()) {
  case Demangle::Node::Kind::Type:
    return isAliasNode(Node->getChild(0));
  case Demangle::Node::Kind::TypeAlias:
    return true;
  default:
    return false;
  }
  assert(0 && "unknown node kind");
}

bool swift::Demangle::isAlias(llvm::StringRef mangledName) {
  Demangle::Demangler Dem;
  return isAliasNode(Dem.demangleType(mangledName));
}

static bool isClassNode(Demangle::NodePointer Node) {
  switch (Node->getKind()) {
  case Demangle::Node::Kind::Type:
    return isClassNode(Node->getChild(0));
  case Demangle::Node::Kind::Class:
  case Demangle::Node::Kind::BoundGenericClass:
    return true;
  default:
    return false;
  }
  assert(0 && "unknown node kind");
}

bool swift::Demangle::isClass(llvm::StringRef mangledName) {
  Demangle::Demangler Dem;
  return isClassNode(Dem.demangleType(mangledName));
}

static bool isEnumNode(Demangle::NodePointer Node) {
  switch (Node->getKind()) {
  case Demangle::Node::Kind::Type:
    return isEnumNode(Node->getChild(0));
  case Demangle::Node::Kind::Enum:
  case Demangle::Node::Kind::BoundGenericEnum:
    return true;
  default:
    return false;
  }
  assert(0 && "unknown node kind");
}

bool swift::Demangle::isEnum(llvm::StringRef mangledName) {
  Demangle::Demangler Dem;
  return isEnumNode(Dem.demangleType(mangledName));
}

static bool isProtocolNode(Demangle::NodePointer Node) {
  switch (Node->getKind()) {
  case Demangle::Node::Kind::Type:
    return isProtocolNode(Node->getChild(0));
  case Demangle::Node::Kind::Protocol:
  case Demangle::Node::Kind::ProtocolSymbolicReference:
    return true;
  default:
    return false;
  }
  assert(0 && "unknown node kind");
}

bool swift::Demangle::isProtocol(llvm::StringRef mangledName) {
  Demangle::Demangler Dem;
  return isProtocolNode(Dem.demangleType(dropSwiftManglingPrefix(mangledName)));
}

static bool isStructNode(Demangle::NodePointer Node) {
  switch (Node->getKind()) {
  case Demangle::Node::Kind::Type:
    return isStructNode(Node->getChild(0));
  case Demangle::Node::Kind::Structure:
  case Demangle::Node::Kind::BoundGenericStructure:
    return true;
  default:
    return false;
  }
  assert(0 && "unknown node kind");
}

bool swift::Demangle::isStruct(llvm::StringRef mangledName) {
  Demangle::Demangler Dem;
  return isStructNode(Dem.demangleType(mangledName));
}

using namespace swift;
using namespace Demangle;

//////////////////////////////////
// Node member functions        //
//////////////////////////////////

size_t Node::getNumChildren() const {
  switch (NodePayloadKind) {
    case PayloadKind::OneChild: return 1;
    case PayloadKind::TwoChildren: return 2;
    case PayloadKind::ManyChildren: return Children.Number;
    default: return 0;
  }
}

Node::iterator Node::begin() const {
  switch (NodePayloadKind) {
    case PayloadKind::OneChild:
    case PayloadKind::TwoChildren:
      return &InlineChildren[0];
    case PayloadKind::ManyChildren:
      return Children.Nodes;
    default:
      return nullptr;
  }
}

Node::iterator Node::end() const {
  switch (NodePayloadKind) {
    case PayloadKind::OneChild:
      return &InlineChildren[1];
    case PayloadKind::TwoChildren:
      return &InlineChildren[2];
    case PayloadKind::ManyChildren:
      return Children.Nodes + Children.Number;
    default:
      return nullptr;
  }
}

void Node::addChild(NodePointer Child, NodeFactory &Factory) {
  switch (NodePayloadKind) {
    case PayloadKind::None:
      InlineChildren[0] = Child;
      InlineChildren[1] = nullptr;
      NodePayloadKind = PayloadKind::OneChild;
      break;
    case PayloadKind::OneChild:
      assert(!InlineChildren[1]);
      InlineChildren[1] = Child;
      NodePayloadKind = PayloadKind::TwoChildren;
      break;
    case PayloadKind::TwoChildren: {
      NodePointer Child0 = InlineChildren[0];
      NodePointer Child1 = InlineChildren[1];
      Children.Nodes = nullptr;
      Children.Number = 0;
      Children.Capacity = 0;
      Factory.Reallocate(Children.Nodes, Children.Capacity, 3);
      assert(Children.Capacity >= 3);
      Children.Nodes[0] = Child0;
      Children.Nodes[1] = Child1;
      Children.Nodes[2] = Child;
      Children.Number = 3;
      NodePayloadKind = PayloadKind::ManyChildren;
      break;
    }
    case PayloadKind::ManyChildren:
      if (Children.Number >= Children.Capacity) {
        Factory.Reallocate(Children.Nodes, Children.Capacity, 1);
      }
      assert(Children.Number < Children.Capacity);
      Children.Nodes[Children.Number++] = Child;
      break;
    default:
      assert(false && "cannot add child");
  }
}

void Node::removeChildAt(unsigned Pos) {
  switch (NodePayloadKind) {
    case PayloadKind::OneChild:
      assert(Pos == 0);
      NodePayloadKind = PayloadKind::None;
      break;
    case PayloadKind::TwoChildren: {
      assert(Pos < 2);
      if (Pos == 0)
        InlineChildren[0] = InlineChildren[1];
      NodePayloadKind = PayloadKind::OneChild;
      break;
    }
    case PayloadKind::ManyChildren:
      for (unsigned i = Pos, n = Children.Number - 1; i != n; ++i) {
        Children.Nodes[i] = Children.Nodes[i + 1];
      }
      Children.Number--;
      break;
    default:
      assert(false && "cannot remove child");
  }
}

void Node::reverseChildren(size_t StartingAt) {
  assert(StartingAt <= getNumChildren());
  switch (NodePayloadKind) {
    case PayloadKind::TwoChildren:
      if (StartingAt == 0)
        std::swap(InlineChildren[0], InlineChildren[1]);
      break;
    case PayloadKind::ManyChildren:
      std::reverse(Children.Nodes + StartingAt,
                   Children.Nodes + Children.Number);
      break;
    default:
      break;
  }
}

//////////////////////////////////
// NodeFactory member functions //
//////////////////////////////////

void NodeFactory::freeSlabs(Slab *slab) {
  while (slab) {
    Slab *prev = slab->Previous;
    free(slab);
    slab = prev;
  }
}
  
void NodeFactory::clear() {
  assert(!isBorrowed);
  if (CurrentSlab) {
#ifdef NODE_FACTORY_DEBUGGING
    std::cerr << indent() << "## clear: allocated memory = " << allocatedMemory  << "\n";
#endif

    freeSlabs(CurrentSlab->Previous);
    
    // Recycle the last allocated slab.
    // Note that the size of the last slab is at least as big as all previous
    // slabs combined. Therefore it's not worth the effort of reusing all slabs.
    // The slab size also stays the same. So at some point the demangling
    // process converges to a single large slab across repeated demangle-clear
    // cycles.
    CurrentSlab->Previous = nullptr;
    CurPtr = (char *)(CurrentSlab + 1);
    assert(End == CurPtr + SlabSize);
#ifdef NODE_FACTORY_DEBUGGING
    allocatedMemory = 0;
#endif
  }
}

NodePointer NodeFactory::createNode(Node::Kind K) {
  return new (Allocate<Node>()) Node(K);
}
NodePointer NodeFactory::createNode(Node::Kind K, Node::IndexType Index) {
  return new (Allocate<Node>()) Node(K, Index);
}
NodePointer NodeFactory::createNodeWithAllocatedText(Node::Kind K,
                                                     llvm::StringRef Text) {
  return new (Allocate<Node>()) Node(K, Text);
}
NodePointer NodeFactory::createNode(Node::Kind K, const CharVector &Text) {
  return createNodeWithAllocatedText(K, Text.str());
}
NodePointer NodeFactory::createNode(Node::Kind K, const char *Text) {
  return new (Allocate<Node>()) Node(K, llvm::StringRef(Text));
}

#ifdef NODE_FACTORY_DEBUGGING
int NodeFactory::nestingLevel = 0;
#endif

//////////////////////////////////
// CharVector member functions  //
//////////////////////////////////

void CharVector::append(StringRef Rhs, NodeFactory &Factory) {
  if (NumElems + Rhs.size() > Capacity)
    Factory.Reallocate(Elems, Capacity, /*Growth*/ Rhs.size());
  memcpy(Elems + NumElems, Rhs.data(), Rhs.size());
  NumElems += Rhs.size();
  assert(NumElems <= Capacity);
}

void CharVector::append(int Number, NodeFactory &Factory) {
  const int MaxIntPrintSize = 11;
  if (NumElems + MaxIntPrintSize > Capacity)
    Factory.Reallocate(Elems, Capacity, /*Growth*/ MaxIntPrintSize);
  int Length = snprintf(Elems + NumElems, MaxIntPrintSize, "%d", Number);
  assert(Length > 0 && Length < MaxIntPrintSize);
  NumElems += Length;
}

void CharVector::append(unsigned long long Number, NodeFactory &Factory) {
  const int MaxPrintSize = 21;
  if (NumElems + MaxPrintSize > Capacity)
    Factory.Reallocate(Elems, Capacity, /*Growth*/ MaxPrintSize);
  int Length = snprintf(Elems + NumElems, MaxPrintSize, "%llu", Number);
  assert(Length > 0 && Length < MaxPrintSize);
  NumElems += Length;
}

//////////////////////////////////
// Demangler member functions   //
//////////////////////////////////

void Demangler::clear() {
  NodeStack.free();
  Substitutions.free();
  NodeFactory::clear();
}

Demangler::DemangleInitRAII::DemangleInitRAII(Demangler &Dem,
                                              StringRef MangledName)
// Save the current demangler state so we can restore it.
  : Dem(Dem),
    NodeStack(Dem.NodeStack), Substitutions(Dem.Substitutions),
    NumWords(Dem.NumWords), Text(Dem.Text), Pos(Dem.Pos)
{
  // Reset the demangler state for a nested job.
  Dem.NodeStack.init(Dem, 16);
  Dem.Substitutions.init(Dem, 16);
  Dem.NumWords = 0;
  Dem.Text = MangledName;
  Dem.Pos = 0;
}

Demangler::DemangleInitRAII::~DemangleInitRAII() {
  // Restore the saved state.
  Dem.NodeStack = NodeStack;
  Dem.Substitutions = Substitutions;
  Dem.NumWords = NumWords;
  Dem.Text = Text;
  Dem.Pos = Pos;
}

NodePointer Demangler::demangleSymbol(StringRef MangledName) {
  DemangleInitRAII state(*this, MangledName);

  // Demangle old-style class and protocol names, which are still used in the
  // ObjC metadata.
  if (nextIf("_Tt"))
    return demangleObjCTypeName();

  unsigned PrefixLength = getManglingPrefixLength(MangledName);
  if (PrefixLength == 0)
    return nullptr;

  IsOldFunctionTypeMangling = isOldFunctionTypeMangling(MangledName);
  Pos += PrefixLength;

  // If any other prefixes are accepted, please update Mangler::verify.

  if (!parseAndPushNodes())
    return nullptr;

  NodePointer topLevel = createNode(Node::Kind::Global);

  NodePointer Parent = topLevel;
  while (NodePointer FuncAttr = popNode(isFunctionAttr)) {
    Parent->addChild(FuncAttr, *this);
    if (FuncAttr->getKind() == Node::Kind::PartialApplyForwarder ||
        FuncAttr->getKind() == Node::Kind::PartialApplyObjCForwarder)
      Parent = FuncAttr;
  }
  for (Node *Nd : NodeStack) {
    switch (Nd->getKind()) {
      case Node::Kind::Type:
        Parent->addChild(Nd->getFirstChild(), *this);
        break;
      default:
        Parent->addChild(Nd, *this);
        break;
    }
  }
  if (topLevel->getNumChildren() == 0)
    return nullptr;

  return topLevel;
}

NodePointer Demangler::demangleType(StringRef MangledName) {
  DemangleInitRAII state(*this, MangledName);

  parseAndPushNodes();

  if (NodePointer Result = popNode())
    return Result;

  return createNode(Node::Kind::Suffix, Text);
}

bool Demangler::parseAndPushNodes() {
  int Idx = 0;
  while (Pos < Text.size()) {
    NodePointer Node = demangleOperator();
    if (!Node)
      return false;
    pushNode(Node);
    Idx++;
  }
  return true;
}

NodePointer Demangler::addChild(NodePointer Parent, NodePointer Child) {
  if (!Parent || !Child)
    return nullptr;
  Parent->addChild(Child, *this);
  return Parent;
}

NodePointer Demangler::createWithChild(Node::Kind kind,
                                            NodePointer Child) {
  if (!Child)
    return nullptr;
  NodePointer Nd = createNode(kind);
  Nd->addChild(Child, *this);
  return Nd;
}

NodePointer Demangler::createType(NodePointer Child) {
  return createWithChild(Node::Kind::Type, Child);
}

NodePointer Demangler::Demangler::createWithChildren(Node::Kind kind,
                                       NodePointer Child1, NodePointer Child2) {
  if (!Child1 || !Child2)
    return nullptr;
  NodePointer Nd = createNode(kind);
  Nd->addChild(Child1, *this);
  Nd->addChild(Child2, *this);
  return Nd;
}

NodePointer Demangler::createWithChildren(Node::Kind kind,
                                               NodePointer Child1,
                                               NodePointer Child2,
                                               NodePointer Child3) {
  if (!Child1 || !Child2 || !Child3)
    return nullptr;
  NodePointer Nd = createNode(kind);
  Nd->addChild(Child1, *this);
  Nd->addChild(Child2, *this);
  Nd->addChild(Child3, *this);
  return Nd;
}

NodePointer Demangler::createWithChildren(Node::Kind kind, NodePointer Child1,
                                          NodePointer Child2,
                                          NodePointer Child3,
                                          NodePointer Child4) {
  if (!Child1 || !Child2 || !Child3 || !Child4)
    return nullptr;
  NodePointer Nd = createNode(kind);
  Nd->addChild(Child1, *this);
  Nd->addChild(Child2, *this);
  Nd->addChild(Child3, *this);
  Nd->addChild(Child4, *this);
  return Nd;
}

NodePointer Demangler::changeKind(NodePointer Node, Node::Kind NewKind) {
  if (!Node)
    return nullptr;
  NodePointer NewNode = nullptr;
  if (Node->hasText()) {
    NewNode = createNodeWithAllocatedText(NewKind, Node->getText());
  } else if (Node->hasIndex()) {
    NewNode = createNode(NewKind, Node->getIndex());
  } else {
    NewNode = createNode(NewKind);
  }
  for (NodePointer Child : *Node) {
    NewNode->addChild(Child, *this);
  }
  return NewNode;
}

NodePointer Demangler::demangleTypeMangling() {
  auto Type = popNode(Node::Kind::Type);
  auto LabelList = popFunctionParamLabels(Type);
  auto TypeMangling = createNode(Node::Kind::TypeMangling);

  addChild(TypeMangling, LabelList);
  TypeMangling = addChild(TypeMangling, Type);
  return TypeMangling;
}

NodePointer Demangler::demangleSymbolicReference(unsigned char rawKind,
                                                 const void *at) {
  // The symbolic reference is a 4-byte machine integer encoded in the following
  // four bytes.
  int32_t value;
  memcpy(&value, Text.data() + Pos, 4);
  Pos += 4;
  
  // Map the encoded kind to a specific kind and directness.
  SymbolicReferenceKind kind;
  Directness direct;
  switch (rawKind) {
  case 1:
    kind = SymbolicReferenceKind::Context;
    direct = Directness::Direct;
    break;
  case 2:
    kind = SymbolicReferenceKind::Context;
    direct = Directness::Indirect;
    break;
  case 9:
    kind = SymbolicReferenceKind::AccessorFunctionReference;
    direct = Directness::Direct;
    break;
  default:
    return nullptr;
  }
  
  // Use the resolver, if any, to produce the demangling tree the symbolic
  // reference represents.
  NodePointer resolved = nullptr;
  if (SymbolicReferenceResolver)
    resolved = SymbolicReferenceResolver(kind, direct, value, at);
  // With no resolver, or a resolver that failed, refuse to demangle further.
  if (!resolved)
    return nullptr;
  
  // Types register as substitutions even when symbolically referenced.
  if (kind == SymbolicReferenceKind::Context &&
      resolved->getKind() != Node::Kind::OpaqueTypeDescriptorSymbolicReference)
    addSubstitution(resolved);
  return resolved;
}

NodePointer Demangler::demangleOperator() {
recur:
  switch (unsigned char c = nextChar()) {
    case 0xFF:
      // A 0xFF byte is used as alignment padding for symbolic references
      // when the platform toolchain has alignment restrictions for the
      // relocations that form the reference value. It can be skipped.
      goto recur;
    case 1: case 2:   case 3:   case 4:   case 5: case 6: case 7: case 8:
    case 9: case 0xA: case 0xB: case 0xC:
      return demangleSymbolicReference((unsigned char)c, Text.data() + Pos);
    case 'A': return demangleMultiSubstitutions();
    case 'B': return demangleBuiltinType();
    case 'C': return demangleAnyGenericType(Node::Kind::Class);
    case 'D': return demangleTypeMangling();
    case 'E': return demangleExtensionContext();
    case 'F': return demanglePlainFunction();
    case 'G': return demangleBoundGenericType();
    case 'H':
      switch (char c2 = nextChar()) {
      case 'A': return demangleDependentProtocolConformanceAssociated();
      case 'C': return demangleConcreteProtocolConformance();
      case 'D': return demangleDependentProtocolConformanceRoot();
      case 'I': return demangleDependentProtocolConformanceInherited();
      case 'P':
        return createWithChild(
            Node::Kind::ProtocolConformanceRefInTypeModule, popProtocol());
      case 'p':
        return createWithChild(
            Node::Kind::ProtocolConformanceRefInProtocolModule, popProtocol());
      default:
        pushBack();
        pushBack();
        return demangleIdentifier();
      }

    case 'I': return demangleImplFunctionType();
    case 'K': return createNode(Node::Kind::ThrowsAnnotation);
    case 'L': return demangleLocalIdentifier();
    case 'M': return demangleMetatype();
    case 'N': return createWithChild(Node::Kind::TypeMetadata,
                                     popNode(Node::Kind::Type));
    case 'O': return demangleAnyGenericType(Node::Kind::Enum);
    case 'P': return demangleAnyGenericType(Node::Kind::Protocol);
    case 'Q': return demangleArchetype();
    case 'R': return demangleGenericRequirement();
    case 'S': return demangleStandardSubstitution();
    case 'T': return demangleThunkOrSpecialization();
    case 'V': return demangleAnyGenericType(Node::Kind::Structure);
    case 'W': return demangleWitness();
    case 'X': return demangleSpecialType();
    case 'Z': return createWithChild(Node::Kind::Static, popNode(isEntity));
    case 'a': return demangleAnyGenericType(Node::Kind::TypeAlias);
    case 'c': return popFunctionType(Node::Kind::FunctionType);
    case 'd': return createNode(Node::Kind::VariadicMarker);
    case 'f': return demangleFunctionEntity();
    case 'g': return demangleRetroactiveConformance();
    case 'h': return createType(createWithChild(Node::Kind::Shared,
                                                popTypeAndGetChild()));
    case 'i': return demangleSubscript();
    case 'l': return demangleGenericSignature(/*hasParamCounts*/ false);
    case 'm': return createType(createWithChild(Node::Kind::Metatype,
                                                popNode(Node::Kind::Type)));
    case 'n':
      return createType(
          createWithChild(Node::Kind::Owned, popTypeAndGetChild()));
    case 'o': return demangleOperatorIdentifier();
    case 'p': return demangleProtocolListType();
    case 'q': return createType(demangleGenericParamIndex());
    case 'r': return demangleGenericSignature(/*hasParamCounts*/ true);
    case 's': return createNode(Node::Kind::Module, STDLIB_NAME);
    case 't': return popTuple();
    case 'u': return demangleGenericType();
    case 'v': return demangleVariable();
    case 'w': return demangleValueWitness();
    case 'x': return createType(getDependentGenericParamType(0, 0));
    case 'y': return createNode(Node::Kind::EmptyList);
    case 'z': return createType(createWithChild(Node::Kind::InOut,
                                                popTypeAndGetChild()));
    case '_': return createNode(Node::Kind::FirstElementMarker);
    case '.':
      // IRGen still uses '.<n>' to disambiguate partial apply thunks and
      // outlined copy functions. We treat such a suffix as "unmangled suffix".
      pushBack();
      return createNode(Node::Kind::Suffix, consumeAll());
    default:
      pushBack();
      return demangleIdentifier();
  }
}

int Demangler::demangleNatural() {
  if (!isDigit(peekChar()))
    return -1000;
  int num = 0;
  while (true) {
    char c = peekChar();
    if (!isDigit(c))
      return num;
    int newNum = (10 * num) + (c - '0');
    if (newNum < num)
      return -1000;
    num = newNum;
    nextChar();
  }
}

int Demangler::demangleIndex() {
  if (nextIf('_'))
    return 0;
  int num = demangleNatural();
  if (num >= 0 && nextIf('_'))
    return num + 1;
  return -1000;
}

NodePointer Demangler::demangleIndexAsNode() {
  int Idx = demangleIndex();
  if (Idx >= 0)
    return createNode(Node::Kind::Number, Idx);
  return nullptr;
}

NodePointer Demangler::demangleMultiSubstitutions() {
  int RepeatCount = -1;
  while (true) {
    char c = nextChar();
    if (c == 0) {
      // End of text.
      return nullptr;
    }
    if (isLowerLetter(c)) {
      // It's a substitution with an index < 26.
      NodePointer Nd = pushMultiSubstitutions(RepeatCount, c - 'a');
      if (!Nd)
        return nullptr;
      pushNode(Nd);
      RepeatCount = -1;
      // A lowercase letter indicates that there are more substitutions to
      // follow.
      continue;
    }
    if (isUpperLetter(c)) {
      // The last substitution.
      return pushMultiSubstitutions(RepeatCount, c - 'A');
    }
    if (c == '_') {
      // The previously demangled number is actually not a repeat count but
      // the large (> 26) index of a substitution. Because it's an index we
      // have to add 27 and not 26.
      unsigned Idx = RepeatCount + 27;
      if (Idx >= Substitutions.size())
        return nullptr;
      return Substitutions[Idx];
    }
    pushBack();
    // Not a letter? Then it can only be a natural number which might be the
    // repeat count or a large (> 26) substitution index.
    RepeatCount = demangleNatural();
    if (RepeatCount < 0)
      return nullptr;
  }
}

NodePointer Demangler::pushMultiSubstitutions(int RepeatCount,
                                              size_t SubstIdx) {
  if (SubstIdx >= Substitutions.size())
    return nullptr;
  if (RepeatCount > SubstitutionMerging::MaxRepeatCount)
    return nullptr;
  NodePointer Nd = Substitutions[SubstIdx];
  while (RepeatCount-- > 1) {
    pushNode(Nd);
  }
  return Nd;
}

NodePointer Demangler::createSwiftType(Node::Kind typeKind, const char *name) {
  return createType(createWithChildren(typeKind,
    createNode(Node::Kind::Module, STDLIB_NAME),
    createNode(Node::Kind::Identifier, name)));
}

NodePointer Demangler::demangleStandardSubstitution() {
  switch (char c = nextChar()) {
    case 'o':
      return createNode(Node::Kind::Module, MANGLING_MODULE_OBJC);
    case 'C':
      return createNode(Node::Kind::Module, MANGLING_MODULE_CLANG_IMPORTER);
    case 'g': {
      NodePointer OptionalTy =
        createType(createWithChildren(Node::Kind::BoundGenericEnum,
          createSwiftType(Node::Kind::Enum, "Optional"),
          createWithChild(Node::Kind::TypeList, popNode(Node::Kind::Type))));
      addSubstitution(OptionalTy);
      return OptionalTy;
    }
    default: {
      pushBack();
      int RepeatCount = demangleNatural();
      if (RepeatCount > SubstitutionMerging::MaxRepeatCount)
        return nullptr;
      if (NodePointer Nd = createStandardSubstitution(nextChar())) {
        while (RepeatCount-- > 1) {
          pushNode(Nd);
        }
        return Nd;
      }
      return nullptr;
    }
  }
}

NodePointer Demangler::createStandardSubstitution(char Subst) {
#define STANDARD_TYPE(KIND, MANGLING, TYPENAME)                   \
  if (Subst == #MANGLING[0]) {                                    \
    return createSwiftType(Node::Kind::KIND, #TYPENAME);      \
  }

#include "swift/Demangling/StandardTypesMangling.def"
  return nullptr;
}

NodePointer Demangler::demangleIdentifier() {
  bool hasWordSubsts = false;
  bool isPunycoded = false;
  char c = peekChar();
  if (!isDigit(c))
    return nullptr;
  if (c == '0') {
    nextChar();
    if (peekChar() == '0') {
      nextChar();
      isPunycoded = true;
    } else {
      hasWordSubsts = true;
    }
  }
  CharVector Identifier;
  do {
    while (hasWordSubsts && isLetter(peekChar())) {
      char c = nextChar();
      int WordIdx = 0;
      if (isLowerLetter(c)) {
        WordIdx = c - 'a';
      } else {
        assert(isUpperLetter(c));
        WordIdx = c - 'A';
        hasWordSubsts = false;
      }
      if (WordIdx >= NumWords)
        return nullptr;
      assert(WordIdx < MaxNumWords);
      StringRef Slice = Words[WordIdx];
      Identifier.append(Slice, *this);
    }
    if (nextIf('0'))
      break;
    int numChars = demangleNatural();
    if (numChars <= 0)
      return nullptr;
    if (isPunycoded)
      nextIf('_');
    if (Pos + numChars > Text.size())
      return nullptr;
    StringRef Slice = StringRef(Text.data() + Pos, numChars);
    if (isPunycoded) {
      std::string PunycodedString;
      if (!Punycode::decodePunycodeUTF8(Slice, PunycodedString))
        return nullptr;
      Identifier.append(StringRef(PunycodedString), *this);
    } else {
      Identifier.append(Slice, *this);
      int wordStartPos = -1;
      for (int Idx = 0, End = (int)Slice.size(); Idx <= End; ++Idx) {
        char c = (Idx < End ? Slice[Idx] : 0);
        if (wordStartPos >= 0 && isWordEnd(c, Slice[Idx - 1])) {
          if (Idx - wordStartPos >= 2 && NumWords < MaxNumWords) {
            StringRef word(Slice.begin() + wordStartPos, Idx - wordStartPos);
            Words[NumWords++] = word;
          }
          wordStartPos = -1;
        }
        if (wordStartPos < 0 && isWordStart(c)) {
          wordStartPos = Idx;
        }
      }
    }
    Pos += numChars;
  } while (hasWordSubsts);

  if (Identifier.empty())
    return nullptr;
  NodePointer Ident = createNode(Node::Kind::Identifier, Identifier);
  addSubstitution(Ident);
  return Ident;
}

NodePointer Demangler::demangleOperatorIdentifier() {
  NodePointer Ident = popNode(Node::Kind::Identifier);
  if (!Ident)
    return nullptr;

  static const char op_char_table[] = "& @/= >    <*!|+?%-~   ^ .";

  CharVector OpStr;
  for (signed char c : Ident->getText()) {
    if (c < 0) {
      // Pass through Unicode characters.
      OpStr.push_back(c, *this);
      continue;
    }
    if (!isLowerLetter(c))
      return nullptr;
    char o = op_char_table[c - 'a'];
    if (o == ' ')
      return nullptr;
    OpStr.push_back(o, *this);
  }
  switch (nextChar()) {
    case 'i': return createNode(Node::Kind::InfixOperator, OpStr);
    case 'p': return createNode(Node::Kind::PrefixOperator, OpStr);
    case 'P': return createNode(Node::Kind::PostfixOperator, OpStr);
    default: return nullptr;
  }
}

NodePointer Demangler::demangleLocalIdentifier() {
  if (nextIf('L')) {
    NodePointer discriminator = popNode(Node::Kind::Identifier);
    NodePointer name = popNode(isDeclName);
    return createWithChildren(Node::Kind::PrivateDeclName, discriminator, name);
  }
  if (nextIf('l')) {
    NodePointer discriminator = popNode(Node::Kind::Identifier);
    return createWithChild(Node::Kind::PrivateDeclName, discriminator);
  }
  if ((peekChar() >= 'a' && peekChar() <= 'j') ||
      (peekChar() >= 'A' && peekChar() <= 'J')) {
    char relatedEntityKind = nextChar();
    NodePointer kindNd = createNode(Node::Kind::Identifier,
                                    StringRef(&relatedEntityKind, 1));
    NodePointer name = popNode();
    NodePointer result = createNode(Node::Kind::RelatedEntityDeclName);
    addChild(result, kindNd);
    return addChild(result, name);
  }
  NodePointer discriminator = demangleIndexAsNode();
  NodePointer name = popNode(isDeclName);
  return createWithChildren(Node::Kind::LocalDeclName, discriminator, name);
}

NodePointer Demangler::popModule() {
  if (NodePointer Ident = popNode(Node::Kind::Identifier))
    return changeKind(Ident, Node::Kind::Module);
  return popNode(Node::Kind::Module);
}

NodePointer Demangler::popContext() {
  if (NodePointer Mod = popModule())
    return Mod;

  if (NodePointer Ty = popNode(Node::Kind::Type)) {
    if (Ty->getNumChildren() != 1)
      return nullptr;
    NodePointer Child = Ty->getFirstChild();
    if (!isContext(Child->getKind()))
      return nullptr;
    return Child;
  }
  return popNode(isContext);
}

NodePointer Demangler::popTypeAndGetChild() {
  NodePointer Ty = popNode(Node::Kind::Type);
  if (!Ty || Ty->getNumChildren() != 1)
    return nullptr;
  return Ty->getFirstChild();
}

NodePointer Demangler::popTypeAndGetAnyGeneric() {
  NodePointer Child = popTypeAndGetChild();
  if (Child && isAnyGeneric(Child->getKind()))
    return Child;
  return nullptr;
}

NodePointer Demangler::demangleBuiltinType() {
  NodePointer Ty = nullptr;
  const int maxTypeSize = 4096; // a very conservative upper bound
  switch (nextChar()) {
    case 'b':
      Ty = createNode(Node::Kind::BuiltinTypeName,
                               BUILTIN_TYPE_NAME_BRIDGEOBJECT);
      break;
    case 'B':
      Ty = createNode(Node::Kind::BuiltinTypeName,
                              BUILTIN_TYPE_NAME_UNSAFEVALUEBUFFER);
      break;
    case 'f': {
      int size = demangleIndex() - 1;
      if (size <= 0 || size > maxTypeSize)
        return nullptr;
      CharVector name;
      name.append(BUILTIN_TYPE_NAME_FLOAT, *this);
      name.append(size, *this);
      Ty = createNode(Node::Kind::BuiltinTypeName, name);
      break;
    }
    case 'i': {
      int size = demangleIndex() - 1;
      if (size <= 0 || size > maxTypeSize)
        return nullptr;
      CharVector name;
      name.append(BUILTIN_TYPE_NAME_INT, *this);
      name.append(size, *this);
      Ty = createNode(Node::Kind::BuiltinTypeName, name);
      break;
    }
    case 'I':
      Ty = createNode(Node::Kind::BuiltinTypeName,
                      BUILTIN_TYPE_NAME_INTLITERAL);
      break;
    case 'v': {
      int elts = demangleIndex() - 1;
      if (elts <= 0 || elts > maxTypeSize)
        return nullptr;
      NodePointer EltType = popTypeAndGetChild();
      if (!EltType || EltType->getKind() != Node::Kind::BuiltinTypeName ||
          !EltType->getText().startswith(BUILTIN_TYPE_NAME_PREFIX))
        return nullptr;
      CharVector name;
      name.append(BUILTIN_TYPE_NAME_VEC, *this);
      name.append(elts, *this);
      name.push_back('x', *this);
      name.append(EltType->getText().substr(BUILTIN_TYPE_NAME_PREFIX.size()),
                  *this);
      Ty = createNode(Node::Kind::BuiltinTypeName, name);
      break;
    }
    case 'O':
      Ty = createNode(Node::Kind::BuiltinTypeName,
                               BUILTIN_TYPE_NAME_UNKNOWNOBJECT);
      break;
    case 'o':
      Ty = createNode(Node::Kind::BuiltinTypeName,
                               BUILTIN_TYPE_NAME_NATIVEOBJECT);
      break;
    case 'p':
      Ty = createNode(Node::Kind::BuiltinTypeName,
                               BUILTIN_TYPE_NAME_RAWPOINTER);
      break;
    case 't':
      Ty = createNode(Node::Kind::BuiltinTypeName, BUILTIN_TYPE_NAME_SILTOKEN);
      break;
    case 'w':
      Ty = createNode(Node::Kind::BuiltinTypeName,
                               BUILTIN_TYPE_NAME_WORD);
      break;
    default:
      return nullptr;
  }
  return createType(Ty);
}

NodePointer Demangler::demangleAnyGenericType(Node::Kind kind) {
  NodePointer Name = popNode(isDeclName);
  NodePointer Ctx = popContext();
  NodePointer NTy = createType(createWithChildren(kind, Ctx, Name));
  addSubstitution(NTy);
  return NTy;
}

NodePointer Demangler::demangleExtensionContext() {
  NodePointer GenSig = popNode(Node::Kind::DependentGenericSignature);
  NodePointer Module = popModule();
  NodePointer Type = popTypeAndGetAnyGeneric();
  NodePointer Ext = createWithChildren(Node::Kind::Extension, Module, Type);
  if (GenSig)
    Ext = addChild(Ext, GenSig);
  return Ext;
}

NodePointer Demangler::demanglePlainFunction() {
  NodePointer GenSig = popNode(Node::Kind::DependentGenericSignature);
  NodePointer Type = popFunctionType(Node::Kind::FunctionType);
  NodePointer LabelList = popFunctionParamLabels(Type);

  if (GenSig) {
    Type = createType(createWithChildren(Node::Kind::DependentGenericType,
                                         GenSig, Type));
  }

  auto Name = popNode(isDeclName);
  auto Ctx = popContext();

  if (LabelList)
    return createWithChildren(Node::Kind::Function, Ctx, Name, LabelList, Type);

  return createWithChildren(Node::Kind::Function, Ctx, Name, Type);
}

NodePointer Demangler::popFunctionType(Node::Kind kind) {
  NodePointer FuncType = createNode(kind);
  addChild(FuncType, popNode(Node::Kind::ThrowsAnnotation));

  FuncType = addChild(FuncType, popFunctionParams(Node::Kind::ArgumentTuple));
  FuncType = addChild(FuncType, popFunctionParams(Node::Kind::ReturnType));
  return createType(FuncType);
}

NodePointer Demangler::popFunctionParams(Node::Kind kind) {
  NodePointer ParamsType = nullptr;
  if (popNode(Node::Kind::EmptyList)) {
    ParamsType = createType(createNode(Node::Kind::Tuple));
  } else {
    ParamsType = popNode(Node::Kind::Type);
  }
  return createWithChild(kind, ParamsType);
}

NodePointer Demangler::popFunctionParamLabels(NodePointer Type) {
  if (!IsOldFunctionTypeMangling && popNode(Node::Kind::EmptyList))
    return createNode(Node::Kind::LabelList);

  if (!Type || Type->getKind() != Node::Kind::Type)
    return nullptr;

  auto FuncType = Type->getFirstChild();
  if (FuncType->getKind() == Node::Kind::DependentGenericType)
    FuncType = FuncType->getChild(1)->getFirstChild();

  if (FuncType->getKind() != Node::Kind::FunctionType &&
      FuncType->getKind() != Node::Kind::NoEscapeFunctionType)
    return nullptr;

  auto ParameterType = FuncType->getFirstChild();
  if (ParameterType->getKind() == Node::Kind::ThrowsAnnotation)
    ParameterType = FuncType->getChild(1);

  assert(ParameterType->getKind() == Node::Kind::ArgumentTuple);

  NodePointer ParamsType = ParameterType->getFirstChild();
  assert(ParamsType->getKind() == Node::Kind::Type);
  auto Params = ParamsType->getFirstChild();
  unsigned NumParams =
    Params->getKind() == Node::Kind::Tuple ? Params->getNumChildren() : 1;

  if (NumParams == 0)
    return nullptr;

  auto getChildIf =
      [](NodePointer Node,
         Node::Kind filterBy) -> std::pair<NodePointer, unsigned> {
    for (unsigned i = 0, n = Node->getNumChildren(); i != n; ++i) {
      auto Child = Node->getChild(i);
      if (Child->getKind() == filterBy)
        return {Child, i};
    }
    return {nullptr, 0};
  };

  auto getLabel = [&](NodePointer Params, unsigned Idx) -> NodePointer {
    // Old-style function type mangling has labels as part of the argument.
    if (IsOldFunctionTypeMangling) {
      auto Param = Params->getChild(Idx);
      auto Label = getChildIf(Param, Node::Kind::TupleElementName);

      if (Label.first) {
        Param->removeChildAt(Label.second);
        return createNodeWithAllocatedText(Node::Kind::Identifier,
                                           Label.first->getText());
      }

      return createNode(Node::Kind::FirstElementMarker);
    }

    return popNode();
  };

  auto LabelList = createNode(Node::Kind::LabelList);
  auto Tuple = ParameterType->getFirstChild()->getFirstChild();

  if (IsOldFunctionTypeMangling &&
      (!Tuple || Tuple->getKind() != Node::Kind::Tuple))
    return LabelList;

  bool hasLabels = false;
  for (unsigned i = 0; i != NumParams; ++i) {
    auto Label = getLabel(Tuple, i);

    if (!Label)
      return nullptr;

    if (Label->getKind() != Node::Kind::Identifier &&
        Label->getKind() != Node::Kind::FirstElementMarker)
      return nullptr;

    LabelList->addChild(Label, *this);
    hasLabels |= Label->getKind() != Node::Kind::FirstElementMarker;
  }

  // Old style label mangling can produce label list without
  // actual labels, we need to support that case specifically.
  if (!hasLabels)
    return createNode(Node::Kind::LabelList);

  if (!IsOldFunctionTypeMangling)
    LabelList->reverseChildren();

  return LabelList;
}

NodePointer Demangler::popTuple() {
  NodePointer Root = createNode(Node::Kind::Tuple);

  if (!popNode(Node::Kind::EmptyList)) {
    bool firstElem = false;
    do {
      firstElem = (popNode(Node::Kind::FirstElementMarker) != nullptr);
      NodePointer TupleElmt = createNode(Node::Kind::TupleElement);
      addChild(TupleElmt, popNode(Node::Kind::VariadicMarker));
      if (NodePointer Ident = popNode(Node::Kind::Identifier)) {
        TupleElmt->addChild(createNodeWithAllocatedText(
                              Node::Kind::TupleElementName, Ident->getText()),
                            *this);
      }
      NodePointer Ty = popNode(Node::Kind::Type);
      if (!Ty)
        return nullptr;
      TupleElmt->addChild(Ty, *this);
      Root->addChild(TupleElmt, *this);
    } while (!firstElem);

    Root->reverseChildren();
  }
  return createType(Root);
}

NodePointer Demangler::popTypeList() {
  NodePointer Root = createNode(Node::Kind::TypeList);

  if (!popNode(Node::Kind::EmptyList)) {
    bool firstElem = false;
    do {
      firstElem = (popNode(Node::Kind::FirstElementMarker) != nullptr);
      NodePointer Ty = popNode(Node::Kind::Type);
      if (!Ty)
        return nullptr;
      Root->addChild(Ty, *this);
    } while (!firstElem);
    
    Root->reverseChildren();
  }
  return Root;
}

NodePointer Demangler::popProtocol() {
  if (NodePointer Type = popNode(Node::Kind::Type)) {
    if (Type->getNumChildren() < 1)
      return nullptr;

    if (!isProtocolNode(Type))
      return nullptr;

    return Type;
  }
  
  if (NodePointer SymbolicRef = popNode(Node::Kind::ProtocolSymbolicReference)){
    return SymbolicRef;
  }

  NodePointer Name = popNode(isDeclName);
  NodePointer Ctx = popContext();
  NodePointer Proto = createWithChildren(Node::Kind::Protocol, Ctx, Name);
  return createType(Proto);
}

NodePointer Demangler::popAnyProtocolConformanceList() {
  NodePointer conformanceList
    = createNode(Node::Kind::AnyProtocolConformanceList);
  if (!popNode(Node::Kind::EmptyList)) {
    bool firstElem = false;
    do {
      firstElem = (popNode(Node::Kind::FirstElementMarker) != nullptr);
      NodePointer anyConformance = popAnyProtocolConformance();
      if (!anyConformance)
        return nullptr;
      conformanceList->addChild(anyConformance, *this);
    } while (!firstElem);

    conformanceList->reverseChildren();
  }
  return conformanceList;
}

NodePointer Demangler::popAnyProtocolConformance() {
  return popNode([](Node::Kind kind) {
    switch (kind) {
    case Node::Kind::ConcreteProtocolConformance:
    case Node::Kind::DependentProtocolConformanceRoot:
    case Node::Kind::DependentProtocolConformanceInherited:
    case Node::Kind::DependentProtocolConformanceAssociated:
      return true;

    default:
      return false;
    }
  });
}

NodePointer Demangler::demangleRetroactiveProtocolConformanceRef() {
  NodePointer module = popModule();
  NodePointer proto = popProtocol();
  auto protocolConformanceRef =
      createWithChildren(Node::Kind::ProtocolConformanceRefInOtherModule,
                         proto, module);
  return protocolConformanceRef;
}

NodePointer Demangler::demangleConcreteProtocolConformance() {
  NodePointer conditionalConformanceList = popAnyProtocolConformanceList();

  NodePointer conformanceRef =
      popNode(Node::Kind::ProtocolConformanceRefInTypeModule);
  if (!conformanceRef) {
    conformanceRef =
        popNode(Node::Kind::ProtocolConformanceRefInProtocolModule);
  }
  if (!conformanceRef)
    conformanceRef = demangleRetroactiveProtocolConformanceRef();

  NodePointer type = popNode(Node::Kind::Type);
  return createWithChildren(Node::Kind::ConcreteProtocolConformance,
                            type, conformanceRef, conditionalConformanceList);
}

NodePointer Demangler::popDependentProtocolConformance() {
  return popNode([](Node::Kind kind) {
    switch (kind) {
    case Node::Kind::DependentProtocolConformanceRoot:
    case Node::Kind::DependentProtocolConformanceInherited:
    case Node::Kind::DependentProtocolConformanceAssociated:
      return true;

    default:
      return false;
    }
  });
}

NodePointer Demangler::demangleDependentProtocolConformanceRoot() {
  NodePointer index = demangleDependentConformanceIndex();
  NodePointer protocol = popProtocol();
  NodePointer dependentType = popNode(Node::Kind::Type);
  return createWithChildren(Node::Kind::DependentProtocolConformanceRoot,
                            dependentType, protocol, index);
}

NodePointer Demangler::demangleDependentProtocolConformanceInherited() {
  NodePointer index = demangleDependentConformanceIndex();
  NodePointer protocol = popProtocol();
  NodePointer nested = popDependentProtocolConformance();
  return createWithChildren(Node::Kind::DependentProtocolConformanceInherited,
                            nested, protocol, index);
}

NodePointer Demangler::popDependentAssociatedConformance() {
  NodePointer protocol = popProtocol();
  NodePointer dependentType = popNode(Node::Kind::Type);
  return createWithChildren(Node::Kind::DependentAssociatedConformance,
                            dependentType, protocol);
}

NodePointer Demangler::demangleDependentProtocolConformanceAssociated() {
  NodePointer index = demangleDependentConformanceIndex();
  NodePointer associatedConformance = popDependentAssociatedConformance();
  NodePointer nested = popDependentProtocolConformance();
  return createWithChildren(Node::Kind::DependentProtocolConformanceAssociated,
                            nested, associatedConformance, index);
}

NodePointer Demangler::demangleDependentConformanceIndex() {
  int index = demangleIndex();
  // index < 0 indicates a demangling error.
  // index == 0 is ill-formed by the (originally buggy) use of this production.
  if (index <= 0) return nullptr;

  // index == 1 indicates an unknown index.
  if (index == 1) return createNode(Node::Kind::UnknownIndex);

  // Remove the index adjustment.
  return createNode(Node::Kind::Index, unsigned(index) - 2);
}

NodePointer Demangler::demangleRetroactiveConformance() {
  NodePointer index = demangleIndexAsNode();
  NodePointer conformance = popAnyProtocolConformance();
  return createWithChildren(Node::Kind::RetroactiveConformance, index, conformance);
}

bool Demangler::demangleBoundGenerics(Vector<NodePointer> &TypeListList,
                                      NodePointer &RetroactiveConformances) {
  RetroactiveConformances = nullptr;
  while (auto RetroactiveConformance =
         popNode(Node::Kind::RetroactiveConformance)) {
    if (!RetroactiveConformances)
      RetroactiveConformances = createNode(Node::Kind::TypeList);
    RetroactiveConformances->addChild(RetroactiveConformance, *this);
  }
  if (RetroactiveConformances)
    RetroactiveConformances->reverseChildren();
  
  for (;;) {
    NodePointer TList = createNode(Node::Kind::TypeList);
    TypeListList.push_back(TList, *this);
    while (NodePointer Ty = popNode(Node::Kind::Type)) {
      TList->addChild(Ty, *this);
    }
    TList->reverseChildren();
    
    if (popNode(Node::Kind::EmptyList))
      break;
    if (!popNode(Node::Kind::FirstElementMarker))
      return false;
  }
  return true;
}

NodePointer Demangler::demangleBoundGenericType() {
  NodePointer RetroactiveConformances;
  Vector<NodePointer> TypeListList(*this, 4);
  
  if (!demangleBoundGenerics(TypeListList, RetroactiveConformances))
    return nullptr;

  NodePointer Nominal = popTypeAndGetAnyGeneric();
  if (!Nominal)
    return nullptr;
  NodePointer BoundNode = demangleBoundGenericArgs(Nominal, TypeListList, 0);
  if (!BoundNode)
    return nullptr;
  addChild(BoundNode, RetroactiveConformances);
  NodePointer NTy = createType(BoundNode);
  addSubstitution(NTy);
  return NTy;
}

bool Demangle::nodeConsumesGenericArgs(Node *node) {
  switch (node->getKind()) {
    case Node::Kind::Variable:
    case Node::Kind::Subscript:
    case Node::Kind::ImplicitClosure:
    case Node::Kind::ExplicitClosure:
    case Node::Kind::DefaultArgumentInitializer:
    case Node::Kind::Initializer:
      return false;
    default:
      return true;
  }
}

NodePointer Demangler::demangleBoundGenericArgs(NodePointer Nominal,
                                    const Vector<NodePointer> &TypeLists,
                                    size_t TypeListIdx) {
  // TODO: This would be a lot easier if we represented bound generic args
  // flatly in the demangling tree, since that's how they're mangled and also
  // how the runtime generally wants to consume them.
  
  if (!Nominal)
    return nullptr;

  if (TypeListIdx >= TypeLists.size())
    return nullptr;

  // Associate a context symbolic reference with all remaining generic
  // arguments.
  if (Nominal->getKind() == Node::Kind::TypeSymbolicReference
      || Nominal->getKind() == Node::Kind::ProtocolSymbolicReference) {
    auto remainingTypeList = createNode(Node::Kind::TypeList);
    for (unsigned i = TypeLists.size() - 1;
         i >= TypeListIdx && i < TypeLists.size();
         --i) {
      auto list = TypeLists[i];
      for (auto child : *list) {
        remainingTypeList->addChild(child, *this);
      }
    }
    return createWithChildren(Node::Kind::BoundGenericOtherNominalType,
                              createType(Nominal), remainingTypeList);
  }

  // Generic arguments for the outermost type come first.
  if (Nominal->getNumChildren() == 0)
    return nullptr;
  NodePointer Context = Nominal->getFirstChild();

  bool consumesGenericArgs = nodeConsumesGenericArgs(Nominal);

  NodePointer args = TypeLists[TypeListIdx];

  if (consumesGenericArgs)
    ++TypeListIdx;

  if (TypeListIdx < TypeLists.size()) {
    NodePointer BoundParent = nullptr;
    if (Context->getKind() == Node::Kind::Extension) {
      BoundParent = demangleBoundGenericArgs(Context->getChild(1), TypeLists,
                                             TypeListIdx);
      BoundParent = createWithChildren(Node::Kind::Extension,
                                       Context->getFirstChild(),
                                       BoundParent);
      if (Context->getNumChildren() == 3) {
        // Add the generic signature of the extension context.
        addChild(BoundParent, Context->getChild(2));
      }
    } else {
      BoundParent = demangleBoundGenericArgs(Context, TypeLists, TypeListIdx);
    }
    // Rebuild this type with the new parent type, which may have
    // had its generic arguments applied.
    NodePointer NewNominal = createWithChild(Nominal->getKind(), BoundParent);
    if (!NewNominal)
      return nullptr;

    // Append remaining children of the origin nominal.
    for (unsigned Idx = 1; Idx < Nominal->getNumChildren(); ++Idx) {
      addChild(NewNominal, Nominal->getChild(Idx));
    }
    Nominal = NewNominal;
  }
  if (!consumesGenericArgs)
    return Nominal;

  // If there were no arguments at this level there is nothing left
  // to do.
  if (args->getNumChildren() == 0)
    return Nominal;

  Node::Kind kind;
  switch (Nominal->getKind()) {
  case Node::Kind::Class:
    kind = Node::Kind::BoundGenericClass;
    break;
  case Node::Kind::Structure:
    kind = Node::Kind::BoundGenericStructure;
    break;
  case Node::Kind::Enum:
    kind = Node::Kind::BoundGenericEnum;
    break;
  case Node::Kind::Protocol:
    kind = Node::Kind::BoundGenericProtocol;
    break;
  case Node::Kind::OtherNominalType:
    kind = Node::Kind::BoundGenericOtherNominalType;
    break;
  case Node::Kind::TypeAlias:
    kind = Node::Kind::BoundGenericTypeAlias;
    break;
  case Node::Kind::Function:
  case Node::Kind::Constructor:
    // Well, not really a nominal type.
    return createWithChildren(Node::Kind::BoundGenericFunction, Nominal, args);
  default:
    return nullptr;
  }
  return createWithChildren(kind, createType(Nominal), args);
}

NodePointer Demangler::demangleImplParamConvention() {
  const char *attr = nullptr;
  switch (nextChar()) {
    case 'i': attr = "@in"; break;
    case 'c':
      attr = "@in_constant";
      break;
    case 'l': attr = "@inout"; break;
    case 'b': attr = "@inout_aliasable"; break;
    case 'n': attr = "@in_guaranteed"; break;
    case 'x': attr = "@owned"; break;
    case 'g': attr = "@guaranteed"; break;
    case 'e': attr = "@deallocating"; break;
    case 'y': attr = "@unowned"; break;
    default:
      pushBack();
      return nullptr;
  }
  return createWithChild(Node::Kind::ImplParameter,
                         createNode(Node::Kind::ImplConvention, attr));
}

NodePointer Demangler::demangleImplResultConvention(Node::Kind ConvKind) {
  const char *attr = nullptr;
  switch (nextChar()) {
    case 'r': attr = "@out"; break;
    case 'o': attr = "@owned"; break;
    case 'd': attr = "@unowned"; break;
    case 'u': attr = "@unowned_inner_pointer"; break;
    case 'a': attr = "@autoreleased"; break;
    default:
      pushBack();
      return nullptr;
  }
  return createWithChild(ConvKind,
                         createNode(Node::Kind::ImplConvention, attr));
}

NodePointer Demangler::demangleImplFunctionType() {
  NodePointer type = createNode(Node::Kind::ImplFunctionType);

  NodePointer GenSig = popNode(Node::Kind::DependentGenericSignature);
  if (GenSig && nextIf('P'))
    GenSig = changeKind(GenSig, Node::Kind::DependentPseudogenericSignature);

  if (nextIf('e'))
    type->addChild(createNode(Node::Kind::ImplEscaping), *this);

  // SWIFT_ENABLE_TENSORFLOW
  if (nextIf('d'))
    type->addChild(createNode(Node::Kind::ImplDifferentiable), *this);
  if (nextIf('l'))
    type->addChild(createNode(Node::Kind::ImplLinear), *this);

  const char *CAttr = nullptr;
  switch (nextChar()) {
    case 'y': CAttr = "@callee_unowned"; break;
    case 'g': CAttr = "@callee_guaranteed"; break;
    case 'x': CAttr = "@callee_owned"; break;
    case 't': CAttr = "@convention(thin)"; break;
    default: return nullptr;
  }
  type->addChild(createNode(Node::Kind::ImplConvention, CAttr), *this);

  const char *FAttr = nullptr;
  switch (nextChar()) {
    case 'B': FAttr = "@convention(block)"; break;
    case 'C': FAttr = "@convention(c)"; break;
    case 'M': FAttr = "@convention(method)"; break;
    case 'O': FAttr = "@convention(objc_method)"; break;
    case 'K': FAttr = "@convention(closure)"; break;
    case 'W': FAttr = "@convention(witness_method)"; break;
    default:
      pushBack();
      break;
  }
  if (FAttr)
    type->addChild(createNode(Node::Kind::ImplFunctionAttribute, FAttr), *this);

  addChild(type, GenSig);

  int NumTypesToAdd = 0;
  while (NodePointer Param = demangleImplParamConvention()) {
    type = addChild(type, Param);
    NumTypesToAdd++;
  }
  while (NodePointer Result = demangleImplResultConvention(
                                                    Node::Kind::ImplResult)) {
    type = addChild(type, Result);
    NumTypesToAdd++;
  }
  if (nextIf('z')) {
    NodePointer ErrorResult = demangleImplResultConvention(
                                                  Node::Kind::ImplErrorResult);
    if (!ErrorResult)
      return nullptr;
    type = addChild(type, ErrorResult);
    NumTypesToAdd++;
  }
  if (!nextIf('_'))
    return nullptr;

  for (int Idx = 0; Idx < NumTypesToAdd; ++Idx) {
    NodePointer ConvTy = popNode(Node::Kind::Type);
    if (!ConvTy)
      return nullptr;
    type->getChild(type->getNumChildren() - Idx - 1)->addChild(ConvTy, *this);
  }
  return createType(type);
}

NodePointer Demangler::demangleMetatype() {
  switch (nextChar()) {
    case 'a':
      return createWithPoppedType(Node::Kind::TypeMetadataAccessFunction);
    case 'A':
      return createWithChild(Node::Kind::ReflectionMetadataAssocTypeDescriptor,
                             popProtocolConformance());
    case 'B':
      return createWithChild(Node::Kind::ReflectionMetadataBuiltinDescriptor,
                               popNode(Node::Kind::Type));
    case 'c':
      return createWithChild(Node::Kind::ProtocolConformanceDescriptor,
                             popProtocolConformance());
    case 'C': {
      NodePointer Ty = popNode(Node::Kind::Type);
      if (!Ty || !isAnyGeneric(Ty->getChild(0)->getKind()))
        return nullptr;
      return createWithChild(Node::Kind::ReflectionMetadataSuperclassDescriptor,
                             Ty->getChild(0));
    }
    case 'D':
      return createWithPoppedType(Node::Kind::TypeMetadataDemanglingCache);
    case 'f':
      return createWithPoppedType(Node::Kind::FullTypeMetadata);
    case 'F':
      return createWithChild(Node::Kind::ReflectionMetadataFieldDescriptor,
                             popNode(Node::Kind::Type));
    case 'g':
      return createWithChild(Node::Kind::OpaqueTypeDescriptorAccessor,
                             popNode());
    case 'h':
      return createWithChild(Node::Kind::OpaqueTypeDescriptorAccessorImpl,
                             popNode());
    case 'i':
      return createWithPoppedType(Node::Kind::TypeMetadataInstantiationFunction);
    case 'I':
      return createWithPoppedType(Node::Kind::TypeMetadataInstantiationCache);
    case 'j':
      return createWithChild(Node::Kind::OpaqueTypeDescriptorAccessorKey,
                             popNode());
    case 'k':
      return createWithChild(Node::Kind::OpaqueTypeDescriptorAccessorVar,
                             popNode());
    case 'l':
      return createWithPoppedType(
                          Node::Kind::TypeMetadataSingletonInitializationCache);
    case 'L':
      return createWithPoppedType(Node::Kind::TypeMetadataLazyCache);
    case 'm':
      return createWithPoppedType(Node::Kind::Metaclass);
    case 'n':
      return createWithPoppedType(Node::Kind::NominalTypeDescriptor);
    case 'o':
      return createWithPoppedType(Node::Kind::ClassMetadataBaseOffset);
    case 'p':
      return createWithChild(Node::Kind::ProtocolDescriptor, popProtocol());
    case 'P':
      return createWithPoppedType(Node::Kind::GenericTypeMetadataPattern);
    case 'Q':
      return createWithChild(Node::Kind::OpaqueTypeDescriptor, popNode());
    case 'r':
      return createWithPoppedType(Node::Kind::TypeMetadataCompletionFunction);
    case 's':
      return createWithPoppedType(Node::Kind::ObjCResilientClassStub);
    case 'S':
      return createWithChild(Node::Kind::ProtocolSelfConformanceDescriptor,
                             popProtocol());
    case 't':
      return createWithPoppedType(Node::Kind::FullObjCResilientClassStub);
    case 'u':
      return createWithPoppedType(Node::Kind::MethodLookupFunction);
    case 'U':
      return createWithPoppedType(Node::Kind::ObjCMetadataUpdateFunction);
    case 'V':
      return createWithChild(Node::Kind::PropertyDescriptor,
                             popNode(isEntity));
    case 'X':
      return demanglePrivateContextDescriptor();
    default:
      return nullptr;
  }
}
  
NodePointer Demangler::demanglePrivateContextDescriptor() {
  switch (nextChar()) {
  case 'E': {
    auto Extension = popContext();
    if (!Extension)
      return nullptr;
    return createWithChild(Node::Kind::ExtensionDescriptor, Extension);
  }
  case 'M': {
    auto Module = popModule();
    if (!Module)
      return nullptr;
    return createWithChild(Node::Kind::ModuleDescriptor, Module);
  }
  case 'Y': {
    auto Discriminator = popNode();
    if (!Discriminator)
      return nullptr;
    auto Context = popContext();
    if (!Context)
      return nullptr;
    
    auto node = createNode(Node::Kind::AnonymousDescriptor);
    node->addChild(Context, *this);
    node->addChild(Discriminator, *this);
    return node;
  }
  case 'X': {
    auto Context = popContext();
    if (!Context)
      return nullptr;
    return createWithChild(Node::Kind::AnonymousDescriptor, Context);
  }
  case 'A': {
    auto path = popAssocTypePath();
    if (!path)
      return nullptr;
    auto base = popNode(Node::Kind::Type);
    if (!base)
      return nullptr;
    return createWithChildren(Node::Kind::AssociatedTypeGenericParamRef,
                              base, path);
  }
  default:
    return nullptr;
  }
}

NodePointer Demangler::demangleArchetype() {
  switch (nextChar()) {
    case 'a': {
      NodePointer Ident = popNode(Node::Kind::Identifier);
      NodePointer ArcheTy = popTypeAndGetChild();
      NodePointer AssocTy = createType(
            createWithChildren(Node::Kind::AssociatedTypeRef, ArcheTy, Ident));
      addSubstitution(AssocTy);
      return AssocTy;
    }
    case 'O': {
      auto definingContext = popContext();
      return createWithChild(Node::Kind::OpaqueReturnTypeOf, definingContext);
    }
    case 'o': {
      auto index = demangleIndex();
      Vector<NodePointer> boundGenericArgs;
      NodePointer retroactiveConformances;
      if (!demangleBoundGenerics(boundGenericArgs, retroactiveConformances))
        return nullptr;
      auto Name = popNode();
      auto opaque = createWithChildren(Node::Kind::OpaqueType, Name,
                                     createNode(Node::Kind::Index, index));
      auto boundGenerics = createNode(Node::Kind::TypeList);
      for (unsigned i = boundGenericArgs.size(); i-- > 0;)
        boundGenerics->addChild(boundGenericArgs[i], *this);
      opaque->addChild(boundGenerics, *this);
      if (retroactiveConformances)
        opaque->addChild(retroactiveConformances, *this);
      
      auto opaqueTy = createType(opaque);
      addSubstitution(opaqueTy);
      return opaqueTy;
    }
    case 'r': {
      return createType(createNode(Node::Kind::OpaqueReturnType));
    }
    case 'y': {
      NodePointer T = demangleAssociatedTypeSimple(demangleGenericParamIndex());
      addSubstitution(T);
      return T;
    }
    case 'z': {
      NodePointer T = demangleAssociatedTypeSimple(
                                            getDependentGenericParamType(0, 0));
      addSubstitution(T);
      return T;
    }
    case 'Y': {
      NodePointer T = demangleAssociatedTypeCompound(
                                                   demangleGenericParamIndex());
      addSubstitution(T);
      return T;
    }
    case 'Z': {
      NodePointer T = demangleAssociatedTypeCompound(
                                            getDependentGenericParamType(0, 0));
      addSubstitution(T);
      return T;
    }
    default:
      return nullptr;
  }
}

NodePointer Demangler::demangleAssociatedTypeSimple(
                                                  NodePointer GenericParamIdx) {
  NodePointer GPI = createType(GenericParamIdx);
  NodePointer ATName = popAssocTypeName();
  return createType(createWithChildren(Node::Kind::DependentMemberType,
                                       GPI, ATName));
}

NodePointer Demangler::demangleAssociatedTypeCompound(
                                                  NodePointer GenericParamIdx) {
  Vector<NodePointer> AssocTyNames(*this, 4);
  bool firstElem = false;
  do {
    firstElem = (popNode(Node::Kind::FirstElementMarker) != nullptr);
    NodePointer AssocTyName = popAssocTypeName();
    if (!AssocTyName)
      return nullptr;
    AssocTyNames.push_back(AssocTyName, *this);
  } while (!firstElem);

  NodePointer Base = GenericParamIdx;

  while (NodePointer AssocTy = AssocTyNames.pop_back_val()) {
    NodePointer depTy = createNode(Node::Kind::DependentMemberType);
    depTy = addChild(depTy, createType(Base));
    Base = addChild(depTy, AssocTy);
  }
  return createType(Base);
}

NodePointer Demangler::popAssocTypeName() {
  NodePointer Proto = popNode(Node::Kind::Type);
  if (Proto && !isProtocolNode(Proto))
    return nullptr;

  // If we haven't seen a protocol, check for a symbolic reference.
  if (!Proto)
    Proto = popNode(Node::Kind::ProtocolSymbolicReference);

  NodePointer Id = popNode(Node::Kind::Identifier);
  NodePointer AssocTy = createWithChild(Node::Kind::DependentAssociatedTypeRef, Id);
  addChild(AssocTy, Proto);
  return AssocTy;
}
  
NodePointer Demangler::popAssocTypePath() {
  NodePointer AssocTypePath = createNode(Node::Kind::AssocTypePath);
  bool firstElem = false;
  do {
    firstElem = (popNode(Node::Kind::FirstElementMarker) != nullptr);
    NodePointer AssocTy = popAssocTypeName();
    if (!AssocTy)
      return nullptr;
    AssocTypePath->addChild(AssocTy, *this);
  } while (!firstElem);
  AssocTypePath->reverseChildren();
  return AssocTypePath;
}

NodePointer Demangler::getDependentGenericParamType(int depth, int index) {
  if (depth < 0 || index < 0)
    return nullptr;

  auto paramTy = createNode(Node::Kind::DependentGenericParamType);
  paramTy->addChild(createNode(Node::Kind::Index, depth), *this);
  paramTy->addChild(createNode(Node::Kind::Index, index), *this);
  return paramTy;
}

NodePointer Demangler::demangleGenericParamIndex() {
  if (nextIf('d')) {
    int depth = demangleIndex() + 1;
    int index = demangleIndex();
    return getDependentGenericParamType(depth, index);
  }
  if (nextIf('z')) {
    return getDependentGenericParamType(0, 0);
  }
  return getDependentGenericParamType(0, demangleIndex() + 1);
}

NodePointer Demangler::popProtocolConformance() {
  NodePointer GenSig = popNode(Node::Kind::DependentGenericSignature);
  NodePointer Module = popModule();
  NodePointer Proto = popProtocol();
  NodePointer Type = popNode(Node::Kind::Type);
  NodePointer Ident = nullptr;
  if (!Type) {
    // Property behavior conformance
    Ident = popNode(Node::Kind::Identifier);
    Type = popNode(Node::Kind::Type);
  }
  if (GenSig) {
    Type = createType(createWithChildren(Node::Kind::DependentGenericType,
                                         GenSig, Type));
  }
  NodePointer Conf = createWithChildren(Node::Kind::ProtocolConformance,
                                        Type, Proto, Module);
  addChild(Conf, Ident);
  return Conf;
}

NodePointer Demangler::demangleThunkOrSpecialization() {
  switch (char c = nextChar()) {
    case 'c': return createWithChild(Node::Kind::CurryThunk, popNode(isEntity));
    case 'j': return createWithChild(Node::Kind::DispatchThunk, popNode(isEntity));
    case 'q': return createWithChild(Node::Kind::MethodDescriptor, popNode(isEntity));
    case 'o': return createNode(Node::Kind::ObjCAttribute);
    case 'O': return createNode(Node::Kind::NonObjCAttribute);
    case 'D': return createNode(Node::Kind::DynamicAttribute);
    case 'd': return createNode(Node::Kind::DirectMethodReferenceAttribute);
    case 'a': return createNode(Node::Kind::PartialApplyObjCForwarder);
    case 'A': return createNode(Node::Kind::PartialApplyForwarder);
    case 'm': return createNode(Node::Kind::MergedFunction);
    case 'X': return createNode(Node::Kind::DynamicallyReplaceableFunctionVar);
    case 'x': return createNode(Node::Kind::DynamicallyReplaceableFunctionKey);
    case 'I': return createNode(Node::Kind::DynamicallyReplaceableFunctionImpl);
    case 'C': {
      NodePointer type = popNode(Node::Kind::Type);
      return createWithChild(Node::Kind::CoroutineContinuationPrototype, type);
    }
    case 'V': {
      NodePointer Base = popNode(isEntity);
      NodePointer Derived = popNode(isEntity);
      return createWithChildren(Node::Kind::VTableThunk, Derived, Base);
    }
    case 'W': {
      NodePointer Entity = popNode(isEntity);
      NodePointer Conf = popProtocolConformance();
      return createWithChildren(Node::Kind::ProtocolWitness, Conf, Entity);
    }
    case 'S':
      return createWithChild(Node::Kind::ProtocolSelfConformanceWitness,
                             popNode(isEntity));
    case 'R':
    case 'r':
    case 'y': {
      Node::Kind kind;
      if (c == 'R') kind = Node::Kind::ReabstractionThunkHelper;
      else if (c == 'y') kind = Node::Kind::ReabstractionThunkHelperWithSelf;
      else kind = Node::Kind::ReabstractionThunk;
      NodePointer Thunk = createNode(kind);
      if (NodePointer GenSig = popNode(Node::Kind::DependentGenericSignature))
        addChild(Thunk, GenSig);
      if (kind == Node::Kind::ReabstractionThunkHelperWithSelf)
        addChild(Thunk, popNode(Node::Kind::Type));
      addChild(Thunk, popNode(Node::Kind::Type));
      addChild(Thunk, popNode(Node::Kind::Type));
      return Thunk;
    }
<<<<<<< HEAD
    // SWIFT_ENABLE_TENSORFLOW
    case 'z':
    case 'Z':
    case 'u':
    case 'U': {
      // Create node for autodiff associated function.
      Node::Kind assocFnKind;
      if (c == 'z') assocFnKind = Node::Kind::AutoDiffJVP;
      else if (c == 'Z') assocFnKind = Node::Kind::AutoDiffVJP;
      else if (c == 'u') assocFnKind = Node::Kind::AutoDiffDifferential;
      else if (c == 'U') assocFnKind = Node::Kind::AutoDiffPullback;
      else return nullptr;
      NodePointer assocFn = createNode(assocFnKind);
      addChild(assocFn, popNode());
      // Demangle parameter indices.
      auto paramIndices = createNode(Node::Kind::AutoDiffParameterIndices);
      nextIf('p');
      while (true) {
        auto index = demangleNatural();
        if (index < 0)
          break;
        paramIndices->addChild(createNode(Node::Kind::Index, index), *this);
        nextIf('_');
      }
      addChild(assocFn, paramIndices);
      // Demangle result index.
      auto resultIndices = createNode(Node::Kind::AutoDiffResultIndices);
      nextIf('r');
      while (true) {
        auto index = demangleNatural();
        if (index < 0)
          break;
        resultIndices->addChild(createNode(Node::Kind::Index, index), *this);
        nextIf('_');
      }
      addChild(assocFn, resultIndices);
      return assocFn;
    }
    // SWIFT_ENABLE_TENSORFLOW END
=======
>>>>>>> 53bad9e5
    case 'g':
      return demangleGenericSpecialization(Node::Kind::GenericSpecialization);
    case 'G':
      return demangleGenericSpecialization(Node::Kind::
                                          GenericSpecializationNotReAbstracted);
    case 'i':
      return demangleGenericSpecialization(Node::Kind::InlinedGenericFunction);
    case'p': {
      NodePointer Spec = demangleSpecAttributes(Node::Kind::
                                                GenericPartialSpecialization);
      NodePointer Param = createWithChild(Node::Kind::GenericSpecializationParam,
                                          popNode(Node::Kind::Type));
      return addChild(Spec, Param);
    }
    case'P': {
      NodePointer Spec = demangleSpecAttributes(Node::Kind::
                                  GenericPartialSpecializationNotReAbstracted);
      NodePointer Param = createWithChild(Node::Kind::GenericSpecializationParam,
                                          popNode(Node::Kind::Type));
      return addChild(Spec, Param);
    }
    case'f':
      return demangleFunctionSpecialization();
    case 'K':
    case 'k': {
      auto nodeKind = c == 'K' ? Node::Kind::KeyPathGetterThunkHelper
                               : Node::Kind::KeyPathSetterThunkHelper;

      bool isSerialized = nextIf('q');

      std::vector<NodePointer> types;
      auto node = popNode();
      if (!node || node->getKind() != Node::Kind::Type)
        return nullptr;
      do {
        types.push_back(node);
        node = popNode();
      } while (node && node->getKind() == Node::Kind::Type);
      
      NodePointer result;
      if (node) {
        if (node->getKind() == Node::Kind::DependentGenericSignature) {
          auto decl = popNode();
          if (!decl)
            return nullptr;
          result = createWithChildren(nodeKind, decl, /*sig*/ node);
        } else {
          result = createWithChild(nodeKind, /*decl*/ node);
        }
      } else {
        return nullptr;
      }
      for (auto i = types.rbegin(), e = types.rend(); i != e; ++i) {
        result->addChild(*i, *this);
      }

      if (isSerialized)
        result->addChild(createNode(Node::Kind::IsSerialized), *this);

      return result;
    }
    case 'l': {
      auto assocTypeName = popAssocTypeName();
      if (!assocTypeName)
        return nullptr;

      return createWithChild(Node::Kind::AssociatedTypeDescriptor,
                             assocTypeName);
    }
    case 'L':
      return createWithChild(Node::Kind::ProtocolRequirementsBaseDescriptor,
                             popProtocol());
    case 'M':
      return createWithChild(Node::Kind::DefaultAssociatedTypeMetadataAccessor,
                             popAssocTypeName());

    case 'n': {
      NodePointer requirementTy = popProtocol();
      NodePointer conformingType = popAssocTypePath();
      NodePointer protoTy = popNode(Node::Kind::Type);
      return createWithChildren(Node::Kind::AssociatedConformanceDescriptor,
                                protoTy, conformingType, requirementTy);
    }

    case 'N': {
      NodePointer requirementTy = popProtocol();
      auto assocTypePath = popAssocTypePath();
      NodePointer protoTy = popNode(Node::Kind::Type);
      return createWithChildren(
                            Node::Kind::DefaultAssociatedConformanceAccessor,
                            protoTy, assocTypePath, requirementTy);
    }

    case 'b': {
      NodePointer requirementTy = popProtocol();
      NodePointer protoTy = popNode(Node::Kind::Type);
      return createWithChildren(Node::Kind::BaseConformanceDescriptor,
                                protoTy, requirementTy);
    }

    case 'H':
    case 'h': {
      auto nodeKind = c == 'H' ? Node::Kind::KeyPathEqualsThunkHelper
                               : Node::Kind::KeyPathHashThunkHelper;

      bool isSerialized = nextIf('q');

      NodePointer genericSig = nullptr;
      std::vector<NodePointer> types;
      
      auto node = popNode();
      if (node) {
        if (node->getKind() == Node::Kind::DependentGenericSignature) {
          genericSig = node;
        } else if (node->getKind() == Node::Kind::Type) {
          types.push_back(node);
        } else {
          return nullptr;
        }
      } else {
        return nullptr;
      }
      
      while (auto node = popNode()) {
        if (node->getKind() != Node::Kind::Type) {
          return nullptr;
        }
        types.push_back(node);
      }
      
      NodePointer result = createNode(nodeKind);
      for (auto i = types.rbegin(), e = types.rend(); i != e; ++i) {
        result->addChild(*i, *this);
      }
      if (genericSig)
        result->addChild(genericSig, *this);

      if (isSerialized)
        result->addChild(createNode(Node::Kind::IsSerialized), *this);

      return result;
    }
    case 'v': {
      int Idx = demangleIndex();
      if (Idx < 0)
        return nullptr;
      return createNode(Node::Kind::OutlinedVariable, Idx);
    }
    case 'e': {
      std::string Params = demangleBridgedMethodParams();
      if (Params.empty())
        return nullptr;
      return createNode(Node::Kind::OutlinedBridgedMethod, Params);
    }
    default:
      return nullptr;
  }
}

std::string Demangler::demangleBridgedMethodParams() {
  if (nextIf('_'))
    return std::string();

  std::string Str;

  auto kind = nextChar();
  switch (kind) {
  default:
    return std::string();
  case 'p': case 'a': case 'm':
    Str.push_back(kind);
  }

  while (!nextIf('_')) {
    auto c = nextChar();
    if (!c && c != 'n' && c != 'b')
      return std::string();
    Str.push_back(c);
  }
  return Str;
}

NodePointer Demangler::demangleGenericSpecialization(Node::Kind SpecKind) {
  NodePointer Spec = demangleSpecAttributes(SpecKind);
  if (!Spec)
    return nullptr;
  NodePointer TyList = popTypeList();
  if (!TyList)
    return nullptr;
  for (NodePointer Ty : *TyList) {
    Spec->addChild(createWithChild(Node::Kind::GenericSpecializationParam, Ty),
                   *this);
  }
  return Spec;
}

NodePointer Demangler::demangleFunctionSpecialization() {
  NodePointer Spec = demangleSpecAttributes(
        Node::Kind::FunctionSignatureSpecialization);
  while (Spec && !nextIf('_')) {
    Spec = addChild(Spec, demangleFuncSpecParam(Node::Kind::FunctionSignatureSpecializationParam));
  }
  if (!nextIf('n'))
    Spec = addChild(Spec, demangleFuncSpecParam(Node::Kind::FunctionSignatureSpecializationReturn));

  if (!Spec)
    return nullptr;

  // Add the required parameters in reverse order.
  for (size_t Idx = 0, Num = Spec->getNumChildren(); Idx < Num; ++Idx) {
    NodePointer Param = Spec->getChild(Num - Idx - 1);
    if (Param->getKind() != Node::Kind::FunctionSignatureSpecializationParam)
      continue;

    if (Param->getNumChildren() == 0)
      continue;
    NodePointer KindNd = Param->getFirstChild();
    assert(KindNd->getKind() ==
             Node::Kind::FunctionSignatureSpecializationParamKind);
    auto ParamKind = (FunctionSigSpecializationParamKind)KindNd->getIndex();
    switch (ParamKind) {
      case FunctionSigSpecializationParamKind::ConstantPropFunction:
      case FunctionSigSpecializationParamKind::ConstantPropGlobal:
      case FunctionSigSpecializationParamKind::ConstantPropString:
      case FunctionSigSpecializationParamKind::ClosureProp: {
        size_t FixedChildren = Param->getNumChildren();
        while (NodePointer Ty = popNode(Node::Kind::Type)) {
          if (ParamKind != FunctionSigSpecializationParamKind::ClosureProp)
            return nullptr;
          Param = addChild(Param, Ty);
        }
        NodePointer Name = popNode(Node::Kind::Identifier);
        if (!Name)
          return nullptr;
        StringRef Text = Name->getText();
        if (ParamKind ==
                FunctionSigSpecializationParamKind::ConstantPropString &&
            !Text.empty() && Text[0] == '_') {
          // A '_' escapes a leading digit or '_' of a string constant.
          Text = Text.drop_front(1);
        }
        addChild(Param, createNodeWithAllocatedText(
          Node::Kind::FunctionSignatureSpecializationParamPayload, Text));
        Param->reverseChildren(FixedChildren);
        break;
      }
      default:
        break;
    }
  }
  return Spec;
}

NodePointer Demangler::demangleFuncSpecParam(Node::Kind Kind) {
  assert(Kind == Node::Kind::FunctionSignatureSpecializationParam ||
         Kind == Node::Kind::FunctionSignatureSpecializationReturn);
  NodePointer Param = createNode(Kind);
  switch (nextChar()) {
    case 'n':
      return Param;
    case 'c':
      // Consumes an identifier and multiple type parameters.
      // The parameters will be added later.
      return addChild(Param, createNode(
        Node::Kind::FunctionSignatureSpecializationParamKind,
        uint64_t(FunctionSigSpecializationParamKind::ClosureProp)));
    case 'p': {
      switch (nextChar()) {
        case 'f':
          // Consumes an identifier parameter, which will be added later.
          return addChild(
              Param,
              createNode(Node::Kind::FunctionSignatureSpecializationParamKind,
                         Node::IndexType(FunctionSigSpecializationParamKind::
                                             ConstantPropFunction)));
        case 'g':
          // Consumes an identifier parameter, which will be added later.
          return addChild(
              Param,
              createNode(
                  Node::Kind::FunctionSignatureSpecializationParamKind,
                  Node::IndexType(
                      FunctionSigSpecializationParamKind::ConstantPropGlobal)));
        case 'i':
          return addFuncSpecParamNumber(Param,
                    FunctionSigSpecializationParamKind::ConstantPropInteger);
        case 'd':
          return addFuncSpecParamNumber(Param,
                      FunctionSigSpecializationParamKind::ConstantPropFloat);
        case 's': {
          // Consumes an identifier parameter (the string constant),
          // which will be added later.
          const char *Encoding = nullptr;
          switch (nextChar()) {
            case 'b': Encoding = "u8"; break;
            case 'w': Encoding = "u16"; break;
            case 'c': Encoding = "objc"; break;
            default: return nullptr;
          }
          addChild(Param,
                   createNode(
                       Node::Kind::FunctionSignatureSpecializationParamKind,
                       Node::IndexType(
                           swift::Demangle::FunctionSigSpecializationParamKind::
                               ConstantPropString)));
          return addChild(Param, createNode(
                  Node::Kind::FunctionSignatureSpecializationParamPayload,
                  Encoding));
        }
        default:
          return nullptr;
      }
    }
    case 'e': {
      unsigned Value =
          unsigned(FunctionSigSpecializationParamKind::ExistentialToGeneric);
      if (nextIf('D'))
        Value |= unsigned(FunctionSigSpecializationParamKind::Dead);
      if (nextIf('G'))
        Value |=
            unsigned(FunctionSigSpecializationParamKind::OwnedToGuaranteed);
      if (nextIf('O'))
        Value |=
            unsigned(FunctionSigSpecializationParamKind::GuaranteedToOwned);
      if (nextIf('X'))
        Value |= unsigned(FunctionSigSpecializationParamKind::SROA);
      return addChild(
          Param,
          createNode(Node::Kind::FunctionSignatureSpecializationParamKind,
                     Value));
    }
    case 'd': {
      unsigned Value = unsigned(FunctionSigSpecializationParamKind::Dead);
      if (nextIf('G'))
        Value |= unsigned(FunctionSigSpecializationParamKind::OwnedToGuaranteed);
      if (nextIf('O'))
        Value |=
            unsigned(FunctionSigSpecializationParamKind::GuaranteedToOwned);
      if (nextIf('X'))
        Value |= unsigned(FunctionSigSpecializationParamKind::SROA);
      return addChild(Param, createNode(
                  Node::Kind::FunctionSignatureSpecializationParamKind, Value));
    }
    case 'g': {
      unsigned Value = unsigned(FunctionSigSpecializationParamKind::
                                OwnedToGuaranteed);
      if (nextIf('X'))
        Value |= unsigned(FunctionSigSpecializationParamKind::SROA);
      return addChild(Param, createNode(
                  Node::Kind::FunctionSignatureSpecializationParamKind, Value));
    }
    case 'o': {
      unsigned Value =
          unsigned(FunctionSigSpecializationParamKind::GuaranteedToOwned);
      if (nextIf('X'))
        Value |= unsigned(FunctionSigSpecializationParamKind::SROA);
      return addChild(
          Param,
          createNode(Node::Kind::FunctionSignatureSpecializationParamKind,
                     Value));
    }
    case 'x':
      return addChild(Param, createNode(
                Node::Kind::FunctionSignatureSpecializationParamKind,
                unsigned(FunctionSigSpecializationParamKind::SROA)));
    case 'i':
      return addChild(Param, createNode(
                Node::Kind::FunctionSignatureSpecializationParamKind,
                unsigned(FunctionSigSpecializationParamKind::BoxToValue)));
    case 's':
      return addChild(Param, createNode(
                Node::Kind::FunctionSignatureSpecializationParamKind,
                unsigned(FunctionSigSpecializationParamKind::BoxToStack)));
    default:
      return nullptr;
  }
}

NodePointer Demangler::addFuncSpecParamNumber(NodePointer Param,
                                    FunctionSigSpecializationParamKind Kind) {
  Param->addChild(createNode(
        Node::Kind::FunctionSignatureSpecializationParamKind, unsigned(Kind)),
        *this);
  CharVector Str;
  while (isDigit(peekChar())) {
    Str.push_back(nextChar(), *this);
  }
  if (Str.empty())
    return nullptr;
  return addChild(Param, createNode(
     Node::Kind::FunctionSignatureSpecializationParamPayload, Str));
}

NodePointer Demangler::demangleSpecAttributes(Node::Kind SpecKind) {
  bool isSerialized = nextIf('q');

  int PassID = (int)nextChar() - '0';
  if (PassID < 0 || PassID > 9)
    return nullptr;

  NodePointer SpecNd = createNode(SpecKind);
  if (isSerialized)
    SpecNd->addChild(createNode(Node::Kind::IsSerialized),
                     *this);

  SpecNd->addChild(createNode(Node::Kind::SpecializationPassID, PassID),
                   *this);
  return SpecNd;
}

NodePointer Demangler::demangleWitness() {
  switch (nextChar()) {
    case 'C':
      return createWithChild(Node::Kind::EnumCase,
                             popNode(isEntity));
    case 'V':
      return createWithChild(Node::Kind::ValueWitnessTable,
                             popNode(Node::Kind::Type));
    case 'v': {
      unsigned Directness;
      switch (nextChar()) {
        case 'd': Directness = unsigned(Directness::Direct); break;
        case 'i': Directness = unsigned(Directness::Indirect); break;
        default: return nullptr;
      }
      return createWithChildren(Node::Kind::FieldOffset,
                        createNode(Node::Kind::Directness, Directness),
                        popNode(isEntity));
    }
    case 'S':
      return createWithChild(Node::Kind::ProtocolSelfConformanceWitnessTable,
                             popProtocol());
    case 'P':
      return createWithChild(Node::Kind::ProtocolWitnessTable,
                             popProtocolConformance());
    case 'p':
      return createWithChild(Node::Kind::ProtocolWitnessTablePattern,
                             popProtocolConformance());
    case 'G':
      return createWithChild(Node::Kind::GenericProtocolWitnessTable,
                             popProtocolConformance());
    case 'I':
      return createWithChild(
                  Node::Kind::GenericProtocolWitnessTableInstantiationFunction,
                  popProtocolConformance());

    case 'r':
      return createWithChild(Node::Kind::ResilientProtocolWitnessTable,
                             popProtocolConformance());

    case 'l': {
      NodePointer Conf = popProtocolConformance();
      NodePointer Type = popNode(Node::Kind::Type);
      return createWithChildren(Node::Kind::LazyProtocolWitnessTableAccessor,
                                Type, Conf);
    }
    case 'L': {
      NodePointer Conf = popProtocolConformance();
      NodePointer Type = popNode(Node::Kind::Type);
      return createWithChildren(
               Node::Kind::LazyProtocolWitnessTableCacheVariable, Type, Conf);
    }
    case 'a':
      return createWithChild(Node::Kind::ProtocolWitnessTableAccessor,
                             popProtocolConformance());
    case 't': {
      NodePointer Name = popNode(isDeclName);
      NodePointer Conf = popProtocolConformance();
      return createWithChildren(Node::Kind::AssociatedTypeMetadataAccessor,
                                Conf, Name);
    }
    case 'T': {
      NodePointer ProtoTy = popNode(Node::Kind::Type);
      NodePointer ConformingType = popAssocTypePath();
      NodePointer Conf = popProtocolConformance();
      return createWithChildren(Node::Kind::AssociatedTypeWitnessTableAccessor,
                                Conf, ConformingType, ProtoTy);
    }
    case 'b': {
      NodePointer ProtoTy = popNode(Node::Kind::Type);
      NodePointer Conf = popProtocolConformance();
      return createWithChildren(Node::Kind::BaseWitnessTableAccessor,
                                Conf, ProtoTy);
    }
    case 'O': {
      switch (nextChar()) {
      case 'y': {
        if (auto sig = popNode(Node::Kind::DependentGenericSignature))
          return createWithChildren(Node::Kind::OutlinedCopy,
                                    popNode(Node::Kind::Type), sig);
        return createWithChild(Node::Kind::OutlinedCopy,
                               popNode(Node::Kind::Type));
      }
      case 'e': {
        if (auto sig = popNode(Node::Kind::DependentGenericSignature))
          return createWithChildren(Node::Kind::OutlinedConsume,
                                    popNode(Node::Kind::Type), sig);
        return createWithChild(Node::Kind::OutlinedConsume,
                               popNode(Node::Kind::Type));
      }
      case 'r': {
        if (auto sig = popNode(Node::Kind::DependentGenericSignature))
          return createWithChildren(Node::Kind::OutlinedRetain,
                                    popNode(Node::Kind::Type), sig);
        return createWithChild(Node::Kind::OutlinedRetain,
                               popNode(Node::Kind::Type));
      }
      case 's': {
        if (auto sig = popNode(Node::Kind::DependentGenericSignature))
          return createWithChildren(Node::Kind::OutlinedRelease,
                                    popNode(Node::Kind::Type), sig);
        return createWithChild(Node::Kind::OutlinedRelease,
                               popNode(Node::Kind::Type));
      }
      case 'b': {
        if (auto sig = popNode(Node::Kind::DependentGenericSignature))
          return createWithChildren(Node::Kind::OutlinedInitializeWithTake,
                                    popNode(Node::Kind::Type), sig);
        return createWithChild(Node::Kind::OutlinedInitializeWithTake,
                               popNode(Node::Kind::Type));
      }
      case 'c': {
        if (auto sig = popNode(Node::Kind::DependentGenericSignature))
          return createWithChildren(Node::Kind::OutlinedInitializeWithCopy,
                                    popNode(Node::Kind::Type), sig);
        return createWithChild(Node::Kind::OutlinedInitializeWithCopy,
                               popNode(Node::Kind::Type));
      }
      case 'd': {
        if (auto sig = popNode(Node::Kind::DependentGenericSignature))
          return createWithChildren(Node::Kind::OutlinedAssignWithTake,
                                    popNode(Node::Kind::Type), sig);
        return createWithChild(Node::Kind::OutlinedAssignWithTake,
                               popNode(Node::Kind::Type));
      }
      case 'f': {
        if (auto sig = popNode(Node::Kind::DependentGenericSignature))
          return createWithChildren(Node::Kind::OutlinedAssignWithCopy,
                                    popNode(Node::Kind::Type), sig);
        return createWithChild(Node::Kind::OutlinedAssignWithCopy,
                               popNode(Node::Kind::Type));
      }
      case 'h': {
        if (auto sig = popNode(Node::Kind::DependentGenericSignature))
          return createWithChildren(Node::Kind::OutlinedDestroy,
                                    popNode(Node::Kind::Type), sig);
        return createWithChild(Node::Kind::OutlinedDestroy,
                               popNode(Node::Kind::Type));
      }
      default:
        return nullptr;
      }
    }
    default:
      return nullptr;
  }
}

NodePointer Demangler::demangleSpecialType() {
  switch (auto specialChar = nextChar()) {
    case 'E':
      return popFunctionType(Node::Kind::NoEscapeFunctionType);
    case 'A':
      return popFunctionType(Node::Kind::EscapingAutoClosureType);
    case 'f':
      return popFunctionType(Node::Kind::ThinFunctionType);
    case 'K':
      return popFunctionType(Node::Kind::AutoClosureType);
    case 'U':
      return popFunctionType(Node::Kind::UncurriedFunctionType);
    case 'L':
      return popFunctionType(Node::Kind::EscapingObjCBlock);
    case 'B':
      return popFunctionType(Node::Kind::ObjCBlock);
    case 'C':
      return popFunctionType(Node::Kind::CFunctionPointer);
    // SWIFT_ENABLE_TENSORFLOW
    case 'F':
      return popFunctionType(Node::Kind::DifferentiableFunctionType);
    // SWIFT_ENABLE_TENSORFLOW
    case 'G':
      return popFunctionType(Node::Kind::EscapingDifferentiableFunctionType);
    // SWIFT_ENABLE_TENSORFLOW
    case 'H':
      return popFunctionType(Node::Kind::LinearFunctionType);
    // SWIFT_ENABLE_TENSORFLOW
    case 'I':
      return popFunctionType(Node::Kind::EscapingLinearFunctionType);
    case 'o':
      return createType(createWithChild(Node::Kind::Unowned,
                                        popNode(Node::Kind::Type)));
    case 'u':
      return createType(createWithChild(Node::Kind::Unmanaged,
                                        popNode(Node::Kind::Type)));
    case 'w':
      return createType(createWithChild(Node::Kind::Weak,
                                        popNode(Node::Kind::Type)));
    case 'b':
      return createType(createWithChild(Node::Kind::SILBoxType,
                                        popNode(Node::Kind::Type)));
    case 'D':
      return createType(createWithChild(Node::Kind::DynamicSelf,
                                        popNode(Node::Kind::Type)));
    case 'M': {
      NodePointer MTR = demangleMetatypeRepresentation();
      NodePointer Type = popNode(Node::Kind::Type);
      return createType(createWithChildren(Node::Kind::Metatype, MTR, Type));
    }
    case 'm': {
      NodePointer MTR = demangleMetatypeRepresentation();
      NodePointer Type = popNode(Node::Kind::Type);
      return createType(createWithChildren(Node::Kind::ExistentialMetatype,
                                           MTR, Type));
    }
    case 'p':
      return createType(createWithChild(Node::Kind::ExistentialMetatype,
                                        popNode(Node::Kind::Type)));
    case 'c': {
      NodePointer Superclass = popNode(Node::Kind::Type);
      NodePointer Protocols = demangleProtocolList();
      return createType(createWithChildren(Node::Kind::ProtocolListWithClass,
                                           Protocols, Superclass));
    }
    case 'l': {
      NodePointer Protocols = demangleProtocolList();
      return createType(createWithChild(Node::Kind::ProtocolListWithAnyObject,
                                        Protocols));
    }
    case 'X':
    case 'x': {
      // SIL box types.
      NodePointer signature = nullptr, genericArgs = nullptr;
      if (specialChar == 'X') {
        signature = popNode(Node::Kind::DependentGenericSignature);
        if (!signature)
          return nullptr;
        genericArgs = popTypeList();
        if (!genericArgs)
          return nullptr;
      }
      
      auto fieldTypes = popTypeList();
      if (!fieldTypes)
        return nullptr;
      // Build layout.
      auto layout = createNode(Node::Kind::SILBoxLayout);
      for (unsigned i = 0, e = fieldTypes->getNumChildren(); i < e; ++i) {
        auto fieldType = fieldTypes->getChild(i);
        assert(fieldType->getKind() == Node::Kind::Type);
        bool isMutable = false;
        // 'inout' typelist mangling is used to represent mutable fields.
        if (fieldType->getChild(0)->getKind() == Node::Kind::InOut) {
          isMutable = true;
          fieldType = createType(fieldType->getChild(0)->getChild(0));
        }
        auto field = createNode(isMutable
                                         ? Node::Kind::SILBoxMutableField
                                         : Node::Kind::SILBoxImmutableField);
        field->addChild(fieldType, *this);
        layout->addChild(field, *this);
      }
      auto boxTy = createNode(Node::Kind::SILBoxTypeWithLayout);
      boxTy->addChild(layout, *this);
      if (signature) {
        boxTy->addChild(signature, *this);
        assert(genericArgs);
        boxTy->addChild(genericArgs, *this);
      }
      return createType(boxTy);
    }
    case 'Y':
      return demangleAnyGenericType(Node::Kind::OtherNominalType);
    case 'Z': {
      auto types = popTypeList();
      auto name = popNode(Node::Kind::Identifier);
      auto parent = popContext();
      auto anon = createNode(Node::Kind::AnonymousContext);
      anon = addChild(anon, name);
      anon = addChild(anon, parent);
      anon = addChild(anon, types);
      return anon;
    }
    case 'e':
      return createType(createNode(Node::Kind::ErrorType));
    case 'S':
      // Sugared type for debugger.
      switch (nextChar()) {
      case 'q':
        return createType(createWithChild(Node::Kind::SugaredOptional,
                                          popNode(Node::Kind::Type)));
      case 'a':
        return createType(createWithChild(Node::Kind::SugaredArray,
                                          popNode(Node::Kind::Type)));
      case 'D': {
        NodePointer value = popNode(Node::Kind::Type);
        NodePointer key = popNode(Node::Kind::Type);
        return createType(createWithChildren(Node::Kind::SugaredDictionary,
                                             key, value));
      }
      case 'p':
        return createType(createWithChild(Node::Kind::SugaredParen,
                                          popNode(Node::Kind::Type)));
      default:
        return nullptr;
      }
    default:
      return nullptr;
  }
}

NodePointer Demangler::demangleMetatypeRepresentation() {
  switch (nextChar()) {
    case 't':
      return createNode(Node::Kind::MetatypeRepresentation, "@thin");
    case 'T':
      return createNode(Node::Kind::MetatypeRepresentation, "@thick");
    case 'o':
      return createNode(Node::Kind::MetatypeRepresentation,
                                 "@objc_metatype");
    default:
      return nullptr;
  }
}

NodePointer Demangler::demangleAccessor(NodePointer ChildNode) {
  Node::Kind Kind;
  switch (nextChar()) {
    case 'm': Kind = Node::Kind::MaterializeForSet; break;
    case 's': Kind = Node::Kind::Setter; break;
    case 'g': Kind = Node::Kind::Getter; break;
    case 'G': Kind = Node::Kind::GlobalGetter; break;
    case 'w': Kind = Node::Kind::WillSet; break;
    case 'W': Kind = Node::Kind::DidSet; break;
    case 'r': Kind = Node::Kind::ReadAccessor; break;
    case 'M': Kind = Node::Kind::ModifyAccessor; break;
    case 'a':
      switch (nextChar()) {
        case 'O': Kind = Node::Kind::OwningMutableAddressor; break;
        case 'o': Kind = Node::Kind::NativeOwningMutableAddressor; break;
        case 'P': Kind = Node::Kind::NativePinningMutableAddressor; break;
        case 'u': Kind = Node::Kind::UnsafeMutableAddressor; break;
        default: return nullptr;
      }
      break;
    case 'l':
      switch (nextChar()) {
        case 'O': Kind = Node::Kind::OwningAddressor; break;
        case 'o': Kind = Node::Kind::NativeOwningAddressor; break;
        case 'p': Kind = Node::Kind::NativePinningAddressor; break;
        case 'u': Kind = Node::Kind::UnsafeAddressor; break;
        default: return nullptr;
      }
      break;
    case 'p': // Pseudo-accessor referring to the variable/subscript itself
      return ChildNode;
    default: return nullptr;
  }
  NodePointer Entity = createWithChild(Kind, ChildNode);
  return Entity;
}

NodePointer Demangler::demangleFunctionEntity() {
  enum {
    None,
    TypeAndMaybePrivateName,
    TypeAndIndex,
    Index
  } Args;

  Node::Kind Kind = Node::Kind::EmptyList;
  switch (nextChar()) {
    case 'D': Args = None; Kind = Node::Kind::Deallocator; break;
    case 'd': Args = None; Kind = Node::Kind::Destructor; break;
    case 'E': Args = None; Kind = Node::Kind::IVarDestroyer; break;
    case 'e': Args = None; Kind = Node::Kind::IVarInitializer; break;
    case 'i': Args = None; Kind = Node::Kind::Initializer; break;
    case 'C':
      Args = TypeAndMaybePrivateName; Kind = Node::Kind::Allocator; break;
    case 'c':
      Args = TypeAndMaybePrivateName; Kind = Node::Kind::Constructor; break;
    case 'U': Args = TypeAndIndex; Kind = Node::Kind::ExplicitClosure; break;
    case 'u': Args = TypeAndIndex; Kind = Node::Kind::ImplicitClosure; break;
    case 'A': Args = Index; Kind = Node::Kind::DefaultArgumentInitializer; break;
    case 'p': return demangleEntity(Node::Kind::GenericTypeParamDecl);
    default: return nullptr;
  }

  NodePointer NameOrIndex = nullptr, ParamType = nullptr, LabelList = nullptr;
  switch (Args) {
    case None:
      break;
    case TypeAndMaybePrivateName:
      NameOrIndex = popNode(Node::Kind::PrivateDeclName);
      ParamType = popNode(Node::Kind::Type);
      LabelList = popFunctionParamLabels(ParamType);
      break;
    case TypeAndIndex:
      NameOrIndex = demangleIndexAsNode();
      ParamType = popNode(Node::Kind::Type);
      break;
    case Index:
      NameOrIndex = demangleIndexAsNode();
      break;
  }
  NodePointer Entity = createWithChild(Kind, popContext());
  switch (Args) {
    case None:
      break;
    case Index:
      Entity = addChild(Entity, NameOrIndex);
      break;
    case TypeAndMaybePrivateName:
      addChild(Entity, LabelList);
      Entity = addChild(Entity, ParamType);
      addChild(Entity, NameOrIndex);
      break;
    case TypeAndIndex:
      Entity = addChild(Entity, NameOrIndex);
      Entity = addChild(Entity, ParamType);
      break;
  }
  return Entity;
}

NodePointer Demangler::demangleEntity(Node::Kind Kind) {
  NodePointer Type = popNode(Node::Kind::Type);
  NodePointer LabelList = popFunctionParamLabels(Type);
  NodePointer Name = popNode(isDeclName);
  NodePointer Context = popContext();
  return LabelList ? createWithChildren(Kind, Context, Name, LabelList, Type)
                   : createWithChildren(Kind, Context, Name, Type);
}

NodePointer Demangler::demangleVariable() {
  NodePointer Variable = demangleEntity(Node::Kind::Variable);
  return demangleAccessor(Variable);
}

NodePointer Demangler::demangleSubscript() {
  NodePointer PrivateName = popNode(Node::Kind::PrivateDeclName);
  NodePointer Type = popNode(Node::Kind::Type);
  NodePointer LabelList = popFunctionParamLabels(Type);
  NodePointer Context = popContext();

  NodePointer Subscript = createNode(Node::Kind::Subscript);
  Subscript = addChild(Subscript, Context);
  addChild(Subscript, LabelList);
  Subscript = addChild(Subscript, Type);
  addChild(Subscript, PrivateName);

  return demangleAccessor(Subscript);
}

NodePointer Demangler::demangleProtocolList() {
  NodePointer TypeList = createNode(Node::Kind::TypeList);
  NodePointer ProtoList = createWithChild(Node::Kind::ProtocolList, TypeList);
  if (!popNode(Node::Kind::EmptyList)) {
    bool firstElem = false;
    do {
      firstElem = (popNode(Node::Kind::FirstElementMarker) != nullptr);
      NodePointer Proto = popProtocol();
      if (!Proto)
        return nullptr;
      TypeList->addChild(Proto, *this);
    } while (!firstElem);

    TypeList->reverseChildren();
  }
  return ProtoList;
}

NodePointer Demangler::demangleProtocolListType() {
  NodePointer ProtoList = demangleProtocolList();
  return createType(ProtoList);
}

NodePointer Demangler::demangleGenericSignature(bool hasParamCounts) {
  NodePointer Sig = createNode(Node::Kind::DependentGenericSignature);
  if (hasParamCounts) {
    while (!nextIf('l')) {
      int count = 0;
      if (!nextIf('z'))
        count = demangleIndex() + 1;
      if (count < 0)
        return nullptr;
      Sig->addChild(createNode(Node::Kind::DependentGenericParamCount,
                                        count), *this);
    }
  } else {
    Sig->addChild(createNode(Node::Kind::DependentGenericParamCount, 1),
                  *this);
  }
  size_t NumCounts = Sig->getNumChildren();
  while (NodePointer Req = popNode(isRequirement)) {
    Sig->addChild(Req, *this);
  }
  Sig->reverseChildren(NumCounts);
  return Sig;
}

NodePointer Demangler::demangleGenericRequirement() {
  
  enum { Generic, Assoc, CompoundAssoc, Substitution } TypeKind;
  enum { Protocol, BaseClass, SameType, Layout } ConstraintKind;
  
  switch (nextChar()) {
    case 'c': ConstraintKind = BaseClass; TypeKind = Assoc; break;
    case 'C': ConstraintKind = BaseClass; TypeKind = CompoundAssoc; break;
    case 'b': ConstraintKind = BaseClass; TypeKind = Generic; break;
    case 'B': ConstraintKind = BaseClass; TypeKind = Substitution; break;
    case 't': ConstraintKind = SameType; TypeKind = Assoc; break;
    case 'T': ConstraintKind = SameType; TypeKind = CompoundAssoc; break;
    case 's': ConstraintKind = SameType; TypeKind = Generic; break;
    case 'S': ConstraintKind = SameType; TypeKind = Substitution; break;
    case 'm': ConstraintKind = Layout; TypeKind = Assoc; break;
    case 'M': ConstraintKind = Layout; TypeKind = CompoundAssoc; break;
    case 'l': ConstraintKind = Layout; TypeKind = Generic; break;
    case 'L': ConstraintKind = Layout; TypeKind = Substitution; break;
    case 'p': ConstraintKind = Protocol; TypeKind = Assoc; break;
    case 'P': ConstraintKind = Protocol; TypeKind = CompoundAssoc; break;
    case 'Q': ConstraintKind = Protocol; TypeKind = Substitution; break;
    default:  ConstraintKind = Protocol; TypeKind = Generic; pushBack(); break;
  }

  NodePointer ConstrTy = nullptr;

  switch (TypeKind) {
  case Generic:
    ConstrTy = createType(demangleGenericParamIndex());
    break;
  case Assoc:
    ConstrTy = demangleAssociatedTypeSimple(demangleGenericParamIndex());
    addSubstitution(ConstrTy);
    break;
  case CompoundAssoc:
    ConstrTy = demangleAssociatedTypeCompound(demangleGenericParamIndex());
    addSubstitution(ConstrTy);
    break;
  case Substitution:
    ConstrTy = popNode(Node::Kind::Type);
    break;
  }

  switch (ConstraintKind) {
  case Protocol:
    return createWithChildren(
        Node::Kind::DependentGenericConformanceRequirement, ConstrTy,
        popProtocol());
  case BaseClass:
    return createWithChildren(
        Node::Kind::DependentGenericConformanceRequirement, ConstrTy,
        popNode(Node::Kind::Type));
  case SameType:
    return createWithChildren(Node::Kind::DependentGenericSameTypeRequirement,
                              ConstrTy, popNode(Node::Kind::Type));
  case Layout: {
    auto c = nextChar();
    NodePointer size = nullptr;
    NodePointer alignment = nullptr;
    const char *name = nullptr;
    if (c == 'U') {
      name = "U";
    } else if (c == 'R') {
      name = "R";
    } else if (c == 'N') {
      name = "N";
    } else if (c == 'C') {
      name = "C";
    } else if (c == 'D') {
      name = "D";
    } else if (c == 'T') {
      name = "T";
    } else if (c == 'E') {
      size = demangleIndexAsNode();
      if (!size)
        return nullptr;
      alignment = demangleIndexAsNode();
      name = "E";
    } else if (c == 'e') {
      size = demangleIndexAsNode();
      if (!size)
        return nullptr;
      name = "e";
    } else if (c == 'M') {
      size = demangleIndexAsNode();
      if (!size)
        return nullptr;
      alignment = demangleIndexAsNode();
      name = "M";
    } else if (c == 'm') {
      size = demangleIndexAsNode();
      if (!size)
        return nullptr;
      name = "m";
    } else {
      // Unknown layout constraint.
      return nullptr;
    }

    auto NameNode = createNode(Node::Kind::Identifier, name);
    auto LayoutRequirement = createWithChildren(
        Node::Kind::DependentGenericLayoutRequirement, ConstrTy, NameNode);
    if (size)
      addChild(LayoutRequirement, size);
    if (alignment)
      addChild(LayoutRequirement, alignment);
    return LayoutRequirement;
  }
  }
  return nullptr;
}

NodePointer Demangler::demangleGenericType() {
  NodePointer GenSig = popNode(Node::Kind::DependentGenericSignature);
  NodePointer Ty = popNode(Node::Kind::Type);
  return createType(createWithChildren(Node::Kind::DependentGenericType,
                                       GenSig, Ty));
}

static int decodeValueWitnessKind(StringRef CodeStr) {
#define VALUE_WITNESS(MANGLING, NAME) \
  if (CodeStr == #MANGLING) return (int)ValueWitnessKind::NAME;
#include "swift/Demangling/ValueWitnessMangling.def"
  return -1;
}

NodePointer Demangler::demangleValueWitness() {
  char Code[2];
  Code[0] = nextChar();
  Code[1] = nextChar();
  int Kind = decodeValueWitnessKind(StringRef(Code, 2));
  if (Kind < 0)
    return nullptr;
  NodePointer VW = createNode(Node::Kind::ValueWitness);
  addChild(VW, createNode(Node::Kind::Index, unsigned(Kind)));
  return addChild(VW, popNode(Node::Kind::Type));
}

NodePointer Demangler::demangleObjCTypeName() {
  NodePointer Ty = createNode(Node::Kind::Type);
  NodePointer Global = addChild(createNode(Node::Kind::Global),
                         addChild(createNode(Node::Kind::TypeMangling), Ty));
  NodePointer Nominal = nullptr;
  bool isProto = false;
  if (nextIf('C')) {
    Nominal = createNode(Node::Kind::Class);
    addChild(Ty, Nominal);
  } else if (nextIf('P')) {
    isProto = true;
    Nominal = createNode(Node::Kind::Protocol);
    addChild(Ty, addChild(createNode(Node::Kind::ProtocolList),
                    addChild(createNode(Node::Kind::TypeList),
                      addChild(createNode(Node::Kind::Type), Nominal))));
  } else {
    return nullptr;
  }

  if (nextIf('s')) {
    Nominal->addChild(createNode(Node::Kind::Module, "Swift"), *this);
  } else {
    NodePointer Module = demangleIdentifier();
    if (!Module)
      return nullptr;
    Nominal->addChild(changeKind(Module, Node::Kind::Module), *this);
  }

  NodePointer Ident = demangleIdentifier();
  if (!Ident)
    return nullptr;
  Nominal->addChild(Ident, *this);

  if (isProto && !nextIf('_'))
    return nullptr;

  if (Pos < Text.size())
    return nullptr;

  return Global;
}<|MERGE_RESOLUTION|>--- conflicted
+++ resolved
@@ -2138,48 +2138,6 @@
       addChild(Thunk, popNode(Node::Kind::Type));
       return Thunk;
     }
-<<<<<<< HEAD
-    // SWIFT_ENABLE_TENSORFLOW
-    case 'z':
-    case 'Z':
-    case 'u':
-    case 'U': {
-      // Create node for autodiff associated function.
-      Node::Kind assocFnKind;
-      if (c == 'z') assocFnKind = Node::Kind::AutoDiffJVP;
-      else if (c == 'Z') assocFnKind = Node::Kind::AutoDiffVJP;
-      else if (c == 'u') assocFnKind = Node::Kind::AutoDiffDifferential;
-      else if (c == 'U') assocFnKind = Node::Kind::AutoDiffPullback;
-      else return nullptr;
-      NodePointer assocFn = createNode(assocFnKind);
-      addChild(assocFn, popNode());
-      // Demangle parameter indices.
-      auto paramIndices = createNode(Node::Kind::AutoDiffParameterIndices);
-      nextIf('p');
-      while (true) {
-        auto index = demangleNatural();
-        if (index < 0)
-          break;
-        paramIndices->addChild(createNode(Node::Kind::Index, index), *this);
-        nextIf('_');
-      }
-      addChild(assocFn, paramIndices);
-      // Demangle result index.
-      auto resultIndices = createNode(Node::Kind::AutoDiffResultIndices);
-      nextIf('r');
-      while (true) {
-        auto index = demangleNatural();
-        if (index < 0)
-          break;
-        resultIndices->addChild(createNode(Node::Kind::Index, index), *this);
-        nextIf('_');
-      }
-      addChild(assocFn, resultIndices);
-      return assocFn;
-    }
-    // SWIFT_ENABLE_TENSORFLOW END
-=======
->>>>>>> 53bad9e5
     case 'g':
       return demangleGenericSpecialization(Node::Kind::GenericSpecialization);
     case 'G':
