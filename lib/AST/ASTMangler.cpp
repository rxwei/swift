--- conflicted
+++ resolved
@@ -370,47 +370,6 @@
   return finalize();
 }
 
-<<<<<<< HEAD
-// SWIFT_ENABLE_TENSORFLOW
-/// Get a `NodePointer` representing an autodiff associated function for the
-/// given original function mangled name, associated function node kind,
-/// and parameter indices.
-static NodePointer getMangledAutoDiffAssociatedFunctionNode(
-    Demangler &D, StringRef name, Node::Kind assocFnNodeKind,
-    const SILAutoDiffIndices &indices) {
-  // TODO(TF-680): Mangle `@differentiable` atttribute requirements as well.
-  auto topLevel = D.createNode(Node::Kind::Global);
-  auto assocFn = D.createNode(assocFnNodeKind);
-  topLevel->addChild(assocFn, D);
-
-  auto funcTopLevel = D.demangleSymbol(name);
-  // If original function name cannot be demangled (e.g. it has a custom name
-  // via `@_silgen_name`), add it as an identifier node.
-  if (!funcTopLevel) {
-    funcTopLevel = D.createNode(Node::Kind::Global);
-    funcTopLevel->addChild(D.createNode(Node::Kind::Identifier, name), D);
-  }
-  assert(funcTopLevel);
-  for (auto funcChild : *funcTopLevel)
-    assocFn->addChild(funcChild, D);
-
-  auto paramIndices = D.createNode(Node::Kind::AutoDiffParameterIndices);
-  for (unsigned i : indices.parameters->getIndices()) {
-    auto paramIdx = D.createNode(Node::Kind::Index, i);
-    paramIndices->addChild(paramIdx, D);
-  }
-  assocFn->addChild(paramIndices, D);
-  auto resultIndices = D.createNode(Node::Kind::AutoDiffResultIndices);
-  for (unsigned i : indices.results->getIndices()) {
-    auto resultIdx = D.createNode(Node::Kind::Index, i);
-    resultIndices->addChild(resultIdx, D);
-  }
-  assocFn->addChild(resultIndices, D);
-  return topLevel;
-}
-
-=======
->>>>>>> 53bad9e5
 std::string ASTMangler::mangleAutoDiffAssociatedFunctionHelper(
     StringRef name, AutoDiffAssociatedFunctionKind kind,
     const SILAutoDiffIndices &indices) {
