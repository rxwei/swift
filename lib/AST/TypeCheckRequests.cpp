--- conflicted
+++ resolved
@@ -392,9 +392,8 @@
   } else if (const auto attr = source.dyn_cast<SpecializeAttr *>()) {
     if (auto whereClause = attr->getTrailingWhereClause())
       return whereClause->getRequirements();
-<<<<<<< HEAD
-    
-    return { };
+  } else if (const auto whereClause = source.get<TrailingWhereClause *>()) {
+    return whereClause->getRequirements();
   }
 
   // SWIFT_ENABLE_TENSORFLOW
@@ -404,31 +403,6 @@
     return {};
   }
   // SWIFT_ENABLE_TENSORFLOW END
-
-  auto decl = source.dyn_cast<Decl *>();
-  if (!decl)
-    return { };
-
-  if (auto proto = dyn_cast<ProtocolDecl>(decl)) {
-    if (auto whereClause = proto->getTrailingWhereClause())
-      return whereClause->getRequirements();
-
-    return { };
-  }
-
-  if (auto assocType = dyn_cast<AssociatedTypeDecl>(decl)) {
-    if (auto whereClause = assocType->getTrailingWhereClause())
-      return whereClause->getRequirements();
-  }
-
-  if (auto genericContext = decl->getAsGenericContext()) {
-    if (auto genericParams = genericContext->getGenericParams())
-      return genericParams->getRequirements();
-=======
-  } else if (const auto whereClause = source.get<TrailingWhereClause *>()) {
-    return whereClause->getRequirements();
->>>>>>> ce6a1cbd
-  }
 
   return { };
 }
@@ -1083,7 +1057,6 @@
 }
 
 //----------------------------------------------------------------------------//
-<<<<<<< HEAD
 // DifferentiableAttributeParameterIndicesRequest computation.
 //----------------------------------------------------------------------------//
 
@@ -1099,7 +1072,9 @@
     IndexSubset *parameterIndices) const {
   auto *attr = std::get<0>(getStorage());
   attr->ParameterIndicesAndBit.setPointerAndInt(parameterIndices, true);
-=======
+}
+
+//----------------------------------------------------------------------------//
 // InheritsSuperclassInitializersRequest computation.
 //----------------------------------------------------------------------------//
 
@@ -1186,5 +1161,4 @@
     out << "error";
     break;
   }
->>>>>>> ce6a1cbd
 }