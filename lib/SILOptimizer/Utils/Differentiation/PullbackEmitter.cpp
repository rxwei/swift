//===--- PullbackEmitter.cpp - Pullback in differentiation ----*- C++ -*---===//
//
// This source file is part of the Swift.org open source project
//
// Copyright (c) 2019 Apple Inc. and the Swift project authors
// Licensed under Apache License v2.0 with Runtime Library Exception
//
// See https://swift.org/LICENSE.txt for license information
// See https://swift.org/CONTRIBUTORS.txt for the list of Swift project authors
//
//===----------------------------------------------------------------------===//
//
// SWIFT_ENABLE_TENSORFLOW
//
// This file defines a helper class for generating pullbacks in automatic
// differentiation.
//===----------------------------------------------------------------------===//

#define DEBUG_TYPE "differentiation"

#include "swift/SILOptimizer/Utils/Differentiation/PullbackEmitter.h"
#include "swift/SIL/Projection.h"
#include "swift/SILOptimizer/PassManager/PrettyStackTrace.h"
#include "swift/SILOptimizer/Utils/Differentiation/ADContext.h"
#include "swift/SILOptimizer/Utils/Differentiation/Thunk.h"
#include "swift/SILOptimizer/Utils/Differentiation/VJPEmitter.h"
#include "swift/SILOptimizer/Utils/SILOptFunctionBuilder.h"

namespace swift {

class SILDifferentiabilityWitness;
class SILBasicBlock;
class SILFunction;
class SILInstruction;

namespace autodiff {

class ADContext;
class VJPEmitter;

PullbackEmitter::PullbackEmitter(VJPEmitter &vjpEmitter)
    : vjpEmitter(vjpEmitter), builder(getPullback()),
      localAllocBuilder(getPullback()) {
  // Get dominance and post-order info for the original function.
  auto &passManager = getContext().getPassManager();
  auto *domAnalysis = passManager.getAnalysis<DominanceAnalysis>();
  auto *postDomAnalysis = passManager.getAnalysis<PostDominanceAnalysis>();
  auto *postOrderAnalysis = passManager.getAnalysis<PostOrderAnalysis>();
  domInfo = domAnalysis->get(vjpEmitter.original);
  postDomInfo = postDomAnalysis->get(vjpEmitter.original);
  postOrderInfo = postOrderAnalysis->get(vjpEmitter.original);
}

ADContext &PullbackEmitter::getContext() const { return vjpEmitter.context; }

SILModule &PullbackEmitter::getModule() const {
  return getContext().getModule();
}

ASTContext &PullbackEmitter::getASTContext() const {
  return getPullback().getASTContext();
}

SILFunction &PullbackEmitter::getOriginal() const {
  return *vjpEmitter.original;
}

SILFunction &PullbackEmitter::getPullback() const {
  return *vjpEmitter.pullback;
}

SILDifferentiabilityWitness *PullbackEmitter::getWitness() const {
  return vjpEmitter.witness;
}

DifferentiationInvoker PullbackEmitter::getInvoker() const {
  return vjpEmitter.invoker;
}

LinearMapInfo &PullbackEmitter::getPullbackInfo() {
  return vjpEmitter.pullbackInfo;
}

const SILAutoDiffIndices PullbackEmitter::getIndices() const {
  return vjpEmitter.getIndices();
}

const DifferentiableActivityInfo &PullbackEmitter::getActivityInfo() const {
  return vjpEmitter.activityInfo;
}

//--------------------------------------------------------------------------//
// Pullback struct mapping
//--------------------------------------------------------------------------//

void PullbackEmitter::initializePullbackStructElements(
    SILBasicBlock *origBB, SILInstructionResultArray values) {
  auto *pbStructDecl = getPullbackInfo().getLinearMapStruct(origBB);
  assert(pbStructDecl->getStoredProperties().size() == values.size() &&
         "The number of pullback struct fields must equal the number of "
         "pullback struct element values");
  for (auto pair : llvm::zip(pbStructDecl->getStoredProperties(), values)) {
    assert(std::get<1>(pair).getOwnershipKind() !=
               ValueOwnershipKind::Guaranteed &&
           "Pullback struct elements must be @owned");
    auto insertion =
        pullbackStructElements.insert({std::get<0>(pair), std::get<1>(pair)});
    (void)insertion;
    assert(insertion.second && "A pullback struct element already exists!");
  }
}

SILValue PullbackEmitter::getPullbackStructElement(SILBasicBlock *origBB,
                                                   VarDecl *field) {
  assert(getPullbackInfo().getLinearMapStruct(origBB) ==
         cast<StructDecl>(field->getDeclContext()));
  assert(pullbackStructElements.count(field) &&
         "Pullback struct element for this field does not exist!");
  return pullbackStructElements.lookup(field);
}

//--------------------------------------------------------------------------//
// Temporary value management
//--------------------------------------------------------------------------//

SILValue PullbackEmitter::recordTemporary(SILValue value) {
  assert(value->getType().isObject());
  assert(value->getFunction() == &getPullback());
  auto inserted = blockTemporaries[value->getParentBlock()].insert(value);
  (void)inserted;
  LLVM_DEBUG(getADDebugStream() << "Recorded temporary " << value);
  assert(inserted && "Temporary already recorded?");
  return value;
}

void PullbackEmitter::cleanUpTemporariesForBlock(SILBasicBlock *bb,
                                                 SILLocation loc) {
  assert(bb->getParent() == &getPullback());
  LLVM_DEBUG(getADDebugStream() << "Cleaning up temporaries for pullback bb"
                                << bb->getDebugID() << '\n');
  for (auto temp : blockTemporaries[bb])
    builder.emitDestroyValueOperation(loc, temp);
  blockTemporaries[bb].clear();
}

//--------------------------------------------------------------------------//
// Type transformer
//--------------------------------------------------------------------------//

const Lowering::TypeLowering &PullbackEmitter::getTypeLowering(Type type) {
  Lowering::AbstractionPattern pattern(
      getPullback().getLoweredFunctionType()->getSubstGenericSignature(),
      type->getCanonicalType());
  return getPullback().getTypeLowering(pattern, type);
}

/// Remap any archetypes into the current function's context.
SILType PullbackEmitter::remapType(SILType ty) {
  if (ty.hasArchetype())
    return getPullback().mapTypeIntoContext(ty.mapTypeOutOfContext());
  return getPullback().mapTypeIntoContext(ty);
}

Optional<TangentSpace> PullbackEmitter::getTangentSpace(CanType type) {
  // Use witness generic signature to remap types.
  if (auto witnessGenSig = getWitness()->getDerivativeGenericSignature())
    type = witnessGenSig->getCanonicalTypeInContext(type);
  return type->getAutoDiffTangentSpace(
      LookUpConformanceInModule(getModule().getSwiftModule()));
}

SILType PullbackEmitter::getRemappedTangentType(SILType type) {
  return SILType::getPrimitiveType(
      getTangentSpace(remapType(type).getASTType())->getCanonicalType(),
      type.getCategory());
}

SubstitutionMap
PullbackEmitter::remapSubstitutionMap(SubstitutionMap substMap) {
  return substMap.subst(getPullback().getForwardingSubstitutionMap());
}

//--------------------------------------------------------------------------//
// Managed value mapping
//--------------------------------------------------------------------------//

bool PullbackEmitter::hasAdjointValue(SILBasicBlock *origBB,
                                      SILValue originalValue) const {
  assert(origBB->getParent() == &getOriginal());
  assert(originalValue->getType().isObject());
  return valueMap.count({origBB, originalValue});
}

void PullbackEmitter::setAdjointValue(SILBasicBlock *origBB,
                                      SILValue originalValue,
                                      AdjointValue adjointValue) {
  LLVM_DEBUG(getADDebugStream()
             << "Setting adjoint value for " << originalValue);
  assert(origBB->getParent() == &getOriginal());
  assert(originalValue->getType().isObject());
  assert(adjointValue.getType().isObject());
  assert(originalValue->getFunction() == &getOriginal());
  // The adjoint value must be in the tangent space.
  assert(adjointValue.getType() ==
         getRemappedTangentType(originalValue->getType()));
  auto insertion = valueMap.try_emplace({origBB, originalValue}, adjointValue);
  LLVM_DEBUG(getADDebugStream()
             << "The new adjoint value, replacing the existing one, is: "
             << insertion.first->getSecond());
  if (!insertion.second)
    insertion.first->getSecond() = adjointValue;
}

AdjointValue PullbackEmitter::getAdjointValue(SILBasicBlock *origBB,
                                              SILValue originalValue) {
  assert(origBB->getParent() == &getOriginal());
  assert(originalValue->getType().isObject());
  assert(originalValue->getFunction() == &getOriginal());
  auto insertion = valueMap.try_emplace(
      {origBB, originalValue},
      makeZeroAdjointValue(getRemappedTangentType(originalValue->getType())));
  auto it = insertion.first;
  return it->getSecond();
}

void PullbackEmitter::addAdjointValue(SILBasicBlock *origBB,
                                      SILValue originalValue,
                                      AdjointValue newAdjointValue,
                                      SILLocation loc) {
  assert(origBB->getParent() == &getOriginal());
  assert(originalValue->getType().isObject());
  assert(newAdjointValue.getType().isObject());
  assert(originalValue->getFunction() == &getOriginal());
  LLVM_DEBUG(getADDebugStream()
             << "Adding adjoint value for " << originalValue);
  // The adjoint value must be in the tangent space.
  assert(newAdjointValue.getType() ==
         getRemappedTangentType(originalValue->getType()));
  auto insertion =
      valueMap.try_emplace({origBB, originalValue}, newAdjointValue);
  auto inserted = insertion.second;
  if (inserted)
    return;
  // If adjoint already exists, accumulate the adjoint onto the existing
  // adjoint.
  auto it = insertion.first;
  auto existingValue = it->getSecond();
  valueMap.erase(it);
  auto adjVal = accumulateAdjointsDirect(existingValue, newAdjointValue, loc);
  // If the original value is the `Array` result of an
  // `array.uninitialized_intrinsic` application, accumulate adjoint buffers
  // for the array element addresses.
  accumulateArrayLiteralElementAddressAdjoints(origBB, originalValue, adjVal,
                                               loc);
  setAdjointValue(origBB, originalValue, adjVal);
}

void PullbackEmitter::accumulateArrayLiteralElementAddressAdjoints(
    SILBasicBlock *origBB, SILValue originalValue,
    AdjointValue arrayAdjointValue, SILLocation loc) {
  // Return if the original value is not the `Array` result of an
  // `array.uninitialized_intrinsic` application.
  auto *dti = dyn_cast_or_null<DestructureTupleInst>(
      originalValue->getDefiningInstruction());
  if (!dti)
    return;
  if (!getAllocateUninitializedArrayIntrinsic(dti->getOperand()))
    return;
  if (originalValue != dti->getResult(0))
    return;
  // Accumulate the array's adjoint value into the adjoint buffers of its
  // element addresses: `pointer_to_address` and `index_addr` instructions.
  LLVM_DEBUG(getADDebugStream()
             << "Accumulating adjoint value for array literal into element "
                "address adjoint buffers"
             << originalValue);
  auto arrayAdjoint = materializeAdjointDirect(arrayAdjointValue, loc);
  builder.setInsertionPoint(arrayAdjoint->getParentBlock());
  for (auto use : dti->getResult(1)->getUses()) {
    auto *ptai = dyn_cast<PointerToAddressInst>(use->getUser());
    auto adjBuf = getAdjointBuffer(origBB, ptai);
    auto *eltAdjBuf = getArrayAdjointElementBuffer(arrayAdjoint, 0, loc);
    accumulateIndirect(adjBuf, eltAdjBuf, loc);
    for (auto use : ptai->getUses()) {
      if (auto *iai = dyn_cast<IndexAddrInst>(use->getUser())) {
        auto *ili = cast<IntegerLiteralInst>(iai->getIndex());
        auto eltIndex = ili->getValue().getLimitedValue();
        auto adjBuf = getAdjointBuffer(origBB, iai);
        auto *eltAdjBuf =
            getArrayAdjointElementBuffer(arrayAdjoint, eltIndex, loc);
        accumulateIndirect(adjBuf, eltAdjBuf, loc);
      }
    }
  }
}

SILArgument *
PullbackEmitter::getActiveValuePullbackBlockArgument(SILBasicBlock *origBB,
                                                     SILValue activeValue) {
  assert(origBB->getParent() == &getOriginal());
  auto pullbackBBArg = activeValuePullbackBBArgumentMap[{origBB, activeValue}];
  assert(pullbackBBArg);
  assert(pullbackBBArg->getParent() == getPullbackBlock(origBB));
  return pullbackBBArg;
}

//--------------------------------------------------------------------------//
// Buffer mapping
//--------------------------------------------------------------------------//

void PullbackEmitter::setAdjointBuffer(SILBasicBlock *origBB,
                                       SILValue originalBuffer,
                                       SILValue adjointBuffer) {
  assert(originalBuffer->getType().isAddress());
  auto insertion =
      bufferMap.try_emplace({origBB, originalBuffer}, adjointBuffer);
  assert(insertion.second);
  (void)insertion;
}

SILValue PullbackEmitter::getAdjointProjection(SILBasicBlock *origBB,
                                               SILValue originalProjection) {
  // Handle `struct_element_addr`.
  // Adjoint projection: a `struct_element_addr` into the base adjoint buffer.
  if (auto *seai = dyn_cast<StructElementAddrInst>(originalProjection)) {
    assert(!seai->getField()->getAttrs().hasAttribute<NoDerivativeAttr>() &&
           "`@noDerivative` struct projections should never be active");
    auto adjSource = getAdjointBuffer(origBB, seai->getOperand());
    auto *tangentVectorDecl =
        adjSource->getType().getStructOrBoundGenericStruct();
    auto tanFieldLookup =
        tangentVectorDecl->lookupDirect(seai->getField()->getName());
    assert(tanFieldLookup.size() == 1);
    auto *tanField = cast<VarDecl>(tanFieldLookup.front());
    return builder.createStructElementAddr(seai->getLoc(), adjSource, tanField);
  }
  // Handle `tuple_element_addr`.
  // Adjoint projection: a `tuple_element_addr` into the base adjoint buffer.
  if (auto *teai = dyn_cast<TupleElementAddrInst>(originalProjection)) {
    auto source = teai->getOperand();
    auto adjSource = getAdjointBuffer(origBB, source);
    if (!adjSource->getType().is<TupleType>())
      return adjSource;
    auto origTupleTy = source->getType().castTo<TupleType>();
    unsigned adjIndex = 0;
    for (unsigned i : range(teai->getFieldNo())) {
      if (getTangentSpace(
              origTupleTy->getElement(i).getType()->getCanonicalType()))
        ++adjIndex;
    }
    return builder.createTupleElementAddr(teai->getLoc(), adjSource, adjIndex);
  }
  // Handle `begin_access`.
  // Adjoint projection: the base adjoint buffer itself.
  if (auto *bai = dyn_cast<BeginAccessInst>(originalProjection)) {
    auto adjBase = getAdjointBuffer(origBB, bai->getOperand());
    if (errorOccurred)
      return (bufferMap[{origBB, originalProjection}] = SILValue());
    // Return the base buffer's adjoint buffer.
    return adjBase;
  }
  // Handle `array.uninitialized_intrinsic` application element addresses.
  // Adjoint projection: a local allocation initialized by applying
  // `Array.TangentVector.subscript` to the base array's adjoint value.
  auto *ai =
      getAllocateUninitializedArrayIntrinsicElementAddress(originalProjection);
  auto *definingInst = dyn_cast_or_null<SingleValueInstruction>(
      originalProjection->getDefiningInstruction());
  bool isAllocateUninitializedArrayIntrinsicElementAddress =
      ai && definingInst &&
      (isa<PointerToAddressInst>(definingInst) ||
       isa<IndexAddrInst>(definingInst));
  if (isAllocateUninitializedArrayIntrinsicElementAddress) {
    // Get the array element index of the result address.
    int eltIndex = 0;
    if (auto *iai = dyn_cast<IndexAddrInst>(definingInst)) {
      auto *ili = cast<IntegerLiteralInst>(iai->getIndex());
      eltIndex = ili->getValue().getLimitedValue();
    }
    // Get the array adjoint value.
    SILValue arrayAdjoint;
    assert(ai && "Expected `array.uninitialized_intrinsic` application");
    for (auto use : ai->getUses()) {
      auto *dti = dyn_cast<DestructureTupleInst>(use->getUser());
      if (!dti)
        continue;
      assert(!arrayAdjoint && "Array adjoint already found");
      // The first `destructure_tuple` result is the `Array` value.
      auto arrayValue = dti->getResult(0);
      arrayAdjoint = materializeAdjointDirect(
          getAdjointValue(origBB, arrayValue), definingInst->getLoc());
    }
    assert(arrayAdjoint && "Array does not have adjoint value");
    // Apply `Array.TangentVector.subscript` to get array element adjoint value.
    auto *eltAdjBuffer =
        getArrayAdjointElementBuffer(arrayAdjoint, eltIndex, ai->getLoc());
    return eltAdjBuffer;
  }
  return SILValue();
}

SILBasicBlock::iterator
PullbackEmitter::getNextFunctionLocalAllocationInsertionPoint() {
  // If there are no local allocations, insert at the pullback entry start.
  if (functionLocalAllocations.empty())
    return getPullback().getEntryBlock()->begin();
  // Otherwise, insert before the last local allocation. Inserting before
  // rather than after ensures that allocation and zero initialization
  // instructions are grouped together.
  auto lastLocalAlloc = functionLocalAllocations.back();
  return lastLocalAlloc->getDefiningInstruction()->getIterator();
}

SILValue &PullbackEmitter::getAdjointBuffer(SILBasicBlock *origBB,
                                            SILValue originalBuffer) {
  assert(originalBuffer->getType().isAddress());
  assert(originalBuffer->getFunction() == &getOriginal());
  auto insertion = bufferMap.try_emplace({origBB, originalBuffer}, SILValue());
  if (!insertion.second) // not inserted
    return insertion.first->getSecond();

  // If the original buffer is a projection, return a corresponding projection
  // into the adjoint buffer.
  if (auto adjProj = getAdjointProjection(origBB, originalBuffer))
    return (bufferMap[{origBB, originalBuffer}] = adjProj);

  // Set insertion point for local allocation builder: before the last local
  // allocation, or at the start of the pullback function's entry if no local
  // allocations exist yet.
  localAllocBuilder.setInsertionPoint(
      getPullback().getEntryBlock(),
      getNextFunctionLocalAllocationInsertionPoint());
  // Allocate local buffer and initialize to zero.
  auto bufObjectType = getRemappedTangentType(originalBuffer->getType());
  auto *newBuf = localAllocBuilder.createAllocStack(
      RegularLocation::getAutoGeneratedLocation(), bufObjectType);
  // Temporarily change global builder insertion point and emit zero into the
  // local buffer.
  auto insertionPoint = builder.getInsertionBB();
  builder.setInsertionPoint(localAllocBuilder.getInsertionBB(),
                            localAllocBuilder.getInsertionPoint());
  emitZeroIndirect(bufObjectType.getASTType(), newBuf, newBuf->getLoc());
  builder.setInsertionPoint(insertionPoint);
  // Register the local buffer.
  functionLocalAllocations.push_back(newBuf);
  return (insertion.first->getSecond() = newBuf);
}

void PullbackEmitter::addToAdjointBuffer(SILBasicBlock *origBB,
                                         SILValue originalBuffer,
                                         SILValue rhsBufferAccess,
                                         SILLocation loc) {
  assert(originalBuffer->getType().isAddress() &&
         rhsBufferAccess->getType().isAddress());
  assert(originalBuffer->getFunction() == &getOriginal());
  assert(rhsBufferAccess->getFunction() == &getPullback());
  auto adjointBuffer = getAdjointBuffer(origBB, originalBuffer);
  accumulateIndirect(adjointBuffer, rhsBufferAccess, loc);
}

//--------------------------------------------------------------------------//
// Entry point
//--------------------------------------------------------------------------//

bool PullbackEmitter::run() {
  PrettyStackTraceSILFunction trace("generating pullback for", &getOriginal());
  auto &original = getOriginal();
  auto &pullback = getPullback();
  auto pbLoc = getPullback().getLocation();
  LLVM_DEBUG(getADDebugStream() << "Running PullbackEmitter on\n" << original);

  auto origExitIt = original.findReturnBB();
  assert(origExitIt != original.end() &&
         "Functions without returns must have been diagnosed");
  auto *origExit = &*origExitIt;

  SmallVector<SILValue, 8> origFormalResults;
  collectAllFormalResultsInTypeOrder(original, origFormalResults);
  auto origResult = origFormalResults[getIndices().source];

  // If original result is non-varied, it will always have a zero derivative.
  // Skip full pullback generation and simply emit zero derivatives for wrt
  // parameters.
  //
  // NOTE(TF-876): This shortcut is currently necessary for functions
  // returning non-varied result with >1 basic block where some basic blocks
  // have no dominated active values; control flow differentiation does not
  // handle this case. See TF-876 for context.
  if (!getActivityInfo().isVaried(origResult, getIndices().parameters)) {
    emitZeroDerivativesForNonvariedResult(origResult);
    return false;
  }

  // Get dominated active values in original blocks.
  // Adjoint values of dominated active values are passed as pullback block
  // arguments.
  DominanceOrder domOrder(original.getEntryBlock(), domInfo);
  // Keep track of visited values.
  SmallPtrSet<SILValue, 8> visited;
  while (auto *bb = domOrder.getNext()) {
    auto &bbActiveValues = activeValues[bb];
    // If the current block has an immediate dominator, append the immediate
    // dominator block's active values to the current block's active values.
    if (auto *domNode = domInfo->getNode(bb)->getIDom()) {
      auto &domBBActiveValues = activeValues[domNode->getBlock()];
      bbActiveValues.append(domBBActiveValues.begin(), domBBActiveValues.end());
    }
    bool diagnosedActiveEnumValue = false;
    // Mark the activity of a value if it has not yet been visited.
    auto markValueActivity = [&](SILValue v) {
      if (visited.count(v))
        return;
      visited.insert(v);
      // Diagnose active enum values. Differentiation of enum values requires
      // special adjoint value handling and is not yet supported. Diagnose
      // only the first active enum value to prevent too many diagnostics.
      if (!diagnosedActiveEnumValue &&
          v->getType().getEnumOrBoundGenericEnum()) {
        getContext().emitNondifferentiabilityError(
            v, getInvoker(), diag::autodiff_enums_unsupported);
        errorOccurred = true;
        diagnosedActiveEnumValue = true;
      }
      // Skip address projections.
      // Address projections do not need their own adjoint buffers; they
      // become projections into their adjoint base buffer.
      if (Projection::isAddressProjection(v))
        return;
      bbActiveValues.push_back(v);
    };
    // Visit bb arguments and all instruction operands/results.
    for (auto *arg : bb->getArguments())
      if (getActivityInfo().isActive(arg, getIndices()))
        markValueActivity(arg);
    for (auto &inst : *bb) {
      for (auto op : inst.getOperandValues())
        if (getActivityInfo().isActive(op, getIndices()))
          markValueActivity(op);
      for (auto result : inst.getResults())
        if (getActivityInfo().isActive(result, getIndices()))
          markValueActivity(result);
    }
    domOrder.pushChildren(bb);
    if (errorOccurred)
      return true;
  }

  // Create pullback blocks and arguments, visiting original blocks in
  // post-order post-dominance order.
  SmallVector<SILBasicBlock *, 8> postOrderPostDomOrder;
  // Start from the root node, which may have a marker `nullptr` block if
  // there are multiple roots.
  PostOrderPostDominanceOrder postDomOrder(postDomInfo->getRootNode(),
                                           postOrderInfo, original.size());
  while (auto *origNode = postDomOrder.getNext()) {
    auto *origBB = origNode->getBlock();
    postDomOrder.pushChildren(origNode);
    // If node is the `nullptr` marker basic block, do not push it.
    if (!origBB)
      continue;
    postOrderPostDomOrder.push_back(origBB);
  }
  for (auto *origBB : postOrderPostDomOrder) {
    auto *pullbackBB = pullback.createBasicBlock();
    pullbackBBMap.insert({origBB, pullbackBB});
    auto pbStructLoweredType =
        remapType(getPullbackInfo().getLinearMapStructLoweredType(origBB));
    // If the BB is the original exit, then the pullback block that we just
    // created must be the pullback function's entry. For the pullback entry,
    // create entry arguments and continue to the next block.
    if (origBB == origExit) {
      assert(pullbackBB->isEntry());
      createEntryArguments(&pullback);
      auto *mainPullbackStruct = pullbackBB->getArguments().back();
      assert(mainPullbackStruct->getType() == pbStructLoweredType);
      pullbackStructArguments[origBB] = mainPullbackStruct;
      // Destructure the pullback struct to get the elements.
      builder.setInsertionPoint(pullbackBB);
      auto *dsi = builder.createDestructureStruct(pbLoc, mainPullbackStruct);
      initializePullbackStructElements(origBB, dsi->getResults());
      continue;
    }
    // Get all active values in the original block.
    // If the original block has no active values, continue.
    auto &bbActiveValues = activeValues[origBB];
    if (bbActiveValues.empty())
      continue;
    // Otherwise, if the original block has active values:
    // - For each active buffer in the original block, allocate a new local
    //   buffer in the pullback entry. (All adjoint buffers are allocated in
    //   the pullback entry and deallocated in the pullback exit.)
    // - For each active value in the original block, add adjoint value
    //   arguments to the pullback block.
    for (auto activeValue : bbActiveValues) {
      if (activeValue->getType().isAddress()) {
        // Allocate and zero initialize a new local buffer using
        // `getAdjointBuffer`.
        builder.setInsertionPoint(pullback.getEntryBlock());
        getAdjointBuffer(origBB, activeValue);
      } else {
        // Create and register pullback block argument for the active value.
        auto *pullbackArg = pullbackBB->createPhiArgument(
            getRemappedTangentType(activeValue->getType()),
            ValueOwnershipKind::Owned);
        activeValuePullbackBBArgumentMap[{origBB, activeValue}] = pullbackArg;
        recordTemporary(pullbackArg);
      }
    }
    // Add a pullback struct argument.
    auto *pbStructArg = pullbackBB->createPhiArgument(
        pbStructLoweredType, ValueOwnershipKind::Owned);
    pullbackStructArguments[origBB] = pbStructArg;
    // Destructure the pullback struct to get the elements.
    builder.setInsertionPoint(pullbackBB);
    auto *dsi = builder.createDestructureStruct(pbLoc, pbStructArg);
    initializePullbackStructElements(origBB, dsi->getResults());

    // - Create pullback trampoline blocks for each successor block of the
    //   original block. Pullback trampoline blocks only have a pullback
    //   struct argument. They branch from a pullback successor block to the
    //   pullback original block, passing adjoint values of active values.
    for (auto *succBB : origBB->getSuccessorBlocks()) {
      auto *pullbackTrampolineBB = pullback.createBasicBlockBefore(pullbackBB);
      pullbackTrampolineBBMap.insert({{origBB, succBB}, pullbackTrampolineBB});
      // Get the enum element type (i.e. the pullback struct type). The enum
      // element type may be boxed if the enum is indirect.
      auto enumLoweredTy =
          getPullbackInfo().getBranchingTraceEnumLoweredType(succBB);
      auto *enumEltDecl =
          getPullbackInfo().lookUpBranchingTraceEnumElement(origBB, succBB);
      auto enumEltType = remapType(enumLoweredTy.getEnumElementType(
          enumEltDecl, getModule(), TypeExpansionContext::minimal()));
      pullbackTrampolineBB->createPhiArgument(enumEltType,
                                              ValueOwnershipKind::Owned);
    }
  }

  auto *pullbackEntry = pullback.getEntryBlock();
  // The pullback function has type (seed, exit_pbs) -> ([arg0], ..., [argn]).
  auto pbParamArgs = pullback.getArgumentsWithoutIndirectResults();
  assert(pbParamArgs.size() == 2);
  seed = pbParamArgs[0];

  // Assign adjoint for original result.
  builder.setInsertionPoint(pullbackEntry,
                            getNextFunctionLocalAllocationInsertionPoint());
  if (seed->getType().isAddress()) {
    auto *seedBufCopy = builder.createAllocStack(pbLoc, seed->getType());
    builder.createCopyAddr(pbLoc, seed, seedBufCopy, IsNotTake,
                           IsInitialization);
    setAdjointBuffer(origExit, origResult, seedBufCopy);
    functionLocalAllocations.push_back(seedBufCopy);
    LLVM_DEBUG(getADDebugStream()
               << "Assigned seed buffer " << seedBufCopy
               << " as the adjoint of original indirect result " << origResult);
  } else {
    setAdjointValue(origExit, origResult, makeConcreteAdjointValue(seed));
    LLVM_DEBUG(getADDebugStream()
               << "Assigned seed " << *seed
               << " as the adjoint of original result " << origResult);
  }

  // Visit original blocks blocks in post-order and perform differentiation
  // in corresponding pullback blocks. If errors occurred, back out.
  for (auto *bb : postOrderPostDomOrder) {
    visitSILBasicBlock(bb);
    if (errorOccurred)
      return true;
  }

  // Prepare and emit a `return` in the pullback exit block.
  auto *origEntry = getOriginal().getEntryBlock();
  auto *pbExit = getPullbackBlock(origEntry);
  builder.setInsertionPoint(pbExit);

  // This vector will contain all the materialized return elements.
  SmallVector<SILValue, 8> retElts;
  // This vector will contain all indirect parameter adjoint buffers.
  SmallVector<SILValue, 4> indParamAdjoints;

  auto origParams = getOriginal().getArgumentsWithoutIndirectResults();

  // Materializes the return element corresponding to the parameter
  // `parameterIndex` into the `retElts` vector.
  auto addRetElt = [&](unsigned parameterIndex) -> void {
    auto origParam = origParams[parameterIndex];
    if (origParam->getType().isObject()) {
      auto pbVal = getAdjointValue(origEntry, origParam);
      auto val = materializeAdjointDirect(pbVal, pbLoc);
      auto newVal = builder.emitCopyValueOperation(pbLoc, val);
      retElts.push_back(newVal);
    } else {
      auto adjBuf = getAdjointBuffer(origEntry, origParam);
      indParamAdjoints.push_back(adjBuf);
    }
  };
  // Collect differentiation parameter adjoints.
  for (auto i : getIndices().parameters->getIndices())
    addRetElt(i);

  // Copy them to adjoint indirect results.
  assert(indParamAdjoints.size() == getPullback().getIndirectResults().size() &&
         "Indirect parameter adjoint count mismatch");
  for (auto pair : zip(indParamAdjoints, getPullback().getIndirectResults())) {
    auto source = std::get<0>(pair);
    auto *dest = std::get<1>(pair);
    builder.createCopyAddr(pbLoc, source, dest, IsTake, IsInitialization);
    // Prevent source buffer from being deallocated, since the underlying
    // value is moved.
    destroyedLocalAllocations.insert(source);
  }

  // Emit cleanups for all local values.
  cleanUpTemporariesForBlock(pbExit, pbLoc);
  // Deallocate local allocations.
  for (auto alloc : functionLocalAllocations) {
    // Assert that local allocations have at least one use.
    // Buffers should not be allocated needlessly.
    assert(!alloc->use_empty());
    if (!destroyedLocalAllocations.count(alloc)) {
      builder.emitDestroyAddrAndFold(pbLoc, alloc);
      destroyedLocalAllocations.insert(alloc);
    }
    builder.createDeallocStack(pbLoc, alloc);
  }
  builder.createReturn(pbLoc, joinElements(retElts, builder, pbLoc));

#ifndef NDEBUG
  bool leakFound = false;
  // Ensure all temporaries have been cleaned up.
  for (auto &bb : pullback) {
    for (auto temp : blockTemporaries[&bb]) {
      if (blockTemporaries[&bb].count(temp)) {
        leakFound = true;
        getADDebugStream() << "Found leaked temporary:\n" << temp;
      }
    }
  }
  // Ensure all local allocations have been cleaned up.
  for (auto localAlloc : functionLocalAllocations) {
    if (!destroyedLocalAllocations.count(localAlloc)) {
      leakFound = true;
      getADDebugStream() << "Found leaked local buffer:\n" << localAlloc;
    }
  }
  assert(!leakFound && "Leaks found!");
#endif

  LLVM_DEBUG(getADDebugStream()
             << "Generated pullback for " << original.getName() << ":\n"
             << pullback);
  return errorOccurred;
}

void PullbackEmitter::emitZeroDerivativesForNonvariedResult(
    SILValue origNonvariedResult) {
  auto &pullback = getPullback();
  auto pbLoc = getPullback().getLocation();
  /*
  // TODO(TF-788): Re-enable non-varied result warning.
  // Emit fixit if original non-varied result has a valid source location.
  auto startLoc = origNonvariedResult.getLoc().getStartSourceLoc();
  auto endLoc = origNonvariedResult.getLoc().getEndSourceLoc();
  if (startLoc.isValid() && endLoc.isValid()) {
    getContext().diagnose(startLoc, diag::autodiff_nonvaried_result_fixit)
        .fixItInsert(startLoc, "withoutDerivative(at:")
        .fixItInsertAfter(endLoc, ")");
  }
  */
  LLVM_DEBUG(getADDebugStream() << getOriginal().getName()
                                << " has non-varied result, returning zero"
                                   " for all pullback results\n");
  auto *pullbackEntry = pullback.createBasicBlock();
  createEntryArguments(&pullback);
  builder.setInsertionPoint(pullbackEntry);
  // Destroy all owned arguments.
  for (auto *arg : pullbackEntry->getArguments())
    if (arg->getOwnershipKind() == ValueOwnershipKind::Owned)
      builder.emitDestroyOperation(pbLoc, arg);
  // Return zero for each result.
  SmallVector<SILValue, 4> directResults;
  auto indirectResultIt = pullback.getIndirectResults().begin();
  for (auto resultInfo : pullback.getLoweredFunctionType()->getResults()) {
    auto resultType =
        pullback.mapTypeIntoContext(resultInfo.getInterfaceType())
            ->getCanonicalType();
    if (resultInfo.isFormalDirect())
      directResults.push_back(emitZeroDirect(resultType, pbLoc));
    else
      emitZeroIndirect(resultType, *indirectResultIt++, pbLoc);
  }
  builder.createReturn(pbLoc, joinElements(directResults, builder, pbLoc));
  LLVM_DEBUG(getADDebugStream()
             << "Generated pullback for " << getOriginal().getName() << ":\n"
             << pullback);
}

SILBasicBlock *PullbackEmitter::buildPullbackSuccessor(
    SILBasicBlock *origBB, SILBasicBlock *origPredBB,
    SmallDenseMap<SILValue, TrampolineBlockSet> &pullbackTrampolineBlockMap) {
  // Get the pullback block and optional pullback trampoline block of the
  // predecessor block.
  auto *pullbackBB = getPullbackBlock(origPredBB);
  auto *pullbackTrampolineBB = getPullbackTrampolineBlock(origPredBB, origBB);
  // If the predecessor block does not have a corresponding pullback
  // trampoline block, then the pullback successor is the pullback block.
  if (!pullbackTrampolineBB)
    return pullbackBB;

  // Otherwise, the pullback successor is the pullback trampoline block,
  // which branches to the pullback block and propagates adjoint values of
  // active values.
  assert(pullbackTrampolineBB->getNumArguments() == 1);
  auto loc = origBB->getParent()->getLocation();
  SmallVector<SILValue, 8> trampolineArguments;
  // Propagate adjoint values/buffers of active values/buffers to
  // predecessor blocks.
  auto &predBBActiveValues = activeValues[origPredBB];
  for (auto activeValue : predBBActiveValues) {
    LLVM_DEBUG(getADDebugStream()
               << "Propagating adjoint of active value " << activeValue
               << " to predecessors' pullback blocks\n");
    if (activeValue->getType().isObject()) {
      auto activeValueAdj = getAdjointValue(origBB, activeValue);
      auto concreteActiveValueAdj =
          materializeAdjointDirect(activeValueAdj, loc);

      if (!pullbackTrampolineBlockMap.count(concreteActiveValueAdj)) {
        concreteActiveValueAdj =
            builder.emitCopyValueOperation(loc, concreteActiveValueAdj);
        setAdjointValue(origBB, activeValue,
                        makeConcreteAdjointValue(concreteActiveValueAdj));
      }
      auto insertion = pullbackTrampolineBlockMap.try_emplace(
          concreteActiveValueAdj, TrampolineBlockSet());
      auto &blockSet = insertion.first->getSecond();
      blockSet.insert(pullbackTrampolineBB);
      trampolineArguments.push_back(concreteActiveValueAdj);

      // If the pullback block does not yet have a registered adjoint
      // value for the active value, set the adjoint value to the
      // forwarded adjoint value argument.
      // TODO: Hoist this logic out of loop over predecessor blocks to
      // remove the `hasAdjointValue` check.
      if (!hasAdjointValue(origPredBB, activeValue)) {
        auto *pullbackBBArg =
            getActiveValuePullbackBlockArgument(origPredBB, activeValue);
        auto forwardedArgAdj = makeConcreteAdjointValue(pullbackBBArg);
        setAdjointValue(origPredBB, activeValue, forwardedArgAdj);
      }
    } else {
      // Propagate adjoint buffers using `copy_addr`.
      auto adjBuf = getAdjointBuffer(origBB, activeValue);
      auto predAdjBuf = getAdjointBuffer(origPredBB, activeValue);
      builder.createCopyAddr(loc, adjBuf, predAdjBuf, IsNotTake,
                             IsNotInitialization);
    }
  }
  // Propagate pullback struct argument.
  SILBuilder pullbackTrampolineBBBuilder(pullbackTrampolineBB);
  auto *predPBStructVal = pullbackTrampolineBB->getArguments().front();
  auto boxType = dyn_cast<SILBoxType>(predPBStructVal->getType().getASTType());
  if (!boxType) {
    trampolineArguments.push_back(predPBStructVal);
  } else {
    auto *projectBox = pullbackTrampolineBBBuilder.createProjectBox(
        loc, predPBStructVal, /*index*/ 0);
    auto loaded = pullbackTrampolineBBBuilder.emitLoadValueOperation(
        loc, projectBox, LoadOwnershipQualifier::Copy);
    pullbackTrampolineBBBuilder.emitDestroyValueOperation(loc, predPBStructVal);
    trampolineArguments.push_back(loaded);
  }
  // Branch from pullback trampoline block to pullback block.
  pullbackTrampolineBBBuilder.createBranch(loc, pullbackBB,
                                           trampolineArguments);
  return pullbackTrampolineBB;
}

void PullbackEmitter::visitSILBasicBlock(SILBasicBlock *bb) {
  auto pbLoc = getPullback().getLocation();
  // Get the corresponding pullback basic block.
  auto *pbBB = getPullbackBlock(bb);
  builder.setInsertionPoint(pbBB);

  LLVM_DEBUG({
    auto &s = getADDebugStream()
              << "Original bb" + std::to_string(bb->getDebugID())
              << ": To differentiate or not to differentiate?\n";
    for (auto &inst : llvm::reverse(*bb)) {
      s << (getPullbackInfo().shouldDifferentiateInstruction(&inst) ? "[x] "
                                                                    : "[ ] ")
        << inst;
    }
  });

  // Visit each instruction in reverse order.
  for (auto &inst : llvm::reverse(*bb)) {
    if (!getPullbackInfo().shouldDifferentiateInstruction(&inst))
      continue;
    // Differentiate instruction.
    visit(&inst);
    if (errorOccurred)
      return;
  }

  // Emit a branching terminator for the block.
  // If the original block is the original entry, then the pullback block is
  // the pullback exit. This is handled specially in `PullbackEmitter::run()`,
  // so we leave the block non-terminated.
  if (bb->isEntry())
    return;

  // Otherwise, add a `switch_enum` terminator for non-exit
  // pullback blocks.
  // 1. Get the pullback struct pullback block argument.
  // 2. Extract the predecessor enum value from the pullback struct value.
  auto *predEnum = getPullbackInfo().getBranchingTraceDecl(bb);
  auto *predEnumField = getPullbackInfo().lookUpLinearMapStructEnumField(bb);
  auto predEnumVal = getPullbackStructElement(bb, predEnumField);

  // Propagate adjoint values from active basic block arguments to
  // incoming values (predecessor terminator operands).
  for (auto *bbArg : bb->getArguments()) {
    if (!getActivityInfo().isActive(bbArg, getIndices()))
      continue;
    // Get predecessor terminator operands.
    SmallVector<std::pair<SILBasicBlock *, SILValue>, 4> incomingValues;
    bbArg->getSingleTerminatorOperands(incomingValues);
    // Materialize adjoint value of active basic block argument, create a
    // copy, and set copy as adjoint value of incoming values.
    auto bbArgAdj = getAdjointValue(bb, bbArg);
    auto concreteBBArgAdj = materializeAdjoint(bbArgAdj, pbLoc);
    auto concreteBBArgAdjCopy =
        builder.emitCopyValueOperation(pbLoc, concreteBBArgAdj);
    for (auto pair : incomingValues) {
      auto *predBB = std::get<0>(pair);
      auto incomingValue = std::get<1>(pair);
      blockTemporaries[getPullbackBlock(predBB)].insert(concreteBBArgAdjCopy);
      setAdjointValue(predBB, incomingValue,
                      makeConcreteAdjointValue(concreteBBArgAdjCopy));
    }
  }

  // 3. Build the pullback successor cases for the `switch_enum`
  //    instruction. The pullback successors correspond to the predecessors
  //    of the current block.
  SmallVector<std::pair<EnumElementDecl *, SILBasicBlock *>, 4>
      pullbackSuccessorCases;
  // A map from active values' adjoint values to the trampoline blocks that
  // are using them.
  SmallDenseMap<SILValue, TrampolineBlockSet> pullbackTrampolineBlockMap;
  SmallVector<SILBasicBlock *, 8> pullbackSuccBBs;
  for (auto *predBB : bb->getPredecessorBlocks()) {
    auto *pullbackSuccBB =
        buildPullbackSuccessor(bb, predBB, pullbackTrampolineBlockMap);
    pullbackSuccBBs.push_back(pullbackSuccBB);
    auto *enumEltDecl =
        getPullbackInfo().lookUpBranchingTraceEnumElement(predBB, bb);
    pullbackSuccessorCases.push_back({enumEltDecl, pullbackSuccBB});
  }
  // Values are trampolined by only a subset of pullback successor blocks.
  // Other successors blocks should destroy the value to balance the reference
  // count.
  for (auto pair : pullbackTrampolineBlockMap) {
    auto value = pair.getFirst();
    // The set of trampoline BBs that are users of `value`.
    auto &userTrampolineBBSet = pair.getSecond();
    // For each pullback successor block that does not trampoline the value,
    // release the value.
    for (auto *pullbackSuccBB : pullbackSuccBBs) {
      if (userTrampolineBBSet.count(pullbackSuccBB))
        continue;
      SILBuilder builder(pullbackSuccBB->begin());
      builder.emitDestroyValueOperation(pbLoc, value);
    }
  }
  // Emit cleanups for all block-local temporaries.
  cleanUpTemporariesForBlock(pbBB, pbLoc);
  // Branch to pullback successor blocks.
  assert(pullbackSuccessorCases.size() == predEnum->getNumElements());
  builder.createSwitchEnum(pbLoc, predEnumVal, /*DefaultBB*/ nullptr,
                           pullbackSuccessorCases);
}

void PullbackEmitter::visit(SILInstruction *inst) {
  if (errorOccurred)
    return;

  LLVM_DEBUG(getADDebugStream() << "PullbackEmitter visited:\n[ORIG]" << *inst);
#ifndef NDEBUG
  auto beforeInsertion = std::prev(builder.getInsertionPoint());
#endif
  SILInstructionVisitor::visit(inst);
  LLVM_DEBUG({
    auto &s = llvm::dbgs() << "[ADJ] Emitted in pullback:\n";
    auto afterInsertion = builder.getInsertionPoint();
    for (auto it = ++beforeInsertion; it != afterInsertion; ++it)
      s << *it;
  });
}

void PullbackEmitter::visitSILInstruction(SILInstruction *inst) {
  LLVM_DEBUG(getADDebugStream()
             << "Unhandled instruction in PullbackEmitter: " << *inst);
  getContext().emitNondifferentiabilityError(
      inst, getInvoker(), diag::autodiff_expression_not_differentiable_note);
  errorOccurred = true;
}

AllocStackInst *
PullbackEmitter::getArrayAdjointElementBuffer(SILValue arrayAdjoint,
                                              int eltIndex, SILLocation loc) {
  auto arrayTanType = cast<StructType>(arrayAdjoint->getType().getASTType());
  auto arrayType = arrayTanType->getParent()->castTo<BoundGenericStructType>();
  auto eltTanType = arrayType->getGenericArgs().front()->getCanonicalType();
  auto eltTanSILType = SILType::getPrimitiveAddressType(eltTanType);
  // Get `function_ref` and generic signature of
  // `Array.TangentVector.subscript.getter`.
  auto *arrayTanStructDecl = arrayTanType->getStructOrBoundGenericStruct();
  auto subscriptLookup =
      arrayTanStructDecl->lookupDirect(DeclBaseName::createSubscript());
  auto *subscriptDecl = cast<SubscriptDecl>(subscriptLookup.front());
  auto *subscriptGetterDecl = subscriptDecl->getAccessor(AccessorKind::Get);
  assert(subscriptGetterDecl && "No `Array.TangentVector.subscript` getter");
  SILOptFunctionBuilder fb(getContext().getTransform());
  auto *subscriptGetterFn = fb.getOrCreateFunction(
      loc, SILDeclRef(subscriptGetterDecl), NotForDefinition);
  // %subscript_fn = function_ref @Array.TangentVector<T>.subscript.getter
  auto *subscriptFnRef = builder.createFunctionRef(loc, subscriptGetterFn);
  auto subscriptFnGenSig =
      subscriptGetterFn->getLoweredFunctionType()->getSubstGenericSignature();
  // Apply `Array.TangentVector.subscript.getter` to get array element adjoint
  // buffer.
  auto &ctx = builder.getASTContext();
  // %index_literal = integer_literal $Builtin.Int64, <index>
  auto *eltIndexLiteral = builder.createIntegerLiteral(
      loc, SILType::getBuiltinIntegerType(64, ctx), eltIndex);
  auto intType = SILType::getPrimitiveObjectType(
      ctx.getIntDecl()->getDeclaredType()->getCanonicalType());
  // %index_int = struct $Int (%index_literal)
  auto *eltIndexInt = builder.createStruct(loc, intType, {eltIndexLiteral});
  auto *swiftModule = getModule().getSwiftModule();
  auto *diffProto = ctx.getProtocol(KnownProtocolKind::Differentiable);
  auto diffConf = swiftModule->lookupConformance(eltTanType, diffProto);
  assert(!diffConf.isInvalid() && "Missing conformance to `Differentiable`");
  auto *addArithProto = ctx.getProtocol(KnownProtocolKind::AdditiveArithmetic);
  auto addArithConf = swiftModule->lookupConformance(eltTanType, addArithProto);
  assert(!addArithConf.isInvalid() &&
         "Missing conformance to `AdditiveArithmetic`");
  auto subMap = SubstitutionMap::get(subscriptFnGenSig, {eltTanType},
                                     {addArithConf, diffConf});
  // %elt_adj = alloc_stack $T.TangentVector
  // Create a local allocation and register it.
  localAllocBuilder.setInsertionPoint(
      getPullback().getEntryBlock(),
      getNextFunctionLocalAllocationInsertionPoint());
  auto *eltAdjBuffer = localAllocBuilder.createAllocStack(loc, eltTanSILType);
  functionLocalAllocations.push_back(eltAdjBuffer);
  // Temporarily change global builder insertion point and emit zero into the
  // local buffer.
  auto insertionPoint = builder.getInsertionBB();
  builder.setInsertionPoint(localAllocBuilder.getInsertionBB(),
                            localAllocBuilder.getInsertionPoint());
  emitZeroIndirect(eltTanType, eltAdjBuffer, loc);
  builder.setInsertionPoint(insertionPoint);
  // Immediately destroy the emitted zero value.
  // NOTE: It is not efficient to emit a zero value then immediately destroy
  // it. However, it was the easiest way to to avoid "lifetime mismatch in
  // predecessors" memory lifetime verification errors for control flow
  // differentiation.
  // Perhaps we can avoid emitting a zero value if local allocations are created
  // per pullback bb instead of all in the pullback entry: TF-1075.
  builder.emitDestroyOperation(loc, eltAdjBuffer);
  // apply %subscript_fn<T.TangentVector>(%elt_adj, %index_int, %array_adj)
  builder.createApply(loc, subscriptFnRef, subMap,
                      {eltAdjBuffer, eltIndexInt, arrayAdjoint});
  return eltAdjBuffer;
}

void PullbackEmitter::visitApplyInst(ApplyInst *ai) {
  assert(getPullbackInfo().shouldDifferentiateApplySite(ai));
  // Skip `array.uninitialized_intrinsic` intrinsic applications, which have
  // special `store` and `copy_addr` support.
  if (isArrayLiteralIntrinsic(ai))
    return;
  // Replace a call to a function with a call to its pullback.
  auto &nestedApplyInfo = getContext().getNestedApplyInfo();
  auto applyInfoLookup = nestedApplyInfo.find(ai);
  // If no `NestedApplyInfo` was found, then this task doesn't need to be
  // differentiated.
  if (applyInfoLookup == nestedApplyInfo.end()) {
    // Must not be active.
    assert(!getActivityInfo().isActive(ai, getIndices()));
    return;
  }
  auto applyInfo = applyInfoLookup->getSecond();

  // Get the pullback.
  auto *field = getPullbackInfo().lookUpLinearMapDecl(ai);
  assert(field);
  auto loc = ai->getLoc();
  auto pullback = getPullbackStructElement(ai->getParent(), field);

  // Get the original result of the `apply` instruction.
  SmallVector<SILValue, 8> args;
  SmallVector<SILValue, 8> origDirectResults;
  forEachApplyDirectResult(ai, [&](SILValue directResult) {
    origDirectResults.push_back(directResult);
  });
  SmallVector<SILValue, 8> origAllResults;
  collectAllActualResultsInTypeOrder(ai, origDirectResults, origAllResults);
  assert(applyInfo.indices.source < origAllResults.size());
  auto origResult = origAllResults[applyInfo.indices.source];
  assert(origResult);
  auto origNumIndRes = ai->getNumIndirectResults();

  auto pullbackType = remapType(pullback->getType()).castTo<SILFunctionType>();

  // Get the seed (i.e. adjoint value of the original result).
  SILValue seed;
  auto *bb = ai->getParent();
  if (origResult->getType().isObject()) {
    // Otherwise, materialize adjoint value of `ai`.
    seed = materializeAdjoint(getAdjointValue(bb, origResult), loc);
  } else {
    seed = getAdjointBuffer(bb, origResult);
  }

  // Create allocations for pullback indirect results.
  SmallVector<AllocStackInst *, 4> pullbackIndirectResults;
  auto actualPullbackType = applyInfo.originalPullbackType
                                ? *applyInfo.originalPullbackType
                                : pullbackType;
  for (auto indRes : actualPullbackType->getIndirectFormalResults()) {
    auto *alloc = builder.createAllocStack(
        loc, remapType(indRes.getSILStorageInterfaceType()));
    pullbackIndirectResults.push_back(alloc);
    args.push_back(alloc);
  }

  // If callee pullback was reabstracted in VJP, reabstract callee pullback.
  if (applyInfo.originalPullbackType) {
    SILOptFunctionBuilder fb(getContext().getTransform());
    auto *thunk = getOrCreateReabstractionThunk(
        fb, getContext().getModule(), loc, &getPullback(), pullbackType,
        *applyInfo.originalPullbackType);
    auto *thunkRef = builder.createFunctionRef(loc, thunk);
    pullback = builder.createPartialApply(
        loc, thunkRef,
        remapSubstitutionMap(thunk->getForwardingSubstitutionMap()), {pullback},
        pullbackType->getCalleeConvention());
  }
  args.push_back(seed);

  // Call the callee pullback.
  auto *pullbackCall = builder.createApply(loc, pullback, SubstitutionMap(),
                                           args, /*isNonThrowing*/ false);
  builder.emitDestroyValueOperation(loc, pullback);

  // Extract all results from `pullbackCall`.
  SmallVector<SILValue, 8> dirResults;
  extractAllElements(pullbackCall, builder, dirResults);
  // Get all results in type-defined order.
  SmallVector<SILValue, 8> allResults;
  collectAllActualResultsInTypeOrder(pullbackCall, dirResults, allResults);
  LLVM_DEBUG({
    auto &s = getADDebugStream();
    s << "All results of the nested pullback call:\n";
    llvm::for_each(allResults, [&](SILValue v) { s << v; });
  });

  // Accumulate adjoints for original differentiation parameters.
  auto allResultsIt = allResults.begin();
  for (unsigned i : applyInfo.indices.parameters->getIndices()) {
    auto origArg = ai->getArgument(origNumIndRes + i);
    auto tan = *allResultsIt++;
    if (tan->getType().isAddress()) {
      addToAdjointBuffer(bb, origArg, tan, loc);
    } else {
      if (origArg->getType().isAddress()) {
        auto *tmpBuf = builder.createAllocStack(loc, tan->getType());
        builder.emitStoreValueOperation(loc, tan, tmpBuf,
                                        StoreOwnershipQualifier::Init);
        addToAdjointBuffer(bb, origArg, tmpBuf, loc);
        builder.emitDestroyAddrAndFold(loc, tmpBuf);
        builder.createDeallocStack(loc, tmpBuf);
      } else {
        recordTemporary(tan);
        addAdjointValue(bb, origArg, makeConcreteAdjointValue(tan), loc);
      }
    }
  }
  // Destroy unused pullback direct results. Needed for pullback results from
  // VJPs extracted from `@differentiable` function callees, where the
  // `@differentiable` function's differentiation parameter indices are a
  // superset of the active `apply` parameter indices.
  while (allResultsIt != allResults.end()) {
    auto unusedPullbackDirectResult = *allResultsIt++;
    if (unusedPullbackDirectResult->getType().isAddress())
      continue;
    builder.emitDestroyValueOperation(loc, unusedPullbackDirectResult);
  }
  // Destroy and deallocate pullback indirect results.
  for (auto *alloc : llvm::reverse(pullbackIndirectResults)) {
    builder.emitDestroyAddrAndFold(loc, alloc);
    builder.createDeallocStack(loc, alloc);
  }
}

void PullbackEmitter::visitStructInst(StructInst *si) {
  auto *bb = si->getParent();
  auto loc = si->getLoc();
  auto *structDecl = si->getStructDecl();
  auto av = getAdjointValue(bb, si);
  switch (av.getKind()) {
  case AdjointValueKind::Zero:
    for (auto *field : structDecl->getStoredProperties()) {
      auto fv = si->getFieldValue(field);
      addAdjointValue(
          bb, fv, makeZeroAdjointValue(getRemappedTangentType(fv->getType())),
          loc);
    }
    break;
  case AdjointValueKind::Concrete: {
    auto adjStruct = materializeAdjointDirect(std::move(av), loc);
    // Find the struct `TangentVector` type.
    auto structTy = remapType(si->getType()).getASTType();
    auto tangentVectorTy =
        getTangentSpace(structTy)->getType()->getCanonicalType();
    assert(!getTypeLowering(tangentVectorTy).isAddressOnly());
    auto *tangentVectorDecl = tangentVectorTy->getStructOrBoundGenericStruct();
    assert(tangentVectorDecl);

    auto *dti = builder.createDestructureStruct(si->getLoc(), adjStruct);
    // Accumulate adjoints for the fields of the `struct` operand.
    unsigned fieldIndex = 0;
    for (auto it = structDecl->getStoredProperties().begin();
         it != structDecl->getStoredProperties().end(); ++it, ++fieldIndex) {
      VarDecl *field = *it;
      if (field->getAttrs().hasAttribute<NoDerivativeAttr>())
        continue;
      // Find the corresponding field in the tangent space.
      VarDecl *tanField = nullptr;
      if (tangentVectorDecl == structDecl)
        tanField = field;
      // Otherwise, look up the field by name.
      else {
        auto tanFieldLookup = tangentVectorDecl->lookupDirect(field->getName());
        if (tanFieldLookup.empty()) {
          getContext().emitNondifferentiabilityError(
              si, getInvoker(),
              diag::autodiff_stored_property_no_corresponding_tangent,
              tangentVectorDecl->getNameStr(), field->getNameStr());
          errorOccurred = true;
          return;
        }
        tanField = cast<VarDecl>(tanFieldLookup.front());
      }
      assert(tanField);
      auto tanElt = dti->getResult(fieldIndex);
      addAdjointValue(bb, si->getFieldValue(field),
                      makeConcreteAdjointValue(tanElt), si->getLoc());
    }
    break;
  }
  case AdjointValueKind::Aggregate: {
    // Note: All user-called initializations go through the calls to the
    // initializer, and synthesized initializers only have one level of struct
    // formation which will not result into any aggregate adjoint valeus.
    llvm_unreachable("Aggregate adjoint values should not occur for `struct` "
                     "instructions");
  }
  }
}

void PullbackEmitter::visitBeginApplyInst(BeginApplyInst *bai) {
  // Diagnose `begin_apply` instructions.
  // Coroutine differentiation is not yet supported.
  getContext().emitNondifferentiabilityError(
      bai, getInvoker(), diag::autodiff_coroutines_not_supported);
  errorOccurred = true;
  return;
}

void PullbackEmitter::visitStructExtractInst(StructExtractInst *sei) {
  assert(!sei->getField()->getAttrs().hasAttribute<NoDerivativeAttr>() &&
         "`struct_extract` with `@noDerivative` field should not be "
         "differentiated; activity analysis should not marked as varied");
  auto *bb = sei->getParent();
  auto structTy = remapType(sei->getOperand()->getType()).getASTType();
  auto tangentVectorTy =
      getTangentSpace(structTy)->getType()->getCanonicalType();
  assert(!getTypeLowering(tangentVectorTy).isAddressOnly());
  auto tangentVectorSILTy = SILType::getPrimitiveObjectType(tangentVectorTy);
  auto *tangentVectorDecl = tangentVectorTy->getStructOrBoundGenericStruct();
  assert(tangentVectorDecl);
  // Find the corresponding field in the tangent space.
  VarDecl *tanField = nullptr;
  // If the tangent space is the original struct, then field is the same.
  if (tangentVectorDecl == sei->getStructDecl())
    tanField = sei->getField();
  // Otherwise, look up the field by name.
  else {
    auto tanFieldLookup =
        tangentVectorDecl->lookupDirect(sei->getField()->getName());
    if (tanFieldLookup.empty()) {
      getContext().emitNondifferentiabilityError(
          sei, getInvoker(),
          diag::autodiff_stored_property_no_corresponding_tangent,
          sei->getStructDecl()->getNameStr(), sei->getField()->getNameStr());
      errorOccurred = true;
      return;
    }
    tanField = cast<VarDecl>(tanFieldLookup.front());
  }
  // Accumulate adjoint for the `struct_extract` operand.
  auto av = getAdjointValue(bb, sei);
  switch (av.getKind()) {
  case AdjointValueKind::Zero:
    addAdjointValue(bb, sei->getOperand(),
                    makeZeroAdjointValue(tangentVectorSILTy), sei->getLoc());
    break;
  case AdjointValueKind::Concrete:
  case AdjointValueKind::Aggregate: {
    SmallVector<AdjointValue, 8> eltVals;
    for (auto *field : tangentVectorDecl->getStoredProperties()) {
      if (field == tanField) {
        eltVals.push_back(av);
      } else {
        auto substMap = tangentVectorTy->getMemberSubstitutionMap(
            field->getModuleContext(), field);
        auto fieldTy = field->getType().subst(substMap);
        auto fieldSILTy = getContext().getTypeConverter().getLoweredType(
            fieldTy, TypeExpansionContext::minimal());
        assert(fieldSILTy.isObject());
        eltVals.push_back(makeZeroAdjointValue(fieldSILTy));
      }
    }
    addAdjointValue(bb, sei->getOperand(),
                    makeAggregateAdjointValue(tangentVectorSILTy, eltVals),
                    sei->getLoc());
  }
  }
}

void PullbackEmitter::visitTupleInst(TupleInst *ti) {
  auto *bb = ti->getParent();
  auto av = getAdjointValue(bb, ti);
  switch (av.getKind()) {
  case AdjointValueKind::Zero:
    for (auto elt : ti->getElements()) {
      if (!getTangentSpace(elt->getType().getASTType()))
        continue;
      addAdjointValue(
          bb, elt, makeZeroAdjointValue(getRemappedTangentType(elt->getType())),
          ti->getLoc());
    }
    break;
  case AdjointValueKind::Concrete: {
    auto adjVal = av.getConcreteValue();
    unsigned adjIdx = 0;
    auto adjValCopy = builder.emitCopyValueOperation(ti->getLoc(), adjVal);
    SmallVector<SILValue, 4> adjElts;
    if (!adjVal->getType().getAs<TupleType>()) {
      recordTemporary(adjValCopy);
      adjElts.push_back(adjValCopy);
    } else {
      auto *dti = builder.createDestructureTuple(ti->getLoc(), adjValCopy);
      for (auto adjElt : dti->getResults())
        recordTemporary(adjElt);
      adjElts.append(dti->getResults().begin(), dti->getResults().end());
    }
    // Accumulate adjoints for `tuple` operands, skipping the
    // non-differentiable ones.
    for (auto i : range(ti->getNumOperands())) {
      if (!getTangentSpace(ti->getOperand(i)->getType().getASTType()))
        continue;
      auto adjElt = adjElts[adjIdx++];
      addAdjointValue(bb, ti->getOperand(i), makeConcreteAdjointValue(adjElt),
                      ti->getLoc());
    }
    break;
  }
  case AdjointValueKind::Aggregate:
    unsigned adjIdx = 0;
    for (auto i : range(ti->getElements().size())) {
      if (!getTangentSpace(ti->getElement(i)->getType().getASTType()))
        continue;
      addAdjointValue(bb, ti->getElement(i), av.getAggregateElement(adjIdx++),
                      ti->getLoc());
    }
    break;
  }
}

void PullbackEmitter::visitTupleExtractInst(TupleExtractInst *tei) {
  auto *bb = tei->getParent();
  auto tupleTanTy = getRemappedTangentType(tei->getOperand()->getType());
  auto av = getAdjointValue(bb, tei);
  switch (av.getKind()) {
  case AdjointValueKind::Zero:
    addAdjointValue(bb, tei->getOperand(), makeZeroAdjointValue(tupleTanTy),
                    tei->getLoc());
    break;
  case AdjointValueKind::Aggregate:
  case AdjointValueKind::Concrete: {
    auto tupleTy = tei->getTupleType();
    auto tupleTanTupleTy = tupleTanTy.getAs<TupleType>();
    if (!tupleTanTupleTy) {
      addAdjointValue(bb, tei->getOperand(), av, tei->getLoc());
      break;
    }
    SmallVector<AdjointValue, 8> elements;
    unsigned adjIdx = 0;
    for (unsigned i : range(tupleTy->getNumElements())) {
      if (!getTangentSpace(
              tupleTy->getElement(i).getType()->getCanonicalType()))
        continue;
      if (tei->getFieldNo() == i)
        elements.push_back(av);
      else
        elements.push_back(makeZeroAdjointValue(
            getRemappedTangentType(SILType::getPrimitiveObjectType(
                tupleTanTupleTy->getElementType(adjIdx++)
                    ->getCanonicalType()))));
    }
    if (elements.size() == 1) {
      addAdjointValue(bb, tei->getOperand(), elements.front(), tei->getLoc());
      break;
    }
    addAdjointValue(bb, tei->getOperand(),
                    makeAggregateAdjointValue(tupleTanTy, elements),
                    tei->getLoc());
    break;
  }
  }
}

void PullbackEmitter::visitDestructureTupleInst(DestructureTupleInst *dti) {
  auto *bb = dti->getParent();
  auto tupleTanTy = getRemappedTangentType(dti->getOperand()->getType());
  SmallVector<AdjointValue, 8> adjValues;
  for (auto origElt : dti->getResults()) {
    if (!getTangentSpace(remapType(origElt->getType()).getASTType()))
      continue;
    adjValues.push_back(getAdjointValue(bb, origElt));
  }
  // Handle tuple tangent type.
  // Add adjoints for every tuple element that has a tangent space.
  if (tupleTanTy.is<TupleType>()) {
    assert(adjValues.size() > 1);
    addAdjointValue(bb, dti->getOperand(),
                    makeAggregateAdjointValue(tupleTanTy, adjValues),
                    dti->getLoc());
  }
  // Handle non-tuple tangent type.
  // Add adjoint for the single tuple element that has a tangent space.
  else {
    assert(adjValues.size() == 1);
    addAdjointValue(bb, dti->getOperand(), adjValues.front(), dti->getLoc());
  }
}

void PullbackEmitter::visitLoadOperation(SingleValueInstruction *inst) {
  assert(isa<LoadInst>(inst) || isa<LoadBorrowInst>(inst));
  auto *bb = inst->getParent();
  auto adjVal =
      materializeAdjointDirect(getAdjointValue(bb, inst), inst->getLoc());
  // Allocate a local buffer and store the adjoint value. This buffer will be
  // used for accumulation into the adjoint buffer.
  auto *localBuf = builder.createAllocStack(inst->getLoc(), adjVal->getType());
  auto copy = builder.emitCopyValueOperation(inst->getLoc(), adjVal);
  builder.emitStoreValueOperation(inst->getLoc(), copy, localBuf,
                                  StoreOwnershipQualifier::Init);
  // Accumulate the adjoint value in the local buffer into the adjoint buffer.
  addToAdjointBuffer(bb, inst->getOperand(0), localBuf, inst->getLoc());
  builder.emitDestroyAddr(inst->getLoc(), localBuf);
  builder.createDeallocStack(inst->getLoc(), localBuf);
}

void PullbackEmitter::visitStoreOperation(SILBasicBlock *bb, SILLocation loc,
                                          SILValue origSrc, SILValue origDest) {
  auto &adjBuf = getAdjointBuffer(bb, origDest);
  auto bufType = remapType(adjBuf->getType());
  auto adjVal =
      builder.emitLoadValueOperation(loc, adjBuf, LoadOwnershipQualifier::Take);
  recordTemporary(adjVal);
  addAdjointValue(bb, origSrc, makeConcreteAdjointValue(adjVal), loc);
  emitZeroIndirect(bufType.getASTType(), adjBuf, loc);
}

void PullbackEmitter::visitStoreInst(StoreInst *si) {
  visitStoreOperation(si->getParent(), si->getLoc(), si->getSrc(),
                      si->getDest());
}

void PullbackEmitter::visitCopyAddrInst(CopyAddrInst *cai) {
  auto *bb = cai->getParent();
  auto &adjDest = getAdjointBuffer(bb, cai->getDest());
  auto destType = remapType(adjDest->getType());
  addToAdjointBuffer(bb, cai->getSrc(), adjDest, cai->getLoc());
  builder.emitDestroyAddrAndFold(cai->getLoc(), adjDest);
  emitZeroIndirect(destType.getASTType(), adjDest, cai->getLoc());
}

void PullbackEmitter::visitCopyValueInst(CopyValueInst *cvi) {
  auto *bb = cvi->getParent();
  auto adj = getAdjointValue(bb, cvi);
  addAdjointValue(bb, cvi->getOperand(), adj, cvi->getLoc());
}

void PullbackEmitter::visitBeginBorrowInst(BeginBorrowInst *bbi) {
  auto *bb = bbi->getParent();
  auto adj = getAdjointValue(bb, bbi);
  addAdjointValue(bb, bbi->getOperand(), adj, bbi->getLoc());
}

void PullbackEmitter::visitBeginAccessInst(BeginAccessInst *bai) {
  // Check for non-differentiable writes.
  if (bai->getAccessKind() == SILAccessKind::Modify) {
    if (auto *gai = dyn_cast<GlobalAddrInst>(bai->getSource())) {
      getContext().emitNondifferentiabilityError(
          bai, getInvoker(),
          diag::autodiff_cannot_differentiate_writes_to_global_variables);
      errorOccurred = true;
      return;
    }
    if (auto *pbi = dyn_cast<ProjectBoxInst>(bai->getSource())) {
      getContext().emitNondifferentiabilityError(
          bai, getInvoker(),
          diag::autodiff_cannot_differentiate_writes_to_mutable_captures);
      errorOccurred = true;
      return;
    }
  }
}

void PullbackEmitter::visitUnconditionalCheckedCastAddrInst(
    UnconditionalCheckedCastAddrInst *uccai) {
  auto *bb = uccai->getParent();
  auto &adjDest = getAdjointBuffer(bb, uccai->getDest());
  auto &adjSrc = getAdjointBuffer(bb, uccai->getSrc());
  auto destType = remapType(adjDest->getType());
  auto castBuf = builder.createAllocStack(uccai->getLoc(), adjSrc->getType());
  builder.createUnconditionalCheckedCastAddr(
      uccai->getLoc(), adjDest, adjDest->getType().getASTType(), castBuf,
      adjSrc->getType().getASTType());
  addToAdjointBuffer(bb, uccai->getSrc(), castBuf, uccai->getLoc());
  builder.emitDestroyAddrAndFold(uccai->getLoc(), castBuf);
  builder.createDeallocStack(uccai->getLoc(), castBuf);
  emitZeroIndirect(destType.getASTType(), adjDest, uccai->getLoc());
}

#define NOT_DIFFERENTIABLE(INST, DIAG)                                         \
  void PullbackEmitter::visit##INST##Inst(INST##Inst *inst) {                  \
    getContext().emitNondifferentiabilityError(inst, getInvoker(),             \
                                               diag::DIAG);                    \
    errorOccurred = true;                                                      \
    return;                                                                    \
  }
NOT_DIFFERENTIABLE(RefElementAddr, autodiff_class_property_not_supported)
#undef NOT_DIFFERENTIABLE

AdjointValue PullbackEmitter::makeZeroAdjointValue(SILType type) {
  return AdjointValue::createZero(allocator, remapType(type));
}

AdjointValue PullbackEmitter::makeConcreteAdjointValue(SILValue value) {
  return AdjointValue::createConcrete(allocator, value);
}

template <typename EltRange>
AdjointValue PullbackEmitter::makeAggregateAdjointValue(SILType type,
                                                        EltRange elements) {
  AdjointValue *buf = reinterpret_cast<AdjointValue *>(allocator.Allocate(
      elements.size() * sizeof(AdjointValue), alignof(AdjointValue)));
  MutableArrayRef<AdjointValue> elementsCopy(buf, elements.size());
  std::uninitialized_copy(elements.begin(), elements.end(),
                          elementsCopy.begin());
  return AdjointValue::createAggregate(allocator, remapType(type),
                                       elementsCopy);
}

SILValue PullbackEmitter::materializeAdjointDirect(AdjointValue val,
                                                   SILLocation loc) {
  assert(val.getType().isObject());
  LLVM_DEBUG(getADDebugStream()
             << "Materializing adjoints for " << val << '\n');
  switch (val.getKind()) {
  case AdjointValueKind::Zero:
    return recordTemporary(emitZeroDirect(val.getType().getASTType(), loc));
  case AdjointValueKind::Aggregate: {
    SmallVector<SILValue, 8> elements;
    for (auto i : range(val.getNumAggregateElements())) {
      auto eltVal = materializeAdjointDirect(val.getAggregateElement(i), loc);
      elements.push_back(builder.emitCopyValueOperation(loc, eltVal));
    }
    if (val.getType().is<TupleType>())
      return recordTemporary(builder.createTuple(loc, val.getType(), elements));
    else
      return recordTemporary(
          builder.createStruct(loc, val.getType(), elements));
  }
  case AdjointValueKind::Concrete:
    return val.getConcreteValue();
  }
}

SILValue PullbackEmitter::materializeAdjoint(AdjointValue val,
                                             SILLocation loc) {
  if (val.isConcrete()) {
    LLVM_DEBUG(getADDebugStream()
               << "Materializing adjoint: Value is concrete.\n");
    return val.getConcreteValue();
  }
  LLVM_DEBUG(getADDebugStream() << "Materializing adjoint: Value is "
                                   "non-concrete. Materializing directly.\n");
  return materializeAdjointDirect(val, loc);
}

void PullbackEmitter::materializeAdjointIndirect(AdjointValue val,
                                                 SILValue destBufferAccess,
                                                 SILLocation loc) {
  switch (val.getKind()) {
  /// Given a `%buf : *T, emit instructions that produce a zero or an aggregate
  /// of zeros of the expected type. When `T` conforms to
  /// `AdditiveArithmetic`, we emit a call to `AdditiveArithmetic.zero`. When
  /// `T` is a builtin float, we emit a `float_literal` instruction.
  /// Otherwise, we assert that `T` must be an aggregate where each element
  /// conforms to `AdditiveArithmetic` or is a builtin float. We expect to emit
  /// a zero for each element and use the appropriate aggregate constructor
  /// instruction (in this case, `tuple`) to produce a tuple. But currently,
  /// since we need indirect passing for aggregate instruction, we just use
  /// `tuple_element_addr` to get element buffers and write elements to them.
  case AdjointValueKind::Zero:
    emitZeroIndirect(val.getSwiftType(), destBufferAccess, loc);
    break;
  /// Given a `%buf : *(T0, T1, T2, ...)` or `%buf : *Struct` recursively emit
  /// instructions to materialize the symbolic tuple or struct, filling the
  /// buffer.
  case AdjointValueKind::Aggregate: {
    if (auto *tupTy = val.getSwiftType()->getAs<TupleType>()) {
      for (auto idx : range(val.getNumAggregateElements())) {
        auto eltTy = SILType::getPrimitiveAddressType(
            tupTy->getElementType(idx)->getCanonicalType());
        auto *eltBuf =
            builder.createTupleElementAddr(loc, destBufferAccess, idx, eltTy);
        materializeAdjointIndirect(val.getAggregateElement(idx), eltBuf, loc);
      }
    } else if (auto *structDecl =
                   val.getSwiftType()->getStructOrBoundGenericStruct()) {
      auto fieldIt = structDecl->getStoredProperties().begin();
      for (unsigned i = 0; fieldIt != structDecl->getStoredProperties().end();
           ++fieldIt, ++i) {
        auto eltBuf =
            builder.createStructElementAddr(loc, destBufferAccess, *fieldIt);
        materializeAdjointIndirect(val.getAggregateElement(i), eltBuf, loc);
      }
    } else {
      llvm_unreachable("Not an aggregate type");
    }
    break;
  }
  /// Value is already materialized!
  case AdjointValueKind::Concrete:
    auto concreteVal = val.getConcreteValue();
    builder.emitStoreValueOperation(loc, concreteVal, destBufferAccess,
                                    StoreOwnershipQualifier::Init);
    break;
  }
}

void PullbackEmitter::emitZeroIndirect(CanType type, SILValue bufferAccess,
                                       SILLocation loc) {
  auto tangentSpace = getTangentSpace(type);
  assert(tangentSpace && "No tangent space for this type");
  switch (tangentSpace->getKind()) {
  case TangentSpace::Kind::TangentVector:
    emitZeroIntoBuffer(builder, type, bufferAccess, loc);
    return;
  case TangentSpace::Kind::Tuple: {
    auto tupleType = tangentSpace->getTuple();
    SmallVector<SILValue, 8> zeroElements;
    for (unsigned i : range(tupleType->getNumElements())) {
      auto eltAddr = builder.createTupleElementAddr(loc, bufferAccess, i);
      emitZeroIndirect(tupleType->getElementType(i)->getCanonicalType(),
                       eltAddr, loc);
    }
    return;
  }
<<<<<<< HEAD
=======
  case VectorSpace::Kind::Function: {
    llvm_unreachable(
        "Unimplemented: Emit thunks for abstracting zero initialization");
  }
>>>>>>> ccfceead
  }
}

SILValue PullbackEmitter::emitZeroDirect(CanType type, SILLocation loc) {
  auto silType = getModule().Types.getLoweredLoadableType(
      type, TypeExpansionContext::minimal(), getModule());
  auto *buffer = builder.createAllocStack(loc, silType);
  emitZeroIndirect(type, buffer, loc);
  auto loaded =
      builder.emitLoadValueOperation(loc, buffer, LoadOwnershipQualifier::Take);
  builder.createDeallocStack(loc, buffer);
  return loaded;
}

AdjointValue PullbackEmitter::accumulateAdjointsDirect(AdjointValue lhs,
                                                       AdjointValue rhs,
                                                       SILLocation loc) {
  LLVM_DEBUG(getADDebugStream() << "Materializing adjoint directly.\nLHS: "
                                << lhs << "\nRHS: " << rhs << '\n');

  switch (lhs.getKind()) {
  // x
  case AdjointValueKind::Concrete: {
    auto lhsVal = lhs.getConcreteValue();
    switch (rhs.getKind()) {
    // x + y
    case AdjointValueKind::Concrete: {
      auto rhsVal = rhs.getConcreteValue();
      auto sum = recordTemporary(accumulateDirect(lhsVal, rhsVal, loc));
      return makeConcreteAdjointValue(sum);
    }
    // x + 0 => x
    case AdjointValueKind::Zero:
      return lhs;
    // x + (y, z) => (x.0 + y, x.1 + z)
    case AdjointValueKind::Aggregate:
      SmallVector<AdjointValue, 8> newElements;
      auto lhsTy = lhsVal->getType().getASTType();
      auto lhsValCopy = builder.emitCopyValueOperation(loc, lhsVal);
      if (auto *tupTy = lhsTy->getAs<TupleType>()) {
        auto elts = builder.createDestructureTuple(loc, lhsValCopy);
        llvm::for_each(elts->getResults(),
                       [this](SILValue result) { recordTemporary(result); });
        for (auto i : indices(elts->getResults())) {
          auto rhsElt = rhs.getAggregateElement(i);
          newElements.push_back(accumulateAdjointsDirect(
              makeConcreteAdjointValue(elts->getResult(i)), rhsElt, loc));
        }
      } else if (auto *structDecl = lhsTy->getStructOrBoundGenericStruct()) {
        auto elts =
            builder.createDestructureStruct(lhsVal.getLoc(), lhsValCopy);
        llvm::for_each(elts->getResults(),
                       [this](SILValue result) { recordTemporary(result); });
        for (unsigned i : indices(elts->getResults())) {
          auto rhsElt = rhs.getAggregateElement(i);
          newElements.push_back(accumulateAdjointsDirect(
              makeConcreteAdjointValue(elts->getResult(i)), rhsElt, loc));
        }
      } else {
        llvm_unreachable("Not an aggregate type");
      }
      return makeAggregateAdjointValue(lhsVal->getType(), newElements);
    }
  }
  // 0
  case AdjointValueKind::Zero:
    // 0 + x => x
    return rhs;
  // (x, y)
  case AdjointValueKind::Aggregate:
    switch (rhs.getKind()) {
    // (x, y) + z => (z.0 + x, z.1 + y)
    case AdjointValueKind::Concrete:
      return accumulateAdjointsDirect(rhs, lhs, loc);
    // x + 0 => x
    case AdjointValueKind::Zero:
      return lhs;
    // (x, y) + (z, w) => (x + z, y + w)
    case AdjointValueKind::Aggregate: {
      SmallVector<AdjointValue, 8> newElements;
      for (auto i : range(lhs.getNumAggregateElements()))
        newElements.push_back(accumulateAdjointsDirect(
            lhs.getAggregateElement(i), rhs.getAggregateElement(i), loc));
      return makeAggregateAdjointValue(lhs.getType(), newElements);
    }
    }
  }
}

SILValue PullbackEmitter::accumulateDirect(SILValue lhs, SILValue rhs,
                                           SILLocation loc) {
  // TODO: Optimize for the case when lhs == rhs.
  LLVM_DEBUG(getADDebugStream() << "Emitting adjoint accumulation for lhs: "
                                << lhs << " and rhs: " << rhs);
  assert(lhs->getType() == rhs->getType() && "Adjoints must have equal types!");
  assert(lhs->getType().isObject() && rhs->getType().isObject() &&
         "Adjoint types must be both object types!");
  auto adjointTy = lhs->getType();
  auto adjointASTTy = adjointTy.getASTType();
  auto tangentSpace = getTangentSpace(adjointASTTy);
  auto lhsCopy = builder.emitCopyValueOperation(loc, lhs);
  auto rhsCopy = builder.emitCopyValueOperation(loc, rhs);
  assert(tangentSpace && "No tangent space for this type");
  switch (tangentSpace->getKind()) {
  case TangentSpace::Kind::TangentVector: {
    // Allocate buffers for inputs and output.
    auto *resultBuf = builder.createAllocStack(loc, adjointTy);
    auto *lhsBuf = builder.createAllocStack(loc, adjointTy);
    auto *rhsBuf = builder.createAllocStack(loc, adjointTy);
    // Initialize input buffers.
    builder.emitStoreValueOperation(loc, lhsCopy, lhsBuf,
                                    StoreOwnershipQualifier::Init);
    builder.emitStoreValueOperation(loc, rhsCopy, rhsBuf,
                                    StoreOwnershipQualifier::Init);
    accumulateIndirect(resultBuf, lhsBuf, rhsBuf, loc);
    builder.emitDestroyAddr(loc, lhsBuf);
    builder.emitDestroyAddr(loc, rhsBuf);
    // Deallocate input buffers.
    builder.createDeallocStack(loc, rhsBuf);
    builder.createDeallocStack(loc, lhsBuf);
    auto val = builder.emitLoadValueOperation(loc, resultBuf,
                                              LoadOwnershipQualifier::Take);
    // Deallocate result buffer.
    builder.createDeallocStack(loc, resultBuf);
    return val;
  }
  case TangentSpace::Kind::Tuple: {
    SmallVector<SILValue, 8> adjElements;
    auto lhsElts = builder.createDestructureTuple(loc, lhsCopy)->getResults();
    auto rhsElts = builder.createDestructureTuple(loc, rhsCopy)->getResults();
    for (auto zipped : llvm::zip(lhsElts, rhsElts))
      adjElements.push_back(
          accumulateDirect(std::get<0>(zipped), std::get<1>(zipped), loc));
    return builder.createTuple(loc, adjointTy, adjElements);
  }
  }
}

void PullbackEmitter::accumulateIndirect(SILValue resultBufAccess,
                                         SILValue lhsBufAccess,
                                         SILValue rhsBufAccess,
                                         SILLocation loc) {
  // TODO: Optimize for the case when lhs == rhs.
  assert(lhsBufAccess->getType() == rhsBufAccess->getType() &&
         "Adjoint values must have same type!");
  assert(lhsBufAccess->getType().isAddress() &&
         rhsBufAccess->getType().isAddress() &&
         "Adjoint values must both have address types!");
  auto adjointTy = lhsBufAccess->getType();
  auto adjointASTTy = adjointTy.getASTType();
  auto *swiftMod = getModule().getSwiftModule();
  auto tangentSpace = adjointASTTy->getAutoDiffTangentSpace(
      LookUpConformanceInModule(swiftMod));
  assert(tangentSpace && "No tangent space for this type");
  switch (tangentSpace->getKind()) {
  case TangentSpace::Kind::TangentVector: {
    auto *proto = getContext().getAdditiveArithmeticProtocol();
    auto *combinerFuncDecl = getContext().getPlusDecl();
    // Call the combiner function and return.
    auto adjointParentModule =
        tangentSpace->getNominal()
            ? tangentSpace->getNominal()->getModuleContext()
            : getModule().getSwiftModule();
    auto confRef = adjointParentModule->lookupConformance(adjointASTTy, proto);
    assert(!confRef.isInvalid() &&
           "Missing conformance to `AdditiveArithmetic`");
    SILDeclRef declRef(combinerFuncDecl, SILDeclRef::Kind::Func);
    auto silFnTy = getContext().getTypeConverter().getConstantType(
        TypeExpansionContext::minimal(), declRef);
    // %0 = witness_method @+
    auto witnessMethod = builder.createWitnessMethod(loc, adjointASTTy, confRef,
                                                     declRef, silFnTy);
    auto subMap =
        SubstitutionMap::getProtocolSubstitutions(proto, adjointASTTy, confRef);
    // %1 = metatype $T.Type
    auto metatypeType =
        CanMetatypeType::get(adjointASTTy, MetatypeRepresentation::Thick);
    auto metatypeSILType = SILType::getPrimitiveObjectType(metatypeType);
    auto metatype = builder.createMetatype(loc, metatypeSILType);
    // %2 = apply $0(%result, %new, %old, %1)
    builder.createApply(loc, witnessMethod, subMap,
                        {resultBufAccess, rhsBufAccess, lhsBufAccess, metatype},
                        /*isNonThrowing*/ false);
    builder.emitDestroyValueOperation(loc, witnessMethod);
    return;
  }
  case TangentSpace::Kind::Tuple: {
    auto tupleType = tangentSpace->getTuple();
    for (unsigned i : range(tupleType->getNumElements())) {
      auto *destAddr = builder.createTupleElementAddr(loc, resultBufAccess, i);
      auto *eltAddrLHS = builder.createTupleElementAddr(loc, lhsBufAccess, i);
      auto *eltAddrRHS = builder.createTupleElementAddr(loc, rhsBufAccess, i);
      accumulateIndirect(destAddr, eltAddrLHS, eltAddrRHS, loc);
    }
    return;
  }
<<<<<<< HEAD
=======
  case VectorSpace::Kind::Function: {
    llvm_unreachable("Unimplemented: Emit thunks for abstracting adjoint value "
                     "accumulation");
  }
>>>>>>> ccfceead
  }
}

void PullbackEmitter::accumulateIndirect(SILValue lhsDestAccess,
                                         SILValue rhsAccess, SILLocation loc) {
  assert(lhsDestAccess->getType().isAddress() &&
         rhsAccess->getType().isAddress());
  assert(lhsDestAccess->getFunction() == &getPullback());
  assert(rhsAccess->getFunction() == &getPullback());
  auto type = lhsDestAccess->getType();
  auto astType = type.getASTType();
  auto *swiftMod = getModule().getSwiftModule();
  auto tangentSpace = astType->getAutoDiffTangentSpace(
      LookUpConformanceInModule(swiftMod));
  assert(tangentSpace && "No tangent space for this type");
  switch (tangentSpace->getKind()) {
  case TangentSpace::Kind::TangentVector: {
    auto *proto = getContext().getAdditiveArithmeticProtocol();
    auto *accumulatorFuncDecl = getContext().getPlusEqualDecl();
    // Call the combiner function and return.
    auto confRef = swiftMod->lookupConformance(astType, proto);
    assert(!confRef.isInvalid() &&
           "Missing conformance to `AdditiveArithmetic`");
    SILDeclRef declRef(accumulatorFuncDecl, SILDeclRef::Kind::Func);
    auto silFnTy = getContext().getTypeConverter().getConstantType(
        TypeExpansionContext::minimal(), declRef);
    // %0 = witness_method @+=
    auto witnessMethod =
        builder.createWitnessMethod(loc, astType, confRef, declRef, silFnTy);
    auto subMap =
        SubstitutionMap::getProtocolSubstitutions(proto, astType, confRef);
    // %1 = metatype $T.Type
    auto metatypeType =
        CanMetatypeType::get(astType, MetatypeRepresentation::Thick);
    auto metatypeSILType = SILType::getPrimitiveObjectType(metatypeType);
    auto metatype = builder.createMetatype(loc, metatypeSILType);
    // %2 = apply $0(%lhs, %rhs, %1)
    builder.createApply(loc, witnessMethod, subMap,
                        {lhsDestAccess, rhsAccess, metatype},
                        /*isNonThrowing*/ false);
    builder.emitDestroyValueOperation(loc, witnessMethod);
    return;
  }
  case TangentSpace::Kind::Tuple: {
    auto tupleType = tangentSpace->getTuple();
    for (unsigned i : range(tupleType->getNumElements())) {
      auto *destAddr = builder.createTupleElementAddr(loc, lhsDestAccess, i);
      auto *eltAddrRHS = builder.createTupleElementAddr(loc, rhsAccess, i);
      accumulateIndirect(destAddr, eltAddrRHS, loc);
    }
    return;
  }
<<<<<<< HEAD
=======
  case VectorSpace::Kind::Function: {
    llvm_unreachable("Unimplemented: Emit thunks for abstracting adjoint value "
                     "accumulation");
  }
>>>>>>> ccfceead
  }
}

} // end namespace autodiff
} // end namespace swift<|MERGE_RESOLUTION|>--- conflicted
+++ resolved
@@ -1688,13 +1688,6 @@
     }
     return;
   }
-<<<<<<< HEAD
-=======
-  case VectorSpace::Kind::Function: {
-    llvm_unreachable(
-        "Unimplemented: Emit thunks for abstracting zero initialization");
-  }
->>>>>>> ccfceead
   }
 }
 
@@ -1891,13 +1884,6 @@
     }
     return;
   }
-<<<<<<< HEAD
-=======
-  case VectorSpace::Kind::Function: {
-    llvm_unreachable("Unimplemented: Emit thunks for abstracting adjoint value "
-                     "accumulation");
-  }
->>>>>>> ccfceead
   }
 }
 
@@ -1950,13 +1936,6 @@
     }
     return;
   }
-<<<<<<< HEAD
-=======
-  case VectorSpace::Kind::Function: {
-    llvm_unreachable("Unimplemented: Emit thunks for abstracting adjoint value "
-                     "accumulation");
-  }
->>>>>>> ccfceead
   }
 }
 
