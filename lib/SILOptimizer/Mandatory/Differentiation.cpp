--- conflicted
+++ resolved
@@ -7179,13 +7179,7 @@
       for (auto i : range(ti->getNumOperands())) {
         if (!getTangentSpace(ti->getOperand(i)->getType().getASTType()))
           continue;
-<<<<<<< HEAD
-        auto adjElt = valCopy;
-        if (valCopy->getType().is<TupleType>())
-          adjElt = elts->getResult(adjIdx++);
-=======
         auto adjElt = elts->getResult(adjIdx++);
->>>>>>> 3a845ba6
         addAdjointValue(bb, ti->getOperand(i),
                         makeConcreteAdjointValue(adjElt), ti->getLoc());
       }
