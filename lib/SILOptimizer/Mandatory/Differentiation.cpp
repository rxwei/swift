//===--- Differentiation.cpp - SIL Automatic Differentiation --*- C++ -*---===//
//
// This source file is part of the Swift.org open source project
//
// Copyright (c) 2014 - 2017 Apple Inc. and the Swift project authors
// Licensed under Apache License v2.0 with Runtime Library Exception
//
// See https://swift.org/LICENSE.txt for license information
// See https://swift.org/CONTRIBUTORS.txt for the list of Swift project authors
//
//===----------------------------------------------------------------------===//
//
// SWIFT_ENABLE_TENSORFLOW
//
// This file implements automatic differentiation.
//
// NOTE: Although the AD feature is developed as part of the Swift for
// TensorFlow project, it is completely independent from TensorFlow support.
//
//===----------------------------------------------------------------------===//

#define DEBUG_TYPE "differentiation"

#include "Differentiation.h"
#include "swift/AST/ASTMangler.h"
#include "swift/AST/ASTPrinter.h"
#include "swift/AST/AnyFunctionRef.h"
#include "swift/AST/AutoDiff.h"
#include "swift/AST/Builtins.h"
#include "swift/AST/DeclContext.h"
#include "swift/AST/DiagnosticsSIL.h"
#include "swift/AST/Expr.h"
#include "swift/AST/GenericEnvironment.h"
#include "swift/AST/GenericSignatureBuilder.h"
#include "swift/AST/Module.h"
#include "swift/AST/ParameterList.h"
#include "swift/AST/SubstitutionMap.h"
#include "swift/SIL/FormalLinkage.h"
#include "swift/SIL/LoopInfo.h"
#include "swift/SIL/Projection.h"
#include "swift/SIL/SILBuilder.h"
#include "swift/SIL/TypeSubstCloner.h"
#include "swift/SILOptimizer/Analysis/DominanceAnalysis.h"
#include "swift/SILOptimizer/Analysis/LoopAnalysis.h"
#include "swift/SILOptimizer/PassManager/Passes.h"
#include "swift/SILOptimizer/PassManager/Transforms.h"
#include "swift/SILOptimizer/Utils/Local.h"
#include "swift/SILOptimizer/Utils/LoopUtils.h"
#include "swift/SILOptimizer/Utils/SILOptFunctionBuilder.h"
#include "llvm/ADT/APSInt.h"
#include "llvm/ADT/BreadthFirstIterator.h"
#include "llvm/ADT/DenseSet.h"

using namespace swift;
using llvm::DenseMap;
using llvm::SmallDenseMap;
using llvm::SmallDenseSet;
using llvm::SmallMapVector;
using llvm::SmallSet;

/// This flag is used to disable `autodiff_function_extract` instruction folding
/// for SIL testing purposes.
static llvm::cl::opt<bool> SkipFoldingAutoDiffFunctionExtraction(
    "differentiation-skip-folding-autodiff-function-extraction",
    llvm::cl::init(true));

/// This flag is used to enable full JVP generation.
/// It will be removed when JVP/differential generation is robust.
static llvm::cl::opt<bool> RunJVPGeneration(
    "run-jvp-generation",
    llvm::cl::init(false));

//===----------------------------------------------------------------------===//
// Helpers
//===----------------------------------------------------------------------===//

/// Prints an "[AD] " prefix to `llvm::dbgs()` and returns the debug stream.
/// This is being used to print short debug messages within the AD pass.
static raw_ostream &getADDebugStream() { return llvm::dbgs() << "[AD] "; }

/// Given a dumpable value, dumps it to `llvm::dbgs()`.
template <typename T> static inline void debugDump(T &v) {
  LLVM_DEBUG(llvm::dbgs() << "\n==== BEGIN DEBUG DUMP ====\n"
                          << v << "\n==== END DEBUG DUMP ====\n");
}

static bool isWithoutDerivative(SILValue v) {
  if (auto *fnRef = dyn_cast<FunctionRefInst>(v))
    return fnRef->getReferencedFunctionOrNull()->hasSemanticsAttr(
        "autodiff.nonvarying");
  return false;
}

static bool isArrayLiteralIntrinsic(ApplyInst *ai) {
  return ai->hasSemantics("array.uninitialized_intrinsic");
}

static ApplyInst *getAllocateUninitializedArrayIntrinsic(SILValue v) {
  if (auto *applyInst = dyn_cast<ApplyInst>(v))
    if (isArrayLiteralIntrinsic(applyInst))
      return applyInst;
  return nullptr;
}

/// Given a value, find its single `destructure_tuple` user if the value is
/// tuple-typed and such a user exists.
static DestructureTupleInst *getSingleDestructureTupleUser(SILValue value) {
  bool foundDestructureTupleUser = false;
  if (!value->getType().is<TupleType>())
    return nullptr;
  DestructureTupleInst *result = nullptr;
  for (auto *use : value->getUses()) {
    if (auto *dti = dyn_cast<DestructureTupleInst>(use->getUser())) {
      assert(!foundDestructureTupleUser &&
             "There should only be one `destructure_tuple` user of a tuple");
      foundDestructureTupleUser = true;
      result = dti;
    }
  }
  return result;
}

/// Given a function, gather all of its formal results (both direct and
/// indirect) in an order defined by its result type. Note that "formal results"
/// refer to result values in the body of the function, not at call sites.
static void
collectAllFormalResultsInTypeOrder(SILFunction &function,
                                   SmallVectorImpl<SILValue> &results) {
  SILFunctionConventions convs(function.getLoweredFunctionType(),
                               function.getModule());
  auto indResults = function.getIndirectResults();
  auto *retInst = cast<ReturnInst>(function.findReturnBB()->getTerminator());
  auto retVal = retInst->getOperand();
  SmallVector<SILValue, 8> dirResults;
  if (auto *tupleInst =
          dyn_cast_or_null<TupleInst>(retVal->getDefiningInstruction()))
    dirResults.append(tupleInst->getElements().begin(),
                      tupleInst->getElements().end());
  else
    dirResults.push_back(retVal);
  unsigned indResIdx = 0, dirResIdx = 0;
  for (auto &resInfo : convs.getResults())
    results.push_back(resInfo.isFormalDirect() ? dirResults[dirResIdx++]
                                               : indResults[indResIdx++]);
}

/// Given a function, gather all of its direct results in an order defined by
/// its result type. Note that "formal results" refer to result values in the
/// body of the function, not at call sites.
static void
collectAllDirectResultsInTypeOrder(SILFunction &function,
                                   SmallVectorImpl<SILValue> &results) {
  SILFunctionConventions convs(function.getLoweredFunctionType(),
                               function.getModule());
  auto *retInst = cast<ReturnInst>(function.findReturnBB()->getTerminator());
  auto retVal = retInst->getOperand();
  if (auto *tupleInst = dyn_cast<TupleInst>(retVal))
    results.append(tupleInst->getElements().begin(),
                   tupleInst->getElements().end());
  else
    results.push_back(retVal);
}

/// Given a function call site, gather all of its actual results (both direct
/// and indirect) in an order defined by its result type.
template <typename IndResRange>
static void collectAllActualResultsInTypeOrder(
    ApplyInst *ai, ArrayRef<SILValue> extractedDirectResults,
    IndResRange &&indirectResults, SmallVectorImpl<SILValue> &results) {
  auto callee = ai->getCallee();
  SILFunctionConventions calleeConvs(
      callee->getType().castTo<SILFunctionType>(), ai->getModule());
  unsigned indResIdx = 0, dirResIdx = 0;
  for (auto &resInfo : calleeConvs.getResults()) {
    results.push_back(resInfo.isFormalDirect()
                          ? extractedDirectResults[dirResIdx++]
                          : indirectResults[indResIdx++]);
  }
}

/// Given a range of types, joins these into a single type. If there's exactly
/// one element type, returns that element type. Otherwise, creates a tuple type
/// of all element types.
template <typename TypeRange>
static CanType joinElementTypes(TypeRange &&range, const ASTContext &ctx) {
  if (range.size() == 1)
    return range.front();
  auto typeElts =
      map<SmallVector<TupleTypeElt, 8>>(range, [&](Type type) { return type; });
  return TupleType::get(typeElts, ctx);
}

/// Given a range of SIL values, retrieves the canonical types of these values,
/// and joins these types into a single type.
template <typename SILValueRange>
static CanType joinElementTypesFromValues(SILValueRange &&range,
                                          const ASTContext &ctx) {
  if (range.size() == 1)
    return range.front()->getType().getASTType();
  SmallVector<TupleTypeElt, 8> elts;
  transform(range, elts.begin(),
            [&](SILValue val) { return val->getType().getASTType(); });
  return TupleType::get(elts, ctx)->getCanonicalType();
}

/// Given an operator name, such as '+', and a protocol, returns the '+'
/// operator. If the operator does not exist in the protocol, returns null.
static FuncDecl *findOperatorDeclInProtocol(DeclName operatorName,
                                            ProtocolDecl *protocol) {
  assert(operatorName.isOperator());
  // Find the operator requirement in the `VectorProtocol` protocol
  // declaration and cache it.
  auto opLookup = protocol->lookupDirect(operatorName);
  // Find the `+` with type siguature `(Self, Self) -> Self`.
  for (auto *decl : opLookup) {
    auto *fd = dyn_cast<FuncDecl>(decl);
    if (!fd || !fd->isStatic() || !fd->isOperator())
      continue;
    return fd;
  }
  // Not found.
  return nullptr;
}

// Return the expected generic signature for autodiff associated functions given
// a SILDifferentiableAttr. The expected generic signature is built from the
// original generic signature and the attribute's requirements.
static CanGenericSignature
getAssociatedFunctionGenericSignature(SILDifferentiableAttr *attr,
                                      SILFunction *original) {
  auto originalFnTy = original->getLoweredFunctionType();
  auto originalGenSig = originalFnTy->getGenericSignature();
  if (!originalGenSig)
    return nullptr;
  auto &ctx = original->getASTContext();
  GenericSignatureBuilder builder(ctx);
  // Add original generic signature.
  builder.addGenericSignature(originalGenSig);
  // Add where clause requirements.
  auto source =
      GenericSignatureBuilder::FloatingRequirementSource::forAbstract();
  for (auto &req : attr->getRequirements())
    builder.addRequirement(req, source, original->getModule().getSwiftModule());
  // Constrain all wrt parameters to conform to `Differentiable`.
  auto *diffableProto = ctx.getProtocol(KnownProtocolKind::Differentiable);
  auto paramIndexSet = attr->getIndices().parameters;
  for (unsigned paramIdx : paramIndexSet->getIndices()) {
    auto paramType = originalFnTy->getParameters()[paramIdx].getType();
    Requirement req(RequirementKind::Conformance, paramType,
                    diffableProto->getDeclaredType());
    builder.addRequirement(req, source, original->getModule().getSwiftModule());
  }
  return std::move(builder)
      .computeGenericSignature(SourceLoc(), /*allowConcreteGenericParams*/ true)
      ->getCanonicalSignature();
}

// Clone the generic parameters of the given generic signature and return a new
// `GenericParamList`.
static GenericParamList *cloneGenericParameters(ASTContext &ctx,
                                                DeclContext *dc,
                                                CanGenericSignature sig) {
  SmallVector<GenericTypeParamDecl *, 2> clonedParams;
  for (auto paramType : sig->getGenericParams()) {
    auto clonedParam = new (ctx) GenericTypeParamDecl(
        dc, paramType->getName(), SourceLoc(), paramType->getDepth(),
        paramType->getIndex());
    clonedParam->setDeclContext(dc);
    clonedParam->setImplicit(true);
    clonedParams.push_back(clonedParam);
  }
  return GenericParamList::create(ctx, SourceLoc(), clonedParams, SourceLoc());
}

/// Given an `autodiff_function` instruction, find the corresponding
/// differential operator used in the AST. If no differential operator is found,
/// return nullptr.
static AutoDiffFunctionExpr *
findDifferentialOperator(AutoDiffFunctionInst *inst) {
  return inst->getLoc().getAsASTNode<AutoDiffFunctionExpr>();
}

/// Returns the underlying instruction for the given SILValue, if it exists,
/// peering through function conversion instructions.
template<class Inst>
static Inst *peerThroughFunctionConversions(SILValue value) {
  if (auto *inst = dyn_cast<Inst>(value))
    return inst;
  if (auto *thinToThick = dyn_cast<ThinToThickFunctionInst>(value))
    return peerThroughFunctionConversions<Inst>(thinToThick->getOperand());
  if (auto *convertFn = dyn_cast<ConvertFunctionInst>(value))
    return peerThroughFunctionConversions<Inst>(convertFn->getOperand());
  if (auto *partialApply = dyn_cast<PartialApplyInst>(value))
    return peerThroughFunctionConversions<Inst>(partialApply->getCallee());
  return nullptr;
}

//===----------------------------------------------------------------------===//
// Auxiliary data structures
//===----------------------------------------------------------------------===//

namespace {
class ADContext;

/// The invoker of a differentiation task. It can be some user syntax, e.g.
/// an `autodiff_function` instruction lowered from an `AutoDiffFunctionExpr`
/// expression, the differentiation pass, or nothing at all. This will be used
/// to emit informative diagnostics.
struct DifferentiationInvoker {
public:
  /// The kind of the invoker of a differentiation task.
  enum class Kind {
    // Invoked by an `autodiff_function` instruction, which may or may not be
    // linked to a Swift AST node (e.g. an `AutoDiffFunctionExpr` expression).
    AutoDiffFunctionInst,

    // Invoked by the indirect application of differentiation. This case has an
    // associated original `apply` instruction and `[differentiable]` attribute.
    IndirectDifferentiation,

    // Invoker by a `[differentiable]` attribute in SIL **without** being linked
    // to a Swift AST attribute. This case has an associated `[differentiable]`
    // attribute.
    SILDifferentiableAttribute
  };

private:
  Kind kind;
  union Value {
    /// The instruction associated with the `AutoDiffFunctionInst` case.
    AutoDiffFunctionInst *adFuncInst;
    Value(AutoDiffFunctionInst *inst) : adFuncInst(inst) {}

    /// The parent `apply` instruction and `[differentiable]` attribute
    /// associated with the `IndirectDifferentiation` case.
    std::pair<ApplyInst *, SILDifferentiableAttr *>
        indirectDifferentiation;
    Value(ApplyInst *applyInst, SILDifferentiableAttr *attr)
        : indirectDifferentiation({applyInst, attr}) {}

    /// The `[differentiable]` attribute associated with the
    /// `SILDifferentiableAttribute` case.
    SILDifferentiableAttr *silDifferentiableAttribute;
    Value(SILDifferentiableAttr *attr) : silDifferentiableAttribute(attr) {}
  } value;

  /*implicit*/
  DifferentiationInvoker(Kind kind, Value value) : kind(kind), value(value) {}

public:
  DifferentiationInvoker(AutoDiffFunctionInst *inst)
      : kind(Kind::AutoDiffFunctionInst), value(inst) {}
  DifferentiationInvoker(ApplyInst *applyInst, SILDifferentiableAttr *attr)
      : kind(Kind::IndirectDifferentiation),
        value({applyInst, attr}) {}
  DifferentiationInvoker(SILDifferentiableAttr *attr)
      : kind(Kind::SILDifferentiableAttribute), value(attr) {}

  Kind getKind() const { return kind; }

  AutoDiffFunctionInst *getAutoDiffFunctionInst() const {
    assert(kind == Kind::AutoDiffFunctionInst);
    return value.adFuncInst;
  }

  std::pair<ApplyInst *, SILDifferentiableAttr *>
  getIndirectDifferentiation() const {
    assert(kind == Kind::IndirectDifferentiation);
    return value.indirectDifferentiation;
  }


  SILDifferentiableAttr *getSILDifferentiableAttribute() const {
    assert(kind == Kind::SILDifferentiableAttribute);
    return value.silDifferentiableAttribute;
  }

  SourceLoc getLocation() const {
    switch (kind) {
    case Kind::AutoDiffFunctionInst:
      return getAutoDiffFunctionInst()->getLoc().getSourceLoc();
    case Kind::IndirectDifferentiation:
      return getIndirectDifferentiation().first->getLoc().getSourceLoc();
    case Kind::SILDifferentiableAttribute:
      return getSILDifferentiableAttribute()->getOriginal()
          ->getLocation().getSourceLoc();
    }
  }

  void print(llvm::raw_ostream &os) const;
};

class DifferentiableActivityInfo;

/// Information about the JVP/VJP function produced during JVP/VJP generation,
/// e.g. mappings from original values to corresponding values in the
/// pullback/differential struct.
///
/// A linear map struct is an aggregate value containing linear maps checkpointed
/// during the JVP/VJP computation. Linear map structs are generated for every
/// original function during JVP/VJP generation. Linear map struct values are
/// constructed by JVP/VJP functions and consumed by pullback/differential
/// functions.
class LinearMapInfo {
private:
  /// The linear map kind.
  AutoDiffLinearMapKind kind;

  /// The original function.
  SILFunction *const original;

  /// Activity info of the original function.
  const DifferentiableActivityInfo &activityInfo;

  /// Differentiation indices of the function.
  const SILAutoDiffIndices &indices;

  /// Mapping from original basic blocks to linear map structs.
  DenseMap<SILBasicBlock *, StructDecl *> linearMapStructs;

  /// Mapping from original basic blocks to branching trace enums.
  /// For pullbacks: these are predecessor enums.
  /// For differentials: these are successor enums.
  DenseMap<SILBasicBlock *, EnumDecl *> branchingTraceDecls;

  /// Mapping from `apply` and `struct_extract` instructions in the original
  /// function to the corresponding linear map declaration in the linear map
  /// struct.
  DenseMap<SILInstruction *, VarDecl *> linearMapValueMap;

  /// Mapping from predecessor+succcessor basic block pairs in original function
  /// to the corresponding branching trace enum case.
  DenseMap<std::pair<SILBasicBlock *, SILBasicBlock *>, EnumElementDecl *>
      branchingTraceEnumCases;

  /// Mapping from linear map structs to their branching trace enum fields.
  DenseMap<StructDecl *, VarDecl *> linearMapStructEnumFields;

  /// A type converter, used to compute struct/enum SIL types.
  Lowering::TypeConverter &typeConverter;

  SILBuilder &builder;

private:
  VarDecl *addVarDecl(NominalTypeDecl *nominal, StringRef name, Type type) {
    auto &astCtx = nominal->getASTContext();
    auto id = astCtx.getIdentifier(name);
    auto *varDecl = new (astCtx) VarDecl(
        /*IsStatic*/ false, VarDecl::Introducer::Var, /*IsCaptureList*/ false,
        SourceLoc(), id, nominal);
    varDecl->setAccess(nominal->getEffectiveAccess());
    if (type->hasArchetype())
      varDecl->setInterfaceType(type->mapTypeOutOfContext());
    else
      varDecl->setInterfaceType(type);
    nominal->addMember(varDecl);
    return varDecl;
  }

  /// Retrieves the file unit that contains implicit declarations in the
  /// current Swift module. If it does not exist, create one.
  ///
  // FIXME: Currently it defaults to the file containing `origFn`, if it can be
  // determined. Otherwise, it defaults to any file unit in the module. To
  // handle this more properly, we should make a DerivedFileUnit class to
  // contain all synthesized implicit type declarations.
  SourceFile &getDeclarationFileUnit() {
    if (original->hasLocation())
      if (auto *declContext = original->getLocation().getAsDeclContext())
        if (auto *parentSourceFile = declContext->getParentSourceFile())
          return *parentSourceFile;
    for (auto *file : original->getModule().getSwiftModule()->getFiles())
      if (auto *src = dyn_cast<SourceFile>(file))
        return *src;
    llvm_unreachable("No files?");
  }

  /// Compute and set the access level for the given nominal type, given the
  /// original function linkage.
  void computeAccessLevel(
      NominalTypeDecl *nominal, SILLinkage originalLinkage) {
    auto &astCtx = nominal->getASTContext();
    switch (originalLinkage) {
    case swift::SILLinkage::Public:
    case swift::SILLinkage::PublicNonABI:
      nominal->setAccess(AccessLevel::Internal);
      nominal->getAttrs().add(
          new (astCtx) UsableFromInlineAttr(/*Implicit*/ true));
      break;
    case swift::SILLinkage::Hidden:
    case swift::SILLinkage::Shared:
      nominal->setAccess(AccessLevel::Internal);
      break;
    case swift::SILLinkage::Private:
      nominal->setAccess(AccessLevel::FilePrivate);
      break;
    default:
      // When the original function has external linkage, we create an internal
      // struct for use by our own module. This is necessary for cross-cell
      // differentiation in Jupyter.
      // TODO: Add a test in the compiler that exercises a similar situation as
      // cross-cell differentiation in Jupyter.
      nominal->setAccess(AccessLevel::Internal);
    }
  }

  /// Creates an enum declaration with the given JVP/VJP generic signature,
  /// whose cases represent the predecessors/successors of the given original
  /// block.
  EnumDecl *createBranchingTraceDecl(SILBasicBlock *originalBB,
                                     SILAutoDiffIndices indices,
                                     CanGenericSignature genericSig,
                                     SILLoopInfo *loopInfo) {
    assert(originalBB->getParent() == original);
    auto &astCtx = original->getASTContext();
    auto *moduleDecl = original->getModule().getSwiftModule();
    auto &file = getDeclarationFileUnit();
    // Create a branching trace enum.
    std::string enumName;
    switch (kind) {
    case AutoDiffLinearMapKind::Differential:
      enumName =
          "_AD__" + original->getName().str() +
          "_bb" + std::to_string(originalBB->getDebugID()) +
          "__Succ__" + indices.mangle();
      break;
    case AutoDiffLinearMapKind::Pullback:
      enumName =
          "_AD__" + original->getName().str() +
          "_bb" + std::to_string(originalBB->getDebugID()) +
          "__Pred__" + indices.mangle();
      break;
    }
    auto enumId = astCtx.getIdentifier(enumName);
    auto loc = original->getLocation().getSourceLoc();
    GenericParamList *genericParams = nullptr;
    if (genericSig)
      genericParams = cloneGenericParameters(astCtx, &file, genericSig);
    auto *branchingTraceDecl = new (astCtx) EnumDecl(
        /*EnumLoc*/ SourceLoc(), /*Name*/ enumId, /*NameLoc*/ loc,
        /*Inherited*/ {}, /*GenericParams*/ genericParams, /*DC*/ &file);
    // Note: must mark enum as implicit to satisfy assertion in
    // `Parser::parseDeclListDelayed`.
    branchingTraceDecl->setImplicit();
    if (genericSig)
      branchingTraceDecl->setGenericSignature(genericSig);
    computeAccessLevel(branchingTraceDecl,
                       original->getEffectiveSymbolLinkage());
    branchingTraceDecl->computeType();
    assert(branchingTraceDecl->hasInterfaceType());
    file.addVisibleDecl(branchingTraceDecl);
    // Add basic block enum cases.
    for (auto *predBB : originalBB->getPredecessorBlocks()) {
      auto bbId = "bb" + std::to_string(predBB->getDebugID());
      auto *linearMapStruct = getLinearMapStruct(predBB);
      assert(linearMapStruct);
      auto linearMapStructTy =
          linearMapStruct->getDeclaredInterfaceType()->getCanonicalType();
      // Create dummy declaration representing enum case parameter.
      auto *decl = new (astCtx)
          ParamDecl(ParamDecl::Specifier::Default, loc, loc, Identifier(), loc,
                    Identifier(), moduleDecl);
      if (linearMapStructTy->hasArchetype())
        decl->setInterfaceType(linearMapStructTy->mapTypeOutOfContext());
      else
        decl->setInterfaceType(linearMapStructTy);
      // Create enum element and enum case declarations.
      auto *paramList = ParameterList::create(astCtx, {decl});
      auto *enumEltDecl = new (astCtx) EnumElementDecl(
          /*IdentifierLoc*/ loc, DeclName(astCtx.getIdentifier(bbId)),
          paramList, loc, /*RawValueExpr*/ nullptr, branchingTraceDecl);
      enumEltDecl->setImplicit();
      enumEltDecl->computeType();
      auto *enumCaseDecl = EnumCaseDecl::create(
          /*CaseLoc*/ loc, {enumEltDecl}, branchingTraceDecl);
      enumCaseDecl->setImplicit();
      branchingTraceDecl->addMember(enumEltDecl);
      branchingTraceDecl->addMember(enumCaseDecl);
      // Record enum element declaration.
      branchingTraceEnumCases.insert({{predBB, originalBB}, enumEltDecl});
    }
    // If original block is in a loop, mark branching trace enum as indirect.
    if (loopInfo->getLoopFor(originalBB))
      branchingTraceDecl->getAttrs().add(
          new (astCtx) IndirectAttr(/*Implicit*/ true));
    return branchingTraceDecl;
  }

  /// Creates a struct declaration with the given JVP/VJP generic signature, for
  /// storing the linear map values and predecessor/successor basic block of the
  /// given original block.
  StructDecl *
  createLinearMapStruct(SILBasicBlock *originalBB, SILAutoDiffIndices indices,
                        CanGenericSignature genericSig) {
    assert(originalBB->getParent() == original);
    auto *original = originalBB->getParent();
    auto &astCtx = original->getASTContext();
    auto &file = getDeclarationFileUnit();
    std::string structName;
    switch (kind) {
    case swift::AutoDiffLinearMapKind::Differential:
      structName =
          "_AD__" + original->getName().str() +
          "_bb" + std::to_string(originalBB->getDebugID()) +
          "__DF__" + indices.mangle();
      break;
    case swift::AutoDiffLinearMapKind::Pullback:
      structName =
          "_AD__" + original->getName().str() +
          "_bb" + std::to_string(originalBB->getDebugID()) +
          "__PB__" + indices.mangle();
      break;
    }
    auto structId = astCtx.getIdentifier(structName);
    GenericParamList *genericParams = nullptr;
    if (genericSig)
      genericParams = cloneGenericParameters(astCtx, &file, genericSig);
    auto *linearMapStruct = new (astCtx) StructDecl(
        /*StructLoc*/ SourceLoc(), /*Name*/ structId, /*NameLoc*/ SourceLoc(),
        /*Inherited*/ {}, /*GenericParams*/ genericParams, /*DC*/ &file);
    // Note: must mark struct as implicit to satisfy assertion in
    // `Parser::parseDeclListDelayed`.
    linearMapStruct->setImplicit();
    if (genericSig)
      linearMapStruct->setGenericSignature(genericSig);
    computeAccessLevel(
        linearMapStruct, original->getEffectiveSymbolLinkage());
    linearMapStruct->computeType();
    assert(linearMapStruct->hasInterfaceType());
    file.addVisibleDecl(linearMapStruct);
    return linearMapStruct;
  }

  /// Add a linear map to the linear map struct.
  VarDecl *addLinearMapDecl(SILInstruction *inst, SILType linearMapType) {
    // IRGen requires decls to have AST types (not `SILFunctionType`), so we
    // convert the `SILFunctionType` of the linear map to a `FunctionType` with
    // the same parameters and results.
    auto silFnTy = linearMapType.castTo<SILFunctionType>();
    SmallVector<AnyFunctionType::Param, 8> params;
    for (auto &param : silFnTy->getParameters())
      params.push_back(AnyFunctionType::Param(param.getType()));
    AnyFunctionType *astFnTy;
    if (auto genSig = silFnTy->getGenericSignature())
      astFnTy = GenericFunctionType::get(
          genSig, params, silFnTy->getAllResultsType().getASTType());
    else
      astFnTy = FunctionType::get(
          params, silFnTy->getAllResultsType().getASTType());

    auto *origBB = inst->getParent();
    auto *linMapStruct = getLinearMapStruct(origBB);
    std::string linearMapName;
    switch (kind) {
    case AutoDiffLinearMapKind::Differential:
      linearMapName = "differential_" + llvm::itostr(linearMapValueMap.size());
      break;
    case AutoDiffLinearMapKind::Pullback:
      linearMapName = "pullback_" + llvm::itostr(linearMapValueMap.size());
      break;
    }
    auto *linearMapDecl = addVarDecl(linMapStruct, linearMapName, astFnTy);
    linearMapValueMap.insert({inst, linearMapDecl});
    return linearMapDecl;
  }

  /// Given an `apply` instruction, conditionally adds its linear map function
  /// to the linear map struct if it is active.
  void addLinearMapToStruct(ADContext &context, ApplyInst *ai,
                            const SILAutoDiffIndices &indices);

  /// Generate linear map struct and branching enum declarations for the given
  /// function. Linear map structs are populated with linear map fields and a
  /// branching enum field.
  void generateDifferentiationDataStructures(
      ADContext &context, const SILAutoDiffIndices &indices,
      SILFunction *assocFn);

public:
  bool shouldDifferentiateApplyInst(ApplyInst *ai);
  bool shouldDifferentiateInstruction(SILInstruction *inst);

  LinearMapInfo(const LinearMapInfo &) = delete;
  LinearMapInfo &operator=(const LinearMapInfo &) = delete;

  explicit LinearMapInfo(ADContext &context,
                         AutoDiffLinearMapKind kind,
                         SILFunction *original, SILFunction *assocFn,
                         const SILAutoDiffIndices &indices,
                         const DifferentiableActivityInfo &activityInfo,
                         SILBuilder &builder);

  /// Returns the linear map struct associated with the given original block.
  StructDecl *getLinearMapStruct(SILBasicBlock *origBB) const {
    return linearMapStructs.lookup(origBB);
  }

  /// Returns the lowered SIL type of the linear map struct associated with the
  /// given original block.
  SILType getLinearMapStructLoweredType(SILBasicBlock *origBB) const {
    auto *linMapStruct = getLinearMapStruct(origBB);
    auto linMapStructType =
        linMapStruct->getDeclaredInterfaceType()->getCanonicalType();
    return typeConverter.getLoweredType(linMapStructType,
                                        ResilienceExpansion::Minimal);
  }

  /// Returns the branching trace enum associated with the given original block.
  EnumDecl *getBranchingTraceDecl(SILBasicBlock *origBB) const {
    return branchingTraceDecls.lookup(origBB);
  }

  /// Returns the lowered SIL type of the branching trace enum associated with
  /// the given original block.
  SILType getBranchingTraceEnumLoweredType(SILBasicBlock *origBB) const {
    auto *traceDecl = getBranchingTraceDecl(origBB);
    auto traceDeclType =
        traceDecl->getDeclaredInterfaceType()->getCanonicalType();
    return typeConverter.getLoweredType(traceDeclType,
                                        ResilienceExpansion::Minimal);
  }

  /// Returns the enum element in the given successor block's branching trace
  /// enum corresponding to the given predecessor block.
  EnumElementDecl *
  lookUpBranchingTraceEnumElement(SILBasicBlock *origPredBB,
                                  SILBasicBlock *origSuccBB) const {
    assert(origPredBB->getParent() == original);
    return branchingTraceEnumCases.lookup({origPredBB, origSuccBB});
  }

  /// Returns the mapping from linear map structs to their branching trace enum
  /// fields.
  DenseMap<StructDecl *, VarDecl *> &getLinearMapStructEnumFields() {
    return linearMapStructEnumFields;
  }

  /// Returns the branching trace enum field for the linear map struct of the
  /// given original block.
  VarDecl *lookUpLinearMapStructEnumField(SILBasicBlock *origBB) {
    auto *linearMapStruct = getLinearMapStruct(origBB);
    return linearMapStructEnumFields.lookup(linearMapStruct);
  }

  /// Finds the linear map declaration in the pullback struct for an `apply` or
  /// `struct_extract` in the original function.
  VarDecl *lookUpLinearMapDecl(SILInstruction *inst) {
    auto lookup = linearMapValueMap.find(inst);
    return lookup == linearMapValueMap.end() ? nullptr : lookup->getSecond();
  }
};

/// Stores `apply` instruction information calculated by VJP generation.
struct NestedApplyInfo {
  /// The differentiation indices that are used to differentiate this `apply`
  /// instruction.
  SILAutoDiffIndices indices;
  /// The original pullback type before reabstraction. `None` if the pullback
  /// type is not reabstracted.
  Optional<CanSILFunctionType> originalPullbackType;
};

static inline llvm::raw_ostream &operator<<(llvm::raw_ostream &os,
                                            DifferentiationInvoker invoker) {
  invoker.print(os);
  return os;
}

void DifferentiationInvoker::print(llvm::raw_ostream &os) const {
  os << "(differentiation_invoker ";
  switch (kind) {
  case Kind::AutoDiffFunctionInst:
    os << "autodiff_function_inst=(" << *getAutoDiffFunctionInst() << ")";
    break;
  case Kind::IndirectDifferentiation: {
    auto indDiff = getIndirectDifferentiation();
    os << "indirect_differentiation=(" << *std::get<0>(indDiff) << ')';
    // TODO: Enable printing parent invokers.
    // May require storing a `DifferentiableInvoker *` in the
    // `IndirectDifferentiation` case.
    /*
    SILInstruction *inst;
    SILDifferentiableAttr *attr;
    std::tie(inst, attr) = getIndirectDifferentiation();
    auto invokerLookup = invokers.find(attr); // No access to ADContext?
    assert(invokerLookup != invokers.end() && "Expected parent invoker");
    */
    break;
  }
  case Kind::SILDifferentiableAttribute: {
    auto diffAttr = getSILDifferentiableAttribute();
    os << "sil_differentiable_attribute=(attr=(";
    diffAttr->print(os);
    os << ") function=" << diffAttr->getOriginal()->getName();
    break;
  }
  }
  os << ')';
}

//===----------------------------------------------------------------------===//
// ADContext - Per-module contextual information for the Differentiation pass.
//===----------------------------------------------------------------------===//

class ADContext {
private:
  /// Reference to the main transform.
  SILModuleTransform &transform;

  /// The module where Differentiation is performed on.
  SILModule &module;

  /// AST context.
  ASTContext &astCtx = module.getASTContext();

  /// Shared pass manager.
  SILPassManager &passManager;

  /// The worklist (stack) of `autodiff_function` instructions to be processed.
  SmallVector<AutoDiffFunctionInst *, 32> autoDiffFunctionInsts;

  /// The set of `autodiff_function` instructions that have been processed.
  /// Used to avoid reprocessing invalidated instructions.
  SmallPtrSet<AutoDiffFunctionInst *, 32> processedAutoDiffFunctionInsts;

  /// Mapping from `[differentiable]` attributes to invokers.
  /// `SmallMapVector` is used for deterministic insertion order iteration.
  SmallMapVector<SILDifferentiableAttr *, DifferentiationInvoker, 32>
      invokers;

  /// Mapping from `autodiff_function` instructions to result indices.
  DenseMap<AutoDiffFunctionInst *, unsigned> resultIndices;

  /// Mapping from original `apply` instructions to their corresponding
  /// `NestedApplyInfo`s.
  DenseMap<ApplyInst *, NestedApplyInfo> nestedApplyInfo;

  /// List of generated functions (JVPs, VJPs, pullbacks, and thunks).
  /// Saved for deletion during cleanup.
  SmallVector<SILFunction *, 32> generatedFunctions;

  /// List of associated function references, generated via
  /// `emitAssociatedFunctionReference`.
  /// Saved for deletion during cleanup.
  SmallVector<SILValue, 32> generatedAssociatedFunctionReferences;

  /// The AdditiveArithmetic protocol in the standard library.
  ProtocolDecl *additiveArithmeticProtocol =
      astCtx.getProtocol(KnownProtocolKind::AdditiveArithmetic);
  /// The VectorProtocol protocol in the standard library.
  ProtocolDecl *vectorProtocolProtocol =
      astCtx.getProtocol(KnownProtocolKind::VectorProtocol);

  /// `AdditiveArithmetic.+` declaration.
  mutable FuncDecl *cachedPlusFn = nullptr;
  /// `AdditiveArithmetic.+=` declaration.
  mutable FuncDecl *cachedPlusEqualFn = nullptr;

public:
  /// Construct an ADContext for the given module.
  explicit ADContext(SILModuleTransform &transform);

  //--------------------------------------------------------------------------//
  // General utilities
  //--------------------------------------------------------------------------//

  SILModuleTransform &getTransform() const { return transform; }
  SILModule &getModule() const { return module; }
  ASTContext &getASTContext() const { return module.getASTContext(); }
  SILPassManager &getPassManager() const { return passManager; }
  Lowering::TypeConverter &getTypeConverter() { return module.Types; }

  SmallVectorImpl<AutoDiffFunctionInst *> &getAutoDiffFunctionInsts() {
    return autoDiffFunctionInsts;
  }

  SmallPtrSetImpl<AutoDiffFunctionInst *> &getProcessedAutoDiffFunctionInsts() {
    return processedAutoDiffFunctionInsts;
  }

  llvm::SmallMapVector<SILDifferentiableAttr *, DifferentiationInvoker, 32> &
  getInvokers() {
    return invokers;
  }

  DenseMap<AutoDiffFunctionInst *, unsigned> &getResultIndices() {
    return resultIndices;
  }

  DenseMap<ApplyInst *, NestedApplyInfo> &getNestedApplyInfo() {
    return nestedApplyInfo;
  }

  SmallVector<SILFunction *, 32> &getGeneratedFunctions() {
    return generatedFunctions;
  }

  SmallVector<SILValue, 32> &getGeneratedAssociatedFunctionReferences() {
    return generatedAssociatedFunctionReferences;
  }

  ProtocolDecl *getAdditiveArithmeticProtocol() const {
    return additiveArithmeticProtocol;
  }

  ProtocolDecl *getVectorProtocolProtocol() const {
    return vectorProtocolProtocol;
  }

  FuncDecl *getPlusDecl() const {
    if (!cachedPlusFn) {
      cachedPlusFn = findOperatorDeclInProtocol(
          astCtx.getIdentifier("+"), additiveArithmeticProtocol);
      assert(cachedPlusFn && "AdditiveArithmetic.+ not found");
    }
    return cachedPlusFn;
  }

  FuncDecl *getPlusEqualDecl() const {
    if (!cachedPlusEqualFn) {
      cachedPlusEqualFn = findOperatorDeclInProtocol(
          astCtx.getIdentifier("+="), additiveArithmeticProtocol);
      assert(cachedPlusEqualFn && "AdditiveArithmetic.+= not found");
    }
    return cachedPlusEqualFn;
  }

  void cleanUp() {
    for (auto invokerPair : invokers) {
      auto *attr = std::get<0>(invokerPair);
      auto *original = attr->getOriginal();
      LLVM_DEBUG(getADDebugStream()
                 << "Removing [differentiable] attribute for "
                 << original->getName() << '\n');
      original->removeDifferentiableAttr(attr);
    }
    // Delete all references to generated functions.
    for (auto assocFn : generatedAssociatedFunctionReferences) {
      if (auto *fnRef =
              peerThroughFunctionConversions<FunctionRefInst>(assocFn)) {
        fnRef->replaceAllUsesWithUndef();
        fnRef->eraseFromParent();
      }
    }
    // Delete all generated functions.
    for (auto *generatedFunction : generatedFunctions) {
      LLVM_DEBUG(getADDebugStream()
                 << "Deleting generated function "
                 << generatedFunction->getName() << '\n');
      generatedFunction->dropAllReferences();
      transform.notifyWillDeleteFunction(generatedFunction);
      module.eraseFunction(generatedFunction);
    }
  }

  //--------------------------------------------------------------------------//
  // `[differentiable]` attribute lookup and registration
  //--------------------------------------------------------------------------//

  /// Finds the `[differentiable]` attribute on the specified original function
  /// with the exact specified parameter indices. Returns nullptr if no such
  /// attribute exists.
  SILDifferentiableAttr *lookUpDifferentiableAttr(
      SILFunction *original, const SILAutoDiffIndices &indices) const {
    for (auto *attr : original->getDifferentiableAttrs())
      if (attr->getIndices() == indices)
        return attr;
    return nullptr;
  }

  /// Finds the `[differentiable]` attribute on the specified original function
  /// whose parameter indices are a minimal superset of the specified parameter
  /// indices. Returns nullptr if no such attribute exists.
  SILDifferentiableAttr *lookUpMinimalDifferentiableAttr(
      SILFunction *original, const SILAutoDiffIndices &indices) const {
    auto *minimalIndexSet = AutoDiffIndexSubset::getDefault(
        getASTContext(),
        original->getLoweredFunctionType()->getNumParameters(), false);
    auto *indexSet = indices.parameters;
    if (auto *exactAttr = lookUpDifferentiableAttr(original, indices))
      return exactAttr;
    SILDifferentiableAttr *minimalAttr = nullptr;
    for (auto *da : original->getDifferentiableAttrs()) {
      if (da->getIndices().source != indices.source)
        continue;
      auto *daIndexSet = da->getIndices().parameters;
      // If all indices in `indexSet` are in `daIndexSet`, and it has fewer
      // indices than our current candidate and a primitive VJP, then `da` is
      // our new candidate.
      //
      // NOTE(TF-642): `da` may come from a un-partial-applied function and
      // have larger capacity than the desired indices. We expect this logic to
      // go away when `partial_apply` supports `@differentiable` callees.
      if (daIndexSet->isSupersetOf(indexSet->extendingCapacity(
              getASTContext(), daIndexSet->getCapacity())) &&
          // fewer parameters than before
          (minimalIndexSet->isEmpty() ||
           daIndexSet->getNumIndices() < minimalIndexSet->getNumIndices())) {
        minimalAttr = da;
        minimalIndexSet = daIndexSet;
      }
    }
    return minimalAttr;
  }

  /// Finds the `@differentiable` attribute (and its parameter indices) on the
  /// specified original function whose parameter indices are a minimal
  /// superset of the specified parameter indices. Returns nullptr if no such
  /// attribute exists.
  std::pair<const DifferentiableAttr *, AutoDiffIndexSubset *>
  lookUpMinimalASTDifferentiableAttrAndIndexSubset(
      SILDeclRef originalDeclRef, CanSILFunctionType originalFnType,
      const SILAutoDiffIndices &indices) {
    auto *original = originalDeclRef.getDecl();
    const DifferentiableAttr *minimalAttr = nullptr;
    auto *minimalIndexSet = AutoDiffIndexSubset::getDefault(
        getASTContext(), originalFnType->getNumParameters(), false);
    auto *indexSet = indices.parameters;
    for (auto *da : original->getAttrs().getAttributes<DifferentiableAttr>()) {
      auto *daParamIndices = da->getParameterIndices();
      auto *daIndexSet = daParamIndices->getLowered(
          getASTContext(),
          original->getInterfaceType()->castTo<AnyFunctionType>());
      // If all indices in `indexSet` are in `daIndexSet`, and it has fewer
      // indices than our current candidate and a primitive VJP, then `da` is
      // our new candidate.
      //
      // NOTE(TF-642): `da` may come from a un-partial-applied function and
      // have larger capacity than the desired indices. We expect this logic to
      // go away when `partial_apply` supports `@differentiable` callees.
      if (daIndexSet->isSupersetOf(indexSet->extendingCapacity(getASTContext(),
              daIndexSet->getCapacity())) &&
          // fewer parameters than before
          (minimalIndexSet->isEmpty() ||
           daIndexSet->getNumIndices() < minimalIndexSet->getNumIndices())) {
        minimalAttr = da;
        minimalIndexSet = daIndexSet;
      }
    }
    return std::make_pair(minimalAttr, minimalIndexSet);
  }

  /// Creates a `[differentiable]` attribute on the specified original function
  /// with the specified parameter indices.
  SILDifferentiableAttr *createDifferentiableAttr(
      SILFunction *original, const SILAutoDiffIndices &indices,
      ArrayRef<Requirement> contextualRequirements) const {
    assert(!lookUpDifferentiableAttr(original, indices));
    auto *attr = SILDifferentiableAttr::create(getModule(), indices,
                                               contextualRequirements);
    original->addDifferentiableAttr(attr);
    return attr;
  }

  /// Finds or creates a `[differentiable]` attribute on the specified
  /// original function corresponding to the specified parameter indices.
  SILDifferentiableAttr *getOrCreateDifferentiableAttr(
      SILFunction *original, const SILAutoDiffIndices &indices,
      ArrayRef<Requirement> contextualRequirements) {
    if (auto *attr = lookUpDifferentiableAttr(original, indices))
      return attr;
    assert(original->isDefinition());
    return createDifferentiableAttr(original, indices, contextualRequirements);
  }

  /// Creates an `autodiff_function` instruction using the given builder and
  /// arguments. Erase the newly created instruction from the processed set, if
  /// it exists - it may exist in the processed set if it has the same pointer
  /// value as a previously processed and deleted instruction.
  AutoDiffFunctionInst *createAutoDiffFunction(
      SILBuilder &builder, SILLocation loc,
      AutoDiffIndexSubset *parameterIndices, unsigned differentiationOrder,
      SILValue original, ArrayRef<SILValue> associatedFunctions = {}) {
    auto *adfi = builder.createAutoDiffFunction(
        loc, parameterIndices, differentiationOrder, original,
        associatedFunctions);
    processedAutoDiffFunctionInsts.erase(adfi);
    return adfi;
  }

private:
  /// Promotes the given `autodiff_function` instruction to a valid
  /// `@differentiable` function-typed value.
  SILValue promoteToDifferentiableFunction(
      AutoDiffFunctionInst *inst, SILBuilder &builder, SILLocation loc,
      DifferentiationInvoker invoker);

public:
  /// Process the given `[differentiable]` attribute, filling in JVP/VJPs if
  /// missing.
  bool processDifferentiableAttribute(
      SILFunction *original, SILDifferentiableAttr *attr,
      DifferentiationInvoker invoker);

  /// Process the given `autodiff_function` instruction, filling in missing
  /// associated functions if necessary.
  bool processAutoDiffFunctionInst(AutoDiffFunctionInst *adfi);

  /// Fold `autodiff_function_extract` users of the given `autodiff_function`
  /// instruction, directly replacing them with `autodiff_function` instruction
  /// operands. If the `autodiff_function` instruction has no remaining uses,
  /// delete the instruction itself after folding.
  ///
  /// Folding can be disabled by the `SkipFoldingAutoDiffFunctionExtraction`
  /// flag for SIL testing purposes.
  void foldAutoDiffFunctionExtraction(AutoDiffFunctionInst *source);

  /// Get or create an associated function index subset thunk from
  /// `actualIndices` to `desiredIndices` for the given associated function
  /// value and original function operand.
  /// Calls `getOrCreateSubsetParametersThunkForLinearMap` to thunk the linear
  /// map returned by the associated function.
  std::pair<SILFunction *, SubstitutionMap>
  getOrCreateSubsetParametersThunkForAssociatedFunction(
      SILValue origFnOperand, SILValue assocFn,
      AutoDiffAssociatedFunctionKind kind, SILAutoDiffIndices desiredIndices,
      SILAutoDiffIndices actualIndices);

  /// Get or create an associated function index subset thunk from
  /// `actualIndices` to `desiredIndices` for the given associated function
  /// value and original function operand.
  SILFunction *getOrCreateSubsetParametersThunkForLinearMap(
      SILFunction *assocFn, CanSILFunctionType linearMapType,
      CanSILFunctionType targetType, AutoDiffAssociatedFunctionKind kind,
      SILAutoDiffIndices desiredIndices, SILAutoDiffIndices actualIndices);

public:
  /// Declare an external reference to an associated function of `original`,
  /// given a `[differentiable]` attribute of `original` and the associated
  /// function kind.
  SILFunction *
  declareExternalAssociatedFunction(SILFunction *original,
                                    SILDifferentiableAttr *attr, StringRef name,
                                    AutoDiffAssociatedFunctionKind kind);

  template <typename ...T, typename ...U>
  InFlightDiagnostic diagnose(SourceLoc loc, Diag<T...> diag,
                              U &&...args) const {
    return getASTContext().Diags.diagnose(loc, diag, std::forward<U>(args)...);
  }

  /// Given an instruction and a differentiation task associated with the
  /// parent function, emits a "not differentiable" error based on the task. If
  /// the task is indirect, emits notes all the way up to the outermost task,
  /// and emits an error at the outer task. Otherwise, emits an error directly.
  template<typename ...T, typename ...U>
  InFlightDiagnostic emitNondifferentiabilityError(
      SILInstruction *inst, DifferentiationInvoker invoker,
      Diag<T...> diag, U &&...args);

  /// Given a value and a differentiation task associated with the parent
  /// function, emits a "not differentiable" error based on the task. If the
  /// task is indirect, emits notes all the way up to the outermost task, and
  /// emits an error at the outer task. Otherwise, emits an error directly.
  template<typename ...T, typename ...U>
  InFlightDiagnostic emitNondifferentiabilityError(
      SILValue value, DifferentiationInvoker invoker,
      Diag<T...> diag, U &&...args);

  /// Emit a "not differentiable" error based on the given differentiation task
  /// and diagnostic.
  template<typename ...T, typename ...U>
  InFlightDiagnostic emitNondifferentiabilityError(
      SourceLoc loc, DifferentiationInvoker invoker,
      Diag<T...> diag, U &&...args);
};
} // end anonymous namespace

ADContext::ADContext(SILModuleTransform &transform)
    : transform(transform), module(*transform.getModule()),
      passManager(*transform.getPassManager()) {}

template<typename ...T, typename ...U>
InFlightDiagnostic
ADContext::emitNondifferentiabilityError(SILValue value,
                                         DifferentiationInvoker invoker,
                                         Diag<T...> diag, U &&...args) {
  LLVM_DEBUG({
    getADDebugStream() << "Diagnosing non-differentiability.\n";
    getADDebugStream() << "For value:\n" << value;
    getADDebugStream() << "With invoker:\n" << invoker << '\n';
  });
  auto valueLoc = value.getLoc().getSourceLoc();
  return emitNondifferentiabilityError(valueLoc, invoker, diag,
                                       std::forward<U>(args)...);
}

template<typename ...T, typename ...U>
InFlightDiagnostic
ADContext::emitNondifferentiabilityError(SILInstruction *inst,
                                         DifferentiationInvoker invoker,
                                         Diag<T...> diag, U &&...args) {
  LLVM_DEBUG({
    getADDebugStream() << "Diagnosing non-differentiability.\n";
    getADDebugStream() << "For instruction:\n" << *inst;
    getADDebugStream() << "With invoker:\n" << invoker << '\n';
  });
  auto instLoc = inst->getLoc().getSourceLoc();
  // If instruction does not have a valid location, use the function location
  // as a fallback. Improves diagnostics for `ref_element_addr` generated in
  // synthesized stored property getters.
  if (instLoc.isInvalid())
    instLoc = inst->getFunction()->getLocation().getSourceLoc();
  return emitNondifferentiabilityError(instLoc, invoker, diag,
                                       std::forward<U>(args)...);
}

template<typename ...T, typename ...U>
InFlightDiagnostic
ADContext::emitNondifferentiabilityError(SourceLoc loc,
                                         DifferentiationInvoker invoker,
                                         Diag<T...> diag, U &&...args) {
  switch (invoker.getKind()) {
  // For `autodiff_function` instructions: if the `autodiff_function`
  // instruction comes from a differential operator, emit an error on the
  // expression and a note on the non-differentiable operation. Otherwise, emit
  // both an error and note on the non-differentiation operation.
  case DifferentiationInvoker::Kind::AutoDiffFunctionInst: {
    auto *inst = invoker.getAutoDiffFunctionInst();
    if (auto *expr = findDifferentialOperator(inst)) {
      diagnose(expr->getLoc(), diag::autodiff_function_not_differentiable_error)
          .highlight(expr->getSubExpr()->getSourceRange());
      return diagnose(loc, diag, std::forward<U>(args)...);
    }
    diagnose(loc, diag::autodiff_expression_not_differentiable_error);
    return diagnose(loc, diag, std::forward<U>(args)...);
  }

  // For `[differentiable]` attributes, try to find an AST function declaration
  // and `@differentiable` attribute. If they are found, emit an error on the
  // `@differentiable` attribute; otherwise, emit an error on the SIL function.
  // Emit a note at the non-differentiable operation.
  case DifferentiationInvoker::Kind::SILDifferentiableAttribute: {
    auto *attr = invoker.getSILDifferentiableAttribute();
    auto *original = attr->getOriginal();
    bool foundAttr = false;
    if (auto *declContext = original->getDeclContext()) {
      if (auto *fnDecl = declContext->getInnermostDeclarationDeclContext()) {
        if (auto *diffAttr =
                fnDecl->getAttrs().getAttribute<DifferentiableAttr>()) {
          diagnose(diffAttr->getLocation(),
                   diag::autodiff_function_not_differentiable_error)
              .highlight(diffAttr->getRangeWithAt());
          diagnose(original->getLocation().getSourceLoc(),
                   diag::autodiff_when_differentiating_function_definition);
          foundAttr = true;
        }
      }
    }
    // Fallback if we cannot find the expected attribute.
    if (!foundAttr)
      diagnose(original->getLocation().getSourceLoc(),
               diag::autodiff_function_not_differentiable_error);
    return diagnose(loc, diag, std::forward<U>(args)...);
  }

  // For indirect differentiation, emit a "not differentiable" note on the
  // expression first. Then emit an error at the source invoker of
  // differentiation, and a "when differentiating this" note at each indirect
  // invoker.
  case DifferentiationInvoker::Kind::IndirectDifferentiation: {
    SILInstruction *inst;
    SILDifferentiableAttr *attr;
    std::tie(inst, attr) = invoker.getIndirectDifferentiation();
    auto invokerLookup = invokers.find(attr);
    assert(invokerLookup != invokers.end() && "Expected parent invoker");
    emitNondifferentiabilityError(inst, invokerLookup->second,
        diag::autodiff_expression_not_differentiable_note);
    return diagnose(loc, diag::autodiff_when_differentiating_function_call);
  }
  }
}

//===----------------------------------------------------------------------===//
// Activity Analysis
//===----------------------------------------------------------------------===//

namespace {
class DifferentiableActivityCollection;

/// In many real situations, the end-users of AD need only the derivatives of
/// some selected outputs of `P` with respect to some selected inputs of `P`.
/// Whatever the differentiation mode (tangent, reverse,...), these restrictions
/// allow the AD tool to produce a much more efficient differentiated program.
/// Essentially, fixing some inputs and neglecting some outputs allows AD to
/// just forget about several intermediate differentiated variables.
///
/// Activity analysis is the specific analysis that detects these situations,
/// therefore allowing for a better differentiated code. Activity analysis is
/// present in all transformation-based AD tools.
///
/// To begin with, the end-user specifies that only some output variables (the
/// “dependent”) must be differentiated with respect to only some input
/// variables (the “independent”). We say that variable `y` depends on `x` when
/// the derivative of `y` with respect to `x` is not trivially null. We say that
/// a variable is “varied” if it depends on at least one independent. Conversely
/// we say that a variable is “useful” if at least one dependent depends on it.
/// Finally, we say that a variable is “active” if it is at the same time varied
/// and useful. In the special case of the tangent mode, it is easy to check
/// that when variable `v` is not varied at some place in the program, then its
/// derivative `v̇` at this place is certainly null. Conversely when variable `v`
/// is not useful, then whatever the value of `v̇`, this value does not matter
/// for the final result. Symmetric reasoning applies for the reverse mode of
/// AD: observing that differentiated variables go upstream, we see that a
/// useless variable has a null derivative, in other words the partial
/// derivative of the output with respect to this variable is null. Conversely
/// when variable `v` is not varied, then whatever the value of `v`, this value
/// does not matter for the final result.
///
/// Reference:
/// Laurent Hascoët. Automatic Differentiation by Program Transformation. 2007.
class DifferentiableActivityAnalysis
    : public FunctionAnalysisBase<DifferentiableActivityCollection> {
private:
  DominanceAnalysis *dominanceAnalysis = nullptr;
  PostDominanceAnalysis *postDominanceAnalysis = nullptr;

public:
  explicit DifferentiableActivityAnalysis()
      : FunctionAnalysisBase(SILAnalysisKind::DifferentiableActivity) {}

  static bool classof(const SILAnalysis *s) {
    return s->getKind() == SILAnalysisKind::DifferentiableActivity;
  }

  virtual bool shouldInvalidate(SILAnalysis::InvalidationKind k) override {
    return k & InvalidationKind::Everything;
  }

  virtual std::unique_ptr<DifferentiableActivityCollection>
  newFunctionAnalysis(SILFunction *f) override;

  virtual void initialize(SILPassManager *pm) override;
};
} // end anonymous namespace

namespace {
/// Represents the differentiation activity associated with a SIL value.
enum class ActivityFlags : unsigned {
  /// The value depends on a function parameter.
  Varied = 1 << 1,
  /// The value contributes to a result.
  Useful = 1 << 2,
  /// The value is both varied and useful.
  Active = Varied | Useful,
};

using Activity = OptionSet<ActivityFlags>;

/// Result of activity analysis on a function. Accepts queries for whether a
/// value is "varied", "useful" or "active" against certain differentiation
/// indices.
class DifferentiableActivityInfo {
private:
  // TODO(TF-800): Temporarily store `AutoDiffAssociatedFunctionKind` because
  // special logic for `apply` result does not work for reverse-mode.

  // with us handling `apply` instructions differently.
  AutoDiffAssociatedFunctionKind kind;

  DifferentiableActivityCollection &parent;
  GenericSignature *assocGenSig = nullptr;

  /// Input values, i.e. parameters (both direct and indirect).
  SmallVector<SILValue, 4> inputValues;
  /// Output values, i.e. individual values (not the final tuple) being returned
  /// by the `return` instruction.
  SmallVector<SILValue, 4> outputValues;

  /// The set of useful variables, indexed by the corresponding dependent value
  /// (output) index.
  SmallVector<SmallDenseSet<SILValue>, 4> usefulValueSets;
  /// The set of useful variables, indexed by the corresponding independent
  /// value (input) index.
  SmallVector<SmallDenseSet<SILValue>, 4> variedValueSets;

  /// The original function.
  SILFunction &getFunction();

  /// Perform analysis and populate sets.
  void analyze(DominanceInfo *di, PostDominanceInfo *pdi);

  void setVaried(SILValue value, unsigned independentVariableIndex);
  void setVariedAcrossArrayInitialization(SILValue value,
                                          unsigned independentVariableIndex);
  void setUseful(SILValue value, unsigned dependentVariableIndex);
  void setUsefulAcrossArrayInitialization(SILValue value,
                                          unsigned dependentVariableIndex);
  void recursivelySetVaried(SILValue value, unsigned independentVariableIndex);
  void propagateUsefulThroughBuffer(SILValue value,
                                    unsigned dependentVariableIndex);

public:
  explicit DifferentiableActivityInfo(
      DifferentiableActivityCollection &parent, GenericSignature *assocGenSig,
      AutoDiffAssociatedFunctionKind kind);

  bool isVaried(SILValue value, unsigned independentVariableIndex) const;
  bool isUseful(SILValue value, unsigned dependentVariableIndex) const;
  bool isVaried(SILValue value, AutoDiffIndexSubset *parameterIndices) const;
  bool isActive(SILValue value, const SILAutoDiffIndices &indices) const;

  Activity getActivity(SILValue value,
                       const SILAutoDiffIndices &indices) const;
  Activity getActivity(SILInstruction *inst,
                       const SILAutoDiffIndices &indices) const;
};

/// Given a parameter argument (not indirect result) and some differentiation
/// indices, figure out whether the parent function is being differentiated with
/// respect to this parameter, according to the indices.
static bool isDifferentiationParameter(SILArgument *argument,
                                       AutoDiffIndexSubset *indices) {
  if (!argument) return false;
  auto *function = argument->getFunction();
  auto paramArgs = function->getArgumentsWithoutIndirectResults();
  for (unsigned i : indices->getIndices())
    if (paramArgs[i] == argument)
      return true;
  return false;
}

/// For a nested function call that has results active on the differentiation
/// path, compute the set of minimal indices for differentiating this function
/// as required by the data flow.
static void collectMinimalIndicesForFunctionCall(
    ApplyInst *ai, SmallVectorImpl<SILValue> &results,
    const SILAutoDiffIndices &parentIndices,
    const DifferentiableActivityInfo &activityInfo,
    SmallVectorImpl<unsigned> &paramIndices,
    SmallVectorImpl<unsigned> &resultIndices) {
  // Make sure the function call has active results.
  assert(llvm::any_of(results, [&](SILValue result) {
    return activityInfo.isActive(result, parentIndices);
  }));
  auto fnTy = ai->getCallee()->getType().castTo<SILFunctionType>();
  SILFunctionConventions convs(fnTy, ai->getModule());
  auto arguments = ai->getArgumentOperands();
  // Parameter indices are indices (in the type signature) of parameter
  // arguments that are varied or are arguments.
  unsigned currentParamIdx = 0;
  for (auto applyArg : ai->getArgumentsWithoutIndirectResults()) {
    if (activityInfo.isVaried(applyArg, parentIndices.parameters) ||
        isDifferentiationParameter(dyn_cast<SILArgument>(applyArg),
                                   parentIndices.parameters))
      paramIndices.push_back(currentParamIdx);
    ++currentParamIdx;
  }
  // Result indices are indices (in the type signature) of results that are
  // useful.
  //
  // If the function returns only one result, then we just see if that is
  // useful.
  if (fnTy->getNumDirectFormalResults() == 1) {
    if (activityInfo.isUseful(ai, parentIndices.source))
      resultIndices.push_back(0);
    return;
  }
  // If the function returns more than 1 results, the return type is a tuple. We
  // need to find all `tuple_extract`s on that tuple, and determine if each
  // found extracted element is useful.
  // Collect direct results being retrieved using `tuple_extract`.
  SmallVector<SILValue, 8> directResults(convs.getNumDirectSILResults());
  if (auto *dti = getSingleDestructureTupleUser(ai)) {
    directResults.append(dti->getResults().begin(), dti->getResults().end());
  } else {
    for (auto *use : ai->getUses())
      if (auto *tei = dyn_cast<TupleExtractInst>(use->getUser()))
        directResults[tei->getFieldNo()] = tei;
  }
  // Add differentiation indices based on activity analysis.
  unsigned dirResIdx = 0;
  unsigned indResIdx = convs.getSILArgIndexOfFirstIndirectResult();
  for (auto &resAndIdx : enumerate(convs.getResults())) {
    auto &res = resAndIdx.value();
    unsigned idx = resAndIdx.index();
    if (res.isFormalDirect()) {
      if (auto dirRes = directResults[dirResIdx])
        if (dirRes && activityInfo.isUseful(dirRes, parentIndices.source))
          resultIndices.push_back(idx);
      ++dirResIdx;
    } else {
      if (activityInfo.isUseful(arguments[indResIdx].get(),
                                parentIndices.source))
        resultIndices.push_back(idx);
      ++indResIdx;
    }
  }
}

LinearMapInfo::LinearMapInfo(ADContext &context,
                             AutoDiffLinearMapKind kind,
                             SILFunction *original, SILFunction *assocFn,
                             const SILAutoDiffIndices &indices,
                             const DifferentiableActivityInfo &activityInfo,
                             SILBuilder &builder)
    : kind(kind), original(original), activityInfo(activityInfo),
      indices(indices), typeConverter(context.getTypeConverter()),
      builder(builder) {
  generateDifferentiationDataStructures(context, indices, assocFn);
}

/// Returns a flag that indicates whether the `apply` instruction should be
/// differentiated, given the differentiation indices of the instruction's
/// parent function. Whether the `apply` should be differentiated is determined
/// sequentially from the following conditions:
/// 1. The instruction has an active `inout` argument.
/// 2. The instruction is a call to the array literal initialization intrinsic
///    ("array.uninitialized_intrinsic"), where the result is active and where
///    there is a `store` of an active value into the array's buffer.
/// 3. The instruction has both an active result (direct or indirect) and an
///    active argument.
bool LinearMapInfo::shouldDifferentiateApplyInst(ApplyInst *ai) {
  // Function applications with an inout argument should be differentiated.
  auto paramInfos = ai->getSubstCalleeConv().getParameters();
  auto paramArgs = ai->getArgumentsWithoutIndirectResults();
  for (auto i : swift::indices(paramInfos))
    if (paramInfos[i].isIndirectInOut() &&
        activityInfo.isActive(paramArgs[i], indices))
      return true;

  // TODO(TF-800): Investigate why `apply` result special logic does not work
  // for reverse-mode.
  if (kind == AutoDiffLinearMapKind::Differential) {
    for (auto use : ai->getUses()) {
      if (auto *dti = dyn_cast<DestructureTupleInst>(use->getUser())) {
        for (auto result : dti->getResults()) {
          if (activityInfo.isActive(result, indices))
            return true;
        }
      }
    }
  }

  bool hasActiveDirectResults = activityInfo.isActive(ai, indices);
  bool hasActiveIndirectResults = llvm::any_of(ai->getIndirectSILResults(),
      [&](SILValue result) { return activityInfo.isActive(result, indices); });
  bool hasActiveResults = hasActiveDirectResults || hasActiveIndirectResults;

  // TODO: Perform pattern matching to make sure there's at least one `store` to
  // the array's buffer that is active.
  if (isArrayLiteralIntrinsic(ai) && hasActiveResults)
    return true;

  bool hasActiveParamArguments = llvm::any_of(paramArgs,
      [&](SILValue arg) { return activityInfo.isActive(arg, indices); });
  return hasActiveResults && hasActiveParamArguments;
}

// TODO(TF-800): Investigate why reverse-mode requires special "should
// differentiate logic" and update comment.
/// Returns a flag indicating whether the instruction should be differentiated,
/// given the differentiation indices of the instruction's parent function.
/// Whether the instruction should be differentiated is determined sequentially
/// from the following conditions:
/// 1. The instruction is an `apply` and `shouldDifferentiateApplyInst` returns
///    true.
/// 2. The instruction has an active operand and an active result.
/// 3. The instruction has side effects and an active operand.
bool LinearMapInfo::shouldDifferentiateInstruction(SILInstruction *inst) {
  // An `apply` with an active argument and an active result (direct or
  // indirect) should be differentiated.
  if (auto *ai = dyn_cast<ApplyInst>(inst))
    return shouldDifferentiateApplyInst(ai);
  // Anything with an active result and an active operand should be
  // differentiated.
  auto hasActiveOperands = llvm::any_of(inst->getAllOperands(),
      [&](Operand &op) { return activityInfo.isActive(op.get(), indices); });
  auto hasActiveResults = llvm::any_of(inst->getResults(),
      [&](SILValue val) { return activityInfo.isActive(val, indices); });
  if (hasActiveOperands && hasActiveResults)
    return true;

  // TODO(TF-800): Investigate why reverse-mode requires special "should
  // differentiate logic" and update comment.
  switch (kind) {
  case AutoDiffLinearMapKind::Differential: {
<<<<<<< HEAD
#define CHECK_INST_TYPE_ACTIVE_DEST(TYPE) \
    if (auto *castInst = dyn_cast<TYPE>(inst)) \
      return activityInfo.isActive(castInst->getDest(), indices);
    CHECK_INST_TYPE_ACTIVE_DEST(StoreInst)
    CHECK_INST_TYPE_ACTIVE_DEST(StoreBorrowInst)
    CHECK_INST_TYPE_ACTIVE_DEST(CopyAddrInst)
#undef CHECK_INST_TYPE_ACTIVE_DEST
    if ((isa<AllocationInst>(inst) && hasActiveResults))
      return true;
#define CHECK_INST_TYPE_ACTIVE_OPERANDS(TYPE) \
    if (isa<TYPE>(inst) && hasActiveOperands) \
      return true;
    CHECK_INST_TYPE_ACTIVE_OPERANDS(RefCountingInst)
    CHECK_INST_TYPE_ACTIVE_OPERANDS(EndAccessInst)
    CHECK_INST_TYPE_ACTIVE_OPERANDS(EndBorrowInst)
    CHECK_INST_TYPE_ACTIVE_OPERANDS(DeallocationInst)
    CHECK_INST_TYPE_ACTIVE_OPERANDS(CopyValueInst)
    CHECK_INST_TYPE_ACTIVE_OPERANDS(DestroyValueInst)
    CHECK_INST_TYPE_ACTIVE_OPERANDS(DestroyAddrInst)
=======
#define CHECK_INST_TYPE_ACTIVE_DEST(INST) \
    if (auto *castInst = dyn_cast<INST##Inst>(inst)) \
      return activityInfo.isActive(castInst->getDest(), indices);
    CHECK_INST_TYPE_ACTIVE_DEST(Store)
    CHECK_INST_TYPE_ACTIVE_DEST(StoreBorrow)
    CHECK_INST_TYPE_ACTIVE_DEST(CopyAddr)
    CHECK_INST_TYPE_ACTIVE_DEST(UnconditionalCheckedCastAddr)
#undef CHECK_INST_TYPE_ACTIVE_DEST
    if ((isa<AllocationInst>(inst) && hasActiveResults))
      return true;

#define CHECK_INST_TYPE_ACTIVE_OPERANDS(INST) \
    if (isa<INST##Inst>(inst) && hasActiveOperands) \
      return true;
    CHECK_INST_TYPE_ACTIVE_OPERANDS(RefCounting)
    CHECK_INST_TYPE_ACTIVE_OPERANDS(EndAccess)
    CHECK_INST_TYPE_ACTIVE_OPERANDS(EndBorrow)
    CHECK_INST_TYPE_ACTIVE_OPERANDS(Deallocation)
    CHECK_INST_TYPE_ACTIVE_OPERANDS(CopyValue)
    CHECK_INST_TYPE_ACTIVE_OPERANDS(DestroyValue)
    CHECK_INST_TYPE_ACTIVE_OPERANDS(DestroyAddr)
>>>>>>> 0aea4992
    break;
#undef CHECK_INST_TYPE_ACTIVE_OPERANDS
  }
  case AutoDiffLinearMapKind::Pullback: {
    if (inst->mayHaveSideEffects() && hasActiveOperands)
      return true;
    break;
  }
  }
  return false;
}

/// Takes an `apply` instruction and adds its linear map function to the
/// linear map struct if it's active.
void LinearMapInfo::addLinearMapToStruct(ADContext &context, ApplyInst *ai,
                                         const SILAutoDiffIndices &indices) {
  SmallVector<SILValue, 4> allResults;
  // TODO(TF-800): Investigate why `apply` result special logic does not work
  // for reverse-mode.
  // If differential, handle `apply` result specially.
  // If `apply` result is tuple-typed with a `destructure_tuple` user, add the
  // results of the `destructure_tuple` user to `allResults` instead of adding
  // the `apply` result itself.
  bool isDifferentialAndFoundDestructureTupleUser = false;
  if (kind == AutoDiffLinearMapKind::Differential) {
    if (auto *dti = getSingleDestructureTupleUser(ai)) {
      isDifferentialAndFoundDestructureTupleUser = true;
      for (auto result : dti->getResults())
        allResults.push_back(result);
    }
  }
  // Otherwise, add `apply` result to `allResults`.
  if (!isDifferentialAndFoundDestructureTupleUser)
    allResults.push_back(ai);
  allResults.append(ai->getIndirectSILResults().begin(),
                    ai->getIndirectSILResults().end());

  // Check if there are any active results or arguments. If not, skip
  // this instruction.
  auto hasActiveResults = llvm::any_of(
      allResults, [&](SILValue res) {
    return activityInfo.isActive(res, indices);
  });
  auto hasActiveArguments = llvm::any_of(
      ai->getArgumentsWithoutIndirectResults(), [&](SILValue arg) {
    return activityInfo.isActive(arg, indices);
  });
  if (!hasActiveResults || !hasActiveArguments)
    return;

  SmallVector<unsigned, 8> activeParamIndices;
  SmallVector<unsigned, 8> activeResultIndices;
  collectMinimalIndicesForFunctionCall(
      ai, allResults, indices, activityInfo, activeParamIndices,
      activeResultIndices);

  // Compute differentiation result index.
  auto source = activeResultIndices.front();
  // Compute differentiation parameters.
  // - If the callee has `@differentiable` function type, use differentiation
  //   parameters from the function type.
  // - Otherwise, use the active parameters.
  AutoDiffIndexSubset *parameters;
  auto originalFnSubstTy = ai->getSubstCalleeType();
  if (originalFnSubstTy->isDifferentiable()) {
    parameters = originalFnSubstTy->getDifferentiationParameterIndices();
  } else {
    parameters = AutoDiffIndexSubset::get(
        original->getASTContext(),
        ai->getArgumentsWithoutIndirectResults().size(),
        activeParamIndices);
  }
  // Create autodiff indices for the `apply` instruction.
  SILAutoDiffIndices applyIndices(source, parameters);

  // Check for non-differentiable original function type.
  auto checkNondifferentiableOriginalFunctionType =
      [&](CanSILFunctionType origFnTy) {
        // Check and diagnose non-differentiable arguments.
        for (unsigned paramIndex : range(origFnTy->getNumParameters())) {
          if (applyIndices.isWrtParameter(paramIndex) &&
              !origFnTy->getParameters()[paramIndex]
                  .getSILStorageType()
                  .isDifferentiable(builder.getModule()))
            return true;
        }
        // Check non-differentiable results.
        if (!origFnTy->getResults()[applyIndices.source]
                .getSILStorageType()
                .isDifferentiable(builder.getModule()))
          return true;
        return false;
      };
  if (checkNondifferentiableOriginalFunctionType(originalFnSubstTy))
    return;

  AutoDiffAssociatedFunctionKind assocFnKind(kind);
  auto assocFnType = originalFnSubstTy->getAutoDiffAssociatedFunctionType(
      parameters, source, /*differentiationOrder*/ 1, assocFnKind,
      context.getTypeConverter(),
      LookUpConformanceInModule(builder.getModule().getSwiftModule()));

  auto assocFnResultTypes =
      assocFnType->getAllResultsType().castTo<TupleType>();
  assocFnResultTypes->getElement(assocFnResultTypes->getElements().size() - 1);
  auto linearMapSILType = SILType::getPrimitiveObjectType(
      assocFnResultTypes
          ->getElement(assocFnResultTypes->getElements().size() - 1)
          .getType()
          ->getCanonicalType());
  addLinearMapDecl(ai, linearMapSILType);
}

void LinearMapInfo::generateDifferentiationDataStructures(
    ADContext &context, const SILAutoDiffIndices &indices,
    SILFunction *assocFn) {
  auto &astCtx = original->getASTContext();
  auto *loopAnalysis = context.getPassManager().getAnalysis<SILLoopAnalysis>();
  auto *loopInfo = loopAnalysis->get(original);

  // Get the associated function generic signature.
  CanGenericSignature assocFnGenSig = nullptr;
  if (auto *assocFnGenEnv = assocFn->getGenericEnvironment())
    assocFnGenSig =
        assocFnGenEnv->getGenericSignature()->getCanonicalSignature();

  // Create linear map struct for each original block.
  for (auto &origBB : *original) {
    auto *linearMapStruct =
        createLinearMapStruct(&origBB, indices, assocFnGenSig);
    linearMapStructs.insert({&origBB, linearMapStruct});
  }

  // Create branching trace enum for each original block and add it as a field
  // in the corresponding struct.
  StringRef traceEnumFieldName;
  switch (kind) {
  case AutoDiffLinearMapKind::Differential:
    traceEnumFieldName = "successor";
    break;
  case AutoDiffLinearMapKind::Pullback:
    traceEnumFieldName = "predecessor";
    break;
  }
  for (auto &origBB : *original) {
    auto *traceEnum =
        createBranchingTraceDecl(&origBB, indices, assocFnGenSig, loopInfo);
    branchingTraceDecls.insert({&origBB, traceEnum});
    if (origBB.isEntry())
      continue;
    // Add branching trace enum field to corresponding linear map struct.
    auto *linearMapStruct = getLinearMapStruct(&origBB);
    auto *traceEnumField =
        addVarDecl(linearMapStruct,
                   astCtx.getIdentifier(traceEnumFieldName).str(),
                   traceEnum->getDeclaredInterfaceType());
    linearMapStructEnumFields.insert({linearMapStruct, traceEnumField});
  }

  // Add linear map fields to the linear map structs.
  for (auto &origBB : *original) {
    for (auto &inst : origBB) {
      if (auto *ai = dyn_cast<ApplyInst>(&inst)) {
        LLVM_DEBUG(getADDebugStream()
                   << "Adding linear map struct field for " << *ai);
        // Check for active 'inout' arguments.
        bool isInout = false;
        auto paramInfos = ai->getSubstCalleeConv().getParameters();
        for (unsigned i : swift::indices(paramInfos)) {
          if (paramInfos[i].isIndirectInOut() &&
              activityInfo.isActive(ai->getArgumentsWithoutIndirectResults()[i],
                                    indices)) {
            // Reject functions with active inout arguments. It's not yet
            // supported.
            isInout = true;
            break;
          }
        }
        if (isInout)
          break;

        // Add linear map to struct for active instructions.
        // Do not add it for array functions since those are already linear
        // and we don't need to add it to the struct.
        if (shouldDifferentiateApplyInst(ai) && !isArrayLiteralIntrinsic(ai))
          addLinearMapToStruct(context, ai, indices);
      }
    }
  }

  // Print generated linear map structs and branching trace enums.
  // These declarations do not show up with `-emit-sil` because they are
  // implicit. Instead, use `-Xllvm -debug-only=differentiation` to test
  // declarations with FileCheck.
  LLVM_DEBUG({
    auto &s = getADDebugStream();
    PrintOptions printOptions;
    printOptions.TypeDefinitions = true;
    printOptions.ExplodePatternBindingDecls = true;
    printOptions.SkipImplicit = false;
    s << "Generated linear map structs and branching trace enums for @"
      << original->getName() << ":\n";
    for (auto &origBB : *original) {
      auto *linearMapStruct = getLinearMapStruct(&origBB);
      linearMapStruct->print(s, printOptions); s << '\n';
    }
    for (auto &origBB : *original) {
      auto *traceEnum = getBranchingTraceDecl(&origBB);
      traceEnum->print(s, printOptions); s << '\n';
    }
  });
}

class DifferentiableActivityCollection {
public:
  SmallDenseMap<GenericSignature *, DifferentiableActivityInfo> activityInfoMap;
  SILFunction &function;
  DominanceInfo *domInfo;
  PostDominanceInfo *postDomInfo;

  DifferentiableActivityInfo &getActivityInfo(
      GenericSignature *assocGenSig, AutoDiffAssociatedFunctionKind kind) {
    auto activityInfoLookup = activityInfoMap.find(assocGenSig);
    if (activityInfoLookup != activityInfoMap.end())
      return activityInfoLookup->getSecond();
    auto insertion = activityInfoMap.insert(
        {assocGenSig, DifferentiableActivityInfo(*this, assocGenSig, kind)});
    return insertion.first->getSecond();
  }

  explicit DifferentiableActivityCollection(SILFunction &f,
                                            DominanceInfo *di,
                                            PostDominanceInfo *pdi);
};

} // end anonymous namespace

std::unique_ptr<DifferentiableActivityCollection>
DifferentiableActivityAnalysis::newFunctionAnalysis(SILFunction *f) {
  assert(dominanceAnalysis && "Expect a valid dominance anaysis");
  assert(postDominanceAnalysis && "Expect a valid post-dominance anaysis");
  return llvm::make_unique<DifferentiableActivityCollection>(
      *f, dominanceAnalysis->get(f), postDominanceAnalysis->get(f));
}

void DifferentiableActivityAnalysis::initialize(SILPassManager *pm) {
  dominanceAnalysis = pm->getAnalysis<DominanceAnalysis>();
  postDominanceAnalysis = pm->getAnalysis<PostDominanceAnalysis>();
}

SILAnalysis *swift::createDifferentiableActivityAnalysis(SILModule *m) {
  return new DifferentiableActivityAnalysis();
}

DifferentiableActivityCollection::DifferentiableActivityCollection(
    SILFunction &f, DominanceInfo *di, PostDominanceInfo *pdi)
    : function(f), domInfo(di), postDomInfo(pdi) {}

DifferentiableActivityInfo::DifferentiableActivityInfo(
    DifferentiableActivityCollection &parent, GenericSignature *assocGenSig,
    AutoDiffAssociatedFunctionKind kind)
    : kind(kind), parent(parent), assocGenSig(assocGenSig) {
  analyze(parent.domInfo, parent.postDomInfo);
}

void DifferentiableActivityInfo::analyze(DominanceInfo *di,
                                         PostDominanceInfo *pdi) {
  auto &function = parent.function;
  LLVM_DEBUG(getADDebugStream()
             << "Running activity analysis on @" << function.getName() << '\n');
  // Inputs are just function's arguments, count `n`.
  auto paramArgs = function.getArgumentsWithoutIndirectResults();
  for (auto value : paramArgs)
    inputValues.push_back(value);
  LLVM_DEBUG({
    auto &s = getADDebugStream();
    s << "Inputs in @" << function.getName() << ":\n";
    for (auto val : inputValues)
      s << val << '\n';
  });
  // Outputs are indirect result buffers and return values, count `m`.
  collectAllFormalResultsInTypeOrder(function, outputValues);
  LLVM_DEBUG({
    auto &s = getADDebugStream();
    s << "Outputs in @" << function.getName() << ":\n";
    for (auto val : outputValues)
      s << val << '\n';
  });

  // Mark inputs as varied.
  assert(variedValueSets.empty());
  for (auto input : inputValues)
    variedValueSets.push_back({input});
  // Propagate varied-ness through the function in dominance order.
  DominanceOrder domOrder(function.getEntryBlock(), di);
  while (auto *bb = domOrder.getNext()) {
    for (auto &inst : *bb) {
      for (auto i : indices(inputValues)) {
        // Handle `apply`.
        if (auto *ai = dyn_cast<ApplyInst>(&inst)) {
          if (isWithoutDerivative(ai->getCallee()))
            continue;
          for (auto arg : ai->getArgumentsWithoutIndirectResults()) {
            if (isVaried(arg, i)) {
              for (auto indRes : ai->getIndirectSILResults())
                setVaried(indRes, i);
              // TODO(TF-800): Investigate why `apply` result special logic
              // does not work for reverse-mode.
              // If differential, handle `apply` result specially.
              // If JVP, handle `apply` result specially.
              // If `apply` result is tuple-typed with a `destructure_tuple`
              // user, mark the results of the `destructure_tuple` user as
              // varied instead of marking the `apply` result itself.
              bool isJVPAndFoundDestructureTupleUser = false;
              if (kind == swift::AutoDiffAssociatedFunctionKind::JVP) {
                if (auto *dti = getSingleDestructureTupleUser(ai)) {
                  for (auto result : dti->getResults())
                    setVaried(result, i);
                  isJVPAndFoundDestructureTupleUser = true;
                }
              }
              // Otherwise, mark the `apply` result as varied.
              if (!isJVPAndFoundDestructureTupleUser)
                setVaried(ai, i);
            }
          }
        }
        // Handle `store`.
        else if (auto *si = dyn_cast<StoreInst>(&inst)) {
          if (isVaried(si->getSrc(), i))
            recursivelySetVaried(si->getDest(), i);
        }
        // Handle `store_borrow`.
        else if (auto *si = dyn_cast<StoreBorrowInst>(&inst)) {
          if (isVaried(si->getSrc(), i))
            recursivelySetVaried(si->getDest(), i);
        }
        // Handle `copy_addr`.
        else if (auto *cai = dyn_cast<CopyAddrInst>(&inst)) {
          if (isVaried(cai->getSrc(), i))
            recursivelySetVaried(cai->getDest(), i);
        }
        // Handle `unconditional_checked_cast_addr`.
        else if (auto *uccai =
                     dyn_cast<UnconditionalCheckedCastAddrInst>(&inst)) {
          if (isVaried(uccai->getSrc(), i))
            recursivelySetVaried(uccai->getDest(), i);
        }
        // Handle `tuple_element_addr`.
        else if (auto *teai = dyn_cast<TupleElementAddrInst>(&inst)) {
          if (isVaried(teai->getOperand(), i)) {
            auto projType = teai->getType().getASTType();
            if (assocGenSig && projType->hasArchetype())
              projType = assocGenSig->getCanonicalTypeInContext(
                  projType->mapTypeOutOfContext());
            if (projType->getAutoDiffAssociatedTangentSpace(
                LookUpConformanceInSignature(*assocGenSig)))
              setVaried(teai, i);
          }
        }

// Handle `struct_extract` and `struct_element_addr` instructions.
// - If the field is marked `@noDerivative`, do not set the result as varied
//   because it is not in the set of differentiable variables.
// - Otherwise, propagate variedness from operand to result as usual.
#define PROPAGATE_VARIED_FOR_STRUCT_EXTRACTION(INST) \
  else if (auto *sei = dyn_cast<INST##Inst>(&inst)) { \
    if (isVaried(sei->getOperand(), i)) { \
      auto hasNoDeriv = sei->getField()->getAttrs() \
          .hasAttribute<NoDerivativeAttr>(); \
      if (!hasNoDeriv) \
        setVaried(sei, i); \
    } \
  }
  PROPAGATE_VARIED_FOR_STRUCT_EXTRACTION(StructExtract)
  PROPAGATE_VARIED_FOR_STRUCT_EXTRACTION(StructElementAddr)
#undef VISIT_STRUCT_ELEMENT_INNS

        // Handle `br`.
        else if (auto *bi = dyn_cast<BranchInst>(&inst)) {
          for (auto &op : bi->getAllOperands())
            if (isVaried(op.get(), i))
              setVaried(bi->getArgForOperand(&op), i);
        }
        // Handle `cond_br`.
        else if (auto *cbi = dyn_cast<CondBranchInst>(&inst)) {
          for (unsigned opIdx : indices(cbi->getTrueOperands())) {
            auto &op = cbi->getTrueOperands()[opIdx];
            if (isVaried(op.get(), i))
              setVaried(cbi->getTrueBB()->getArgument(opIdx), i);
          }
          for (unsigned opIdx : indices(cbi->getFalseOperands())) {
            auto &op = cbi->getFalseOperands()[opIdx];
            if (isVaried(op.get(), i))
              setVaried(cbi->getFalseBB()->getArgument(opIdx), i);
          }
        }
        // Handle `switch_enum`.
        else if (auto *sei = dyn_cast<SwitchEnumInst>(&inst)) {
          if (isVaried(sei->getOperand(), i)) {
            for (auto *succBB : sei->getSuccessorBlocks())
              for (auto *arg : succBB->getArguments())
                setVaried(arg, i);
            // Default block cannot have arguments.
          }
        }
        // Handle everything else.
        else {
          for (auto &op : inst.getAllOperands())
            if (isVaried(op.get(), i))
              for (auto result : inst.getResults())
                setVaried(result, i);
        }
      }
    }
    domOrder.pushChildren(bb);
  }

  // Mark differentiable outputs as useful.
  assert(usefulValueSets.empty());
  for (auto output : outputValues) {
    usefulValueSets.push_back({});
    // If the output has an address or class type, propagate usefulness
    // recursively.
    if (output->getType().isAddress() ||
        output->getType().isClassOrClassMetatype())
      propagateUsefulThroughBuffer(output, usefulValueSets.size() - 1);
    // Otherwise, just mark the output as useful.
    else
      setUseful(output, usefulValueSets.size() - 1);
  }
  // Propagate usefulness through the function in post-dominance order.
  PostDominanceOrder postDomOrder(&*function.findReturnBB(), pdi);
  while (auto *bb = postDomOrder.getNext()) {
    for (auto &inst : reversed(*bb)) {
      for (auto i : indices(outputValues)) {
        // Handle indirect results in `apply`.
        if (auto *ai = dyn_cast<ApplyInst>(&inst)) {
          if (isWithoutDerivative(ai->getCallee()))
            continue;
          auto checkAndSetUseful = [&](SILValue res) {
            if (isUseful(res, i))
              for (auto arg : ai->getArgumentsWithoutIndirectResults())
                setUseful(arg, i);
          };
          for (auto dirRes : ai->getResults())
            checkAndSetUseful(dirRes);
          for (auto indRes : ai->getIndirectSILResults())
            checkAndSetUseful(indRes);
          auto paramInfos = ai->getSubstCalleeConv().getParameters();
          for (auto i : indices(paramInfos))
            if (paramInfos[i].isIndirectInOut())
              checkAndSetUseful(ai->getArgumentsWithoutIndirectResults()[i]);
        }
        // Handle `store`.
        else if (auto *si = dyn_cast<StoreInst>(&inst)) {
          if (isUseful(si->getDest(), i))
            setUseful(si->getSrc(), i);
        }
        // Handle `store_borrow`.
        else if (auto *sbi = dyn_cast<StoreBorrowInst>(&inst)) {
          if (isUseful(sbi->getDest(), i))
            setUseful(sbi->getSrc(), i);
        }
        // Handle `copy_addr`.
        else if (auto *cai = dyn_cast<CopyAddrInst>(&inst)) {
          if (isUseful(cai->getDest(), i))
            propagateUsefulThroughBuffer(cai->getSrc(), i);
        }
        // Handle `unconditional_checked_cast_addr`.
        else if (auto *uccai =
                     dyn_cast<UnconditionalCheckedCastAddrInst>(&inst)) {
          if (isUseful(uccai->getDest(), i))
            propagateUsefulThroughBuffer(uccai->getSrc(), i);
        }
        // Handle everything else.
        else if (llvm::any_of(inst.getResults(),
          [&](SILValue res) { return isUseful(res, i); })) {
          for (auto &op : inst.getAllOperands()) {
            auto value = op.get();
            if (value->getType().isAddress())
              propagateUsefulThroughBuffer(value, i);
            setUseful(value, i);
          }
        }
      }
    }
    // Propagate usefulness from basic block arguments to incoming phi values.
    for (auto i : indices(outputValues)) {
      for (auto *arg : bb->getArguments()) {
        if (isUseful(arg, i)) {
          SmallVector<SILValue, 4> incomingValues;
          arg->getSingleTerminatorOperands(incomingValues);
          for (auto incomingValue : incomingValues)
            setUseful(incomingValue, i);
        }
      }
    }
    postDomOrder.pushChildren(bb);
  }
}

void DifferentiableActivityInfo::setVariedAcrossArrayInitialization(
    SILValue value, unsigned independentVariableIndex) {
  auto uai = getAllocateUninitializedArrayIntrinsic(value);
  if (!uai) return;
  for (auto use : value->getUses())
    if (auto *dti = dyn_cast<DestructureTupleInst>(use->getUser()))
      // The first tuple field of the intrinsic's return value is the array.
      setVaried(dti->getResult(0), independentVariableIndex);
}

void DifferentiableActivityInfo::setUsefulAcrossArrayInitialization(
    SILValue value, unsigned dependentVariableIndex) {
  // Array initializer syntax is lowered to an intrinsic and one or more
  // stores to a `RawPointer` returned by the intrinsic.
  auto uai = getAllocateUninitializedArrayIntrinsic(value);
  if (!uai) return;
  for (auto use : value->getUses()) {
    auto dti = dyn_cast<DestructureTupleInst>(use->getUser());
    if (!dti) continue;
    // The second tuple field of the return value is the `RawPointer`.
    for (auto use : dti->getResult(1)->getUses()) {
      // The `RawPointer` passes through a `pointer_to_address`. That
      // instruction's first use is a `store` whose src is useful; its
      // subsequent uses are `index_addr`s whose only use is a useful `store`.
      for (auto use : use->getUser()->getResult(0)->getUses()) {
        auto inst = use->getUser();
        if (auto si = dyn_cast<StoreInst>(inst)) {
          setUseful(si->getSrc(), dependentVariableIndex);
        } else if (auto iai = dyn_cast<IndexAddrInst>(inst)) {
          for (auto use : iai->getUses())
            if (auto si = dyn_cast<StoreInst>(use->getUser()))
              setUseful(si->getSrc(), dependentVariableIndex);
        }
      }
    }
  }
}

void DifferentiableActivityInfo::setVaried(SILValue value,
                                           unsigned independentVariableIndex) {
  variedValueSets[independentVariableIndex].insert(value);
  setVariedAcrossArrayInitialization(value, independentVariableIndex);
}

void DifferentiableActivityInfo::setUseful(SILValue value,
                                           unsigned dependentVariableIndex) {
  usefulValueSets[dependentVariableIndex].insert(value);
  setUsefulAcrossArrayInitialization(value, dependentVariableIndex);
}

void DifferentiableActivityInfo::recursivelySetVaried(
    SILValue value, unsigned independentVariableIndex) {
  setVaried(value, independentVariableIndex);
  if (auto *inst = value->getDefiningInstruction()) {
    if (auto *ai = dyn_cast<ApplyInst>(inst))
      return;
    for (auto &op : inst->getAllOperands())
      recursivelySetVaried(op.get(), independentVariableIndex);
  }
}

void DifferentiableActivityInfo::propagateUsefulThroughBuffer(
    SILValue value, unsigned dependentVariableIndex) {
  assert(value->getType().isAddress() ||
         value->getType().isClassOrClassMetatype());
  // Check whether value is already useful to prevent infinite recursion.
  if (isUseful(value, dependentVariableIndex))
    return;
  setUseful(value, dependentVariableIndex);
  if (auto *inst = value->getDefiningInstruction())
    for (auto &operand : inst->getAllOperands())
      if (operand.get()->getType().isAddress())
        propagateUsefulThroughBuffer(operand.get(), dependentVariableIndex);
  // Recursively propagate usefulness through users that are projections or
  // `begin_access` instructions.
  for (auto use : value->getUses())
    for (auto res : use->getUser()->getResults())
      if (Projection::isAddressProjection(res) || isa<BeginAccessInst>(res))
        propagateUsefulThroughBuffer(res, dependentVariableIndex);
}

bool DifferentiableActivityInfo::isVaried(
    SILValue value, unsigned independentVariableIndex) const {
  auto &set = variedValueSets[independentVariableIndex];
  return set.count(value);
}

bool DifferentiableActivityInfo::isVaried(
    SILValue value, AutoDiffIndexSubset *parameterIndices) const {
  for (auto paramIdx : parameterIndices->getIndices())
    if (isVaried(value, paramIdx))
      return true;
  return false;
}

bool DifferentiableActivityInfo::isUseful(
    SILValue value, unsigned dependentVariableIndex) const {
  auto &set = usefulValueSets[dependentVariableIndex];
  return set.count(value);
}

bool DifferentiableActivityInfo::isActive(
    SILValue value, const SILAutoDiffIndices &indices) const {
  return isVaried(value, indices.parameters) && isUseful(value, indices.source);
}

Activity DifferentiableActivityInfo::getActivity(
    SILValue value, const SILAutoDiffIndices &indices) const {
  Activity activity;
  if (isVaried(value, indices.parameters))
    activity |= ActivityFlags::Varied;
  if (isUseful(value, indices.source))
    activity |= ActivityFlags::Useful;
  return activity;
}

Activity DifferentiableActivityInfo::getActivity(
    SILInstruction *inst, const SILAutoDiffIndices &indices) const {
  Activity activity;
  for (auto result : inst->getResults())
    activity |= getActivity(result, indices);
  return activity;
}

static void dumpActivityInfo(SILValue value,
                             const SILAutoDiffIndices &indices,
                             const DifferentiableActivityInfo &activityInfo,
                             llvm::raw_ostream &s = llvm::dbgs()) {
  s << '[';
  auto activity = activityInfo.getActivity(value, indices);
  switch (activity.toRaw()) {
  case 0: s << "NONE"; break;
  case (unsigned)ActivityFlags::Varied: s << "VARIED"; break;
  case (unsigned)ActivityFlags::Useful: s << "USEFUL"; break;
  case (unsigned)ActivityFlags::Active: s << "ACTIVE"; break;
  }
  s << "] " << value;
}

static void dumpActivityInfo(SILFunction &fn,
                             const SILAutoDiffIndices &indices,
                             const DifferentiableActivityInfo &activityInfo,
                             llvm::raw_ostream &s = llvm::dbgs()) {
  s << "Activity info for " << fn.getName() << " at " << indices << '\n';
  for (auto &bb : fn) {
    s << "bb" << bb.getDebugID() << ":\n";
    for (auto *arg : bb.getArguments())
      dumpActivityInfo(arg, indices, activityInfo, s);
    for (auto &inst : bb)
      for (auto res : inst.getResults())
        dumpActivityInfo(res, indices, activityInfo, s);
    s << '\n';
  }
}

/// If the original function doesn't have a return, it cannot be differentiated.
/// Returns true if error is emitted.
static bool diagnoseNoReturn(ADContext &context, SILFunction *original,
                             DifferentiationInvoker invoker) {
  if (original->findReturnBB() != original->end())
    return false;
  context.emitNondifferentiabilityError(
      original->getLocation().getEndSourceLoc(), invoker,
      diag::autodiff_missing_return);
  return true;
}

/// If the original function contains unsupported control flow, emit a "control
/// flow unsupported" error at appropriate source locations. Returns true if
/// error is emitted.
///
/// Update as control flow support is added. Currently, branching terminators
/// other than `br`, `cond_br`, `switch_enum` are not supported.
static bool diagnoseUnsupportedControlFlow(ADContext &context,
                                           SILFunction *original,
                                           DifferentiationInvoker invoker) {
  if (original->getBlocks().size() <= 1)
    return false;
  // Diagnose unsupported branching terminators.
  for (auto &bb : *original) {
    auto *term = bb.getTerminator();
    // Supported terminators are: `br`, `cond_br`, `switch_enum`.
    if (isa<BranchInst>(term) || isa<CondBranchInst>(term) ||
        isa<SwitchEnumInst>(term))
      continue;
    // If terminator is an unsupported branching terminator, emit an error.
    if (term->isBranch()) {
      context.emitNondifferentiabilityError(
          term, invoker, diag::autodiff_control_flow_not_supported);
      return true;
    }
  }
  return false;
}

/// Check whether the given requirements are satisfied, with the given original
/// function and substitution map. Returns true if error is emitted.
static bool diagnoseUnsatisfiedRequirements(ADContext &context,
                                            ArrayRef<Requirement> requirements,
                                            SILFunction *original,
                                            SubstitutionMap substMap,
                                            DifferentiationInvoker invoker,
                                            SourceLoc loc) {
  if (requirements.empty())
    return false;
  auto *swiftModule = context.getModule().getSwiftModule();
  // Iterate through all requirements and check whether they are satisfied.
  SmallVector<Requirement, 2> unsatisfiedRequirements;
  for (auto req : requirements) {
    auto firstType = req.getFirstType();
    auto secondType = req.getSecondType();
    // Substitute first and second types using the given substitution map,
    // looking up conformances in the current module, if possible.
    if (auto substFirstType =
            firstType.subst(QuerySubstitutionMap{substMap},
                            LookUpConformanceInModule(swiftModule))) {
      firstType = substFirstType;
    }
    if (auto substSecondType =
            secondType.subst(QuerySubstitutionMap{substMap},
                             LookUpConformanceInModule(swiftModule))) {
      secondType = substSecondType;
    }
    switch (req.getKind()) {
    // Check same type requirements.
    case RequirementKind::SameType:
      // If the first type does not equal the second type, then record the
      // unsatisfied requirement.
      if (!firstType->isEqual(secondType))
        unsatisfiedRequirements.push_back(req);
      continue;
    // Check conformance requirements.
    case RequirementKind::Conformance: {
      auto protocolType = req.getSecondType()->castTo<ProtocolType>();
      auto protocol = protocolType->getDecl();
      assert(protocol && "Expected protocol in generic signature requirement");
      // If the first type does not conform to the second type in the current
      // module, then record the unsatisfied requirement.
      if (!swiftModule->lookupConformance(firstType, protocol))
        unsatisfiedRequirements.push_back(req);
      continue;
    }
    // Ignore other requirements (superclass and layout).
    // Layout requirements are rejected during type-checking.
    default:
      continue;
    }
  }
  if (unsatisfiedRequirements.empty())
    return false;
  // Diagnose unsatisfied requirements.
  std::string reqText;
  llvm::raw_string_ostream stream(reqText);
  interleave(unsatisfiedRequirements,
             [&](Requirement req) { req.print(stream, PrintOptions()); },
             [&] { stream << ", "; });
  context.emitNondifferentiabilityError(
      loc, invoker, diag::autodiff_function_assoc_func_unmet_requirements,
      stream.str());
  return true;
}

//===----------------------------------------------------------------------===//
// Code emission utilities
//===----------------------------------------------------------------------===//

/// Given a value, collect all `tuple_extract` users in `result` if value is a
/// tuple. Otherwise, add the value directly to `result`.
static void collectAllExtractedElements(SILValue val,
                                        SmallVectorImpl<SILValue> &results) {
  auto tupleType = val->getType().getAs<TupleType>();
  if (!tupleType) {
    results.push_back(val);
    return;
  }
  if (auto *dti = getSingleDestructureTupleUser(val)) {
    results.reserve(tupleType->getNumElements());
    results.append(dti->getResults().begin(), dti->getResults().end());
  } else {
    results.resize(tupleType->getNumElements());
    for (auto *use : val->getUses())
      if (auto *tei = dyn_cast<TupleExtractInst>(use->getUser()))
        results[tei->getFieldNo()] = tei;
  }
  assert(results.size() == tupleType->getNumElements());
}

/// Given a value, extracts all elements to `result` from this value if it's a
/// tuple. Otherwise, add this value directly to `result`.
static void extractAllElements(SILValue val, SILBuilder &builder,
                               SmallVectorImpl<SILValue> &results) {
  if (auto tupleType = val->getType().getAs<TupleType>()) {
    if (builder.hasOwnership()) {
      auto elts =
          builder.createDestructureTuple(val.getLoc(), val)->getResults();
      results.append(elts.begin(), elts.end());
    } else {
      for (auto i : range(tupleType->getNumElements()))
        results.push_back(builder.createTupleExtract(val.getLoc(), val, i));
    }
  } else {
    results.push_back(val);
  }
}

/// Given a range of elements, joins these into a single value. If there's
/// exactly one element, returns that element. Otherwise, creates a tuple using
/// a `tuple` instruction.
static SILValue joinElements(ArrayRef<SILValue> elements, SILBuilder &builder,
                             SILLocation loc) {
  if (elements.size() == 1)
    return elements.front();
  return builder.createTuple(loc, elements);
}

/// Given an apply site, emit copies of all parameters and place them in
/// `copiedArgs`. Any buffers that need to be destroyed will be added to
/// `newArgsToDestroy`. Any new buffers that need to be deallocated will be
/// added to `newBuffersToDealloc`. This helper is used for duplicating an
/// apply site.
static void copyParameterArgumentsForApply(
    ApplySite applySite, SmallVectorImpl<SILValue> &copiedArgs,
    SmallVectorImpl<SILValue> &newArgsToDestroy,
    SmallVectorImpl<AllocStackInst *> &newBuffersToDealloc) {
  LLVM_DEBUG({
    auto &s = getADDebugStream() << "Copying arguments from apply site: ";
    applySite.getInstruction()->print(s);
  });
  auto loc = applySite.getLoc();
  copiedArgs.reserve(applySite.getNumArguments());
  SILBuilder copyBuilder(applySite.getInstruction());
  for (auto &argOperand : applySite.getArgumentOperands()) {
    auto arg = argOperand.get();
    auto argConv = applySite.getArgumentConvention(argOperand);
    auto collectNewArg = [&](SILValue newArg) {
      copiedArgs.push_back(newArg);
      if (argConv.isGuaranteedConvention() &&
          argConv != SILArgumentConvention::Indirect_InoutAliasable)
        newArgsToDestroy.push_back(newArg);
    };
    // Copy the argument if it's to be owned by the newly created closure.
    // Objects are to be retained.
    if (arg->getType().isObject()) {
      auto newArg = copyBuilder.emitCopyValueOperation(loc, arg);
      collectNewArg(newArg);
      continue;
    }
    // Addresses depend on argument conventions.
    // If the argument is an aliasable inout reference, do not copy the
    // argument since it's a `@noescape` capture.
    if (argConv == SILArgumentConvention::Indirect_InoutAliasable) {
      collectNewArg(arg);
      continue;
    }
    // Otherwise, it must be address-only. Create a new buffer and perform
    // `copy_addr`.
    auto *argCopy = copyBuilder.createAllocStack(loc, arg->getType());
    newBuffersToDealloc.push_back(argCopy);
    copyBuilder.createCopyAddr(loc, arg, argCopy, IsNotTake,
                               IsInitialization);
    collectNewArg(argCopy);
  }
}

/// When a function value is used in an instruction (usually `apply`), there's
/// some conversion instruction in between, e.g. `thin_to_thick_function`. Given
/// a new function value and an old function value, this helper function
/// recursively converts the new function just like how the old function is
/// converted. If the new function's generic signature is specified, it is used
/// to create substitution maps for reapplied `partial_apply` instructions.
static SILValue
reapplyFunctionConversion(
    SILValue newFunc, SILValue oldFunc, SILValue oldConvertedFunc,
    SILBuilder &builder, SILLocation loc,
    SmallVectorImpl<AllocStackInst *> &newBuffersToDealloc,
    GenericSignature *newFuncGenSig = nullptr) {
  // If the old func is the new func, then there's no conversion.
  if (oldFunc == oldConvertedFunc)
    return newFunc;
  // Handle a few instruction cases.
  // thin_to_thick_function
  if (auto *tttfi = dyn_cast<ThinToThickFunctionInst>(oldConvertedFunc)) {
    auto innerNewFunc = reapplyFunctionConversion(
        newFunc, oldFunc, tttfi->getOperand(), builder, loc,
        newBuffersToDealloc, newFuncGenSig);
    auto operandFnTy = innerNewFunc->getType().castTo<SILFunctionType>();
    auto thickTy = operandFnTy->getWithRepresentation(
        SILFunctionTypeRepresentation::Thick);
    auto silTy = SILType::getPrimitiveObjectType(thickTy);
    return builder.createThinToThickFunction(loc, innerNewFunc, silTy);
  }
  // partial_apply
  if (auto *pai = dyn_cast<PartialApplyInst>(oldConvertedFunc)) {
    SmallVector<SILValue, 8> newArgs;
    newArgs.reserve(pai->getNumArguments());
    SmallVector<SILValue, 1> newArgsToDestroy;
    copyParameterArgumentsForApply(pai, newArgs, newArgsToDestroy,
                                   newBuffersToDealloc);
    auto innerNewFunc = reapplyFunctionConversion(
        newFunc, oldFunc, pai->getCallee(), builder, loc, newBuffersToDealloc,
        newFuncGenSig);
    // If new function's generic signature is specified, use it to create
    // substitution map for reapplied `partial_apply` instruction.
    auto substMap = !newFuncGenSig
        ? pai->getSubstitutionMap()
        : SubstitutionMap::get(
              newFuncGenSig, QuerySubstitutionMap{pai->getSubstitutionMap()},
              LookUpConformanceInModule(builder.getModule().getSwiftModule()));
    return builder.createPartialApply(loc, innerNewFunc, substMap, newArgs,
                                      ParameterConvention::Direct_Guaranteed);
  }
  llvm_unreachable("Unhandled function conversion instruction");
}

static SubstitutionMap getSubstitutionMap(
    SILValue value, SubstitutionMap substMap = SubstitutionMap()) {
  if (auto *thinToThick = dyn_cast<ThinToThickFunctionInst>(value))
    return getSubstitutionMap(thinToThick->getOperand(), substMap);
  if (auto *convertFn = dyn_cast<ConvertFunctionInst>(value))
    return getSubstitutionMap(convertFn->getOperand(), substMap);
  if (auto *partialApply = dyn_cast<PartialApplyInst>(value)) {
    auto appliedSubstMap = partialApply->getSubstitutionMap();
    // TODO: Combine argument `substMap` with `appliedSubstMap`.
    return getSubstitutionMap(partialApply->getCallee(), appliedSubstMap);
  }
  if (auto *apply = dyn_cast<ApplyInst>(value)) {
    auto appliedSubstMap = apply->getSubstitutionMap();
    // TODO: Combine argument `substMap` with `appliedSubstMap`.
    return getSubstitutionMap(apply->getCallee(), appliedSubstMap);
  }
  return substMap;
}

/// Emits a reference to an associated function of `original`, differentiated
/// with respect to a superset of `desiredIndices`. Returns the `SILValue` for
/// the associated function and the actual indices that the associated function
/// is with respect to.
///
/// Returns `None` on failure, signifying that a diagnostic has been emitted.
///
/// Creates new differentiation tasks, if necessary, using `invoker` as the
/// invoker. Calls `taskCallback` for all newly-created tasks (but may also call
/// `taskCallback` for already-existing tasks), so that the caller can make sure
/// that the task actually gets executed.
///
/// FIXME: This is too complicated and needs to be rewritten.
static Optional<std::pair<SILValue, SILAutoDiffIndices>>
emitAssociatedFunctionReference(
    ADContext &context, SILBuilder &builder, SILAutoDiffIndices desiredIndices,
    AutoDiffAssociatedFunctionKind kind, SILValue original,
    DifferentiationInvoker invoker,
    SmallVectorImpl<AllocStackInst *> &newBuffersToDealloc) {

  SILValue functionSource = original;

  // If `original` is itself an `AutoDiffFunctionExtractInst` whose kind matches
  // the given kind and desired differentiation parameter indices, simply
  // extract the associated function of its function operand, retain the
  // associated function, and return it.
  if (auto *inst = original->getDefiningInstruction())
    if (auto *adfei = dyn_cast<AutoDiffFunctionExtractInst>(inst))
      if (adfei->getExtractee() == AutoDiffFunctionExtractee::Original)
        functionSource = adfei->getFunctionOperand();

  // If `functionSource` is a `@differentiable` function, just extract the
  // associated function.
  if (auto diffableFnType =
          functionSource->getType().castTo<SILFunctionType>()) {
    if (diffableFnType->isDifferentiable()) {
      auto paramIndices = diffableFnType->getDifferentiationParameterIndices();
      for (auto i : desiredIndices.parameters->getIndices()) {
        if (!paramIndices->contains(i)) {
          context.emitNondifferentiabilityError(functionSource, invoker,
              diag::autodiff_function_nondiff_parameter_not_differentiable);
          return None;
        }
      }
      auto borrowedDiffFunc = builder.emitBeginBorrowOperation(
          functionSource.getLoc(), functionSource);
      SILValue assocFn = builder.createAutoDiffFunctionExtract(
          borrowedDiffFunc.getLoc(), kind, /*differentiationOrder*/ 1,
          borrowedDiffFunc);
      assocFn =
          builder.emitCopyValueOperation(functionSource.getLoc(), assocFn);
      builder.emitEndBorrowOperation(functionSource.getLoc(), borrowedDiffFunc);
      SILAutoDiffIndices indices(0, desiredIndices.parameters);
      return std::make_pair(assocFn, indices);
    }
  }

  // Find local function reference.
  if (auto *originalFRI =
          peerThroughFunctionConversions<FunctionRefInst>(original)) {
    auto loc = originalFRI->getLoc();
    auto *originalFn = originalFRI->getReferencedFunctionOrNull();
    auto substMap = getSubstitutionMap(original);
    // Attempt to look up a `[differentiable]` attribute that minimally
    // satisfies the specified indices.
    // TODO(TF-482): Change `lookUpMinimalDifferentiableAttr` to additionally
    // check whether `[differentiable]` attribute generic requirements are
    // satisfied.
    auto *minimalAttr =
        context.lookUpMinimalDifferentiableAttr(originalFn, desiredIndices);
    if (!minimalAttr) {
      // If the function is intentionally marked as being opaque to
      // differentiation, then we should not create a task for it.
      if (originalFn->hasSemanticsAttr("autodiff.opaque")) {
        context.emitNondifferentiabilityError(original, invoker,
            diag::autodiff_opaque_function_not_differentiable);
        return None;
      }
      // Check and diagnose non-differentiable arguments.
      auto originalFnTy = originalFn->getLoweredFunctionType();
      for (unsigned paramIndex : range(originalFnTy->getNumParameters())) {
        if (desiredIndices.isWrtParameter(paramIndex) &&
            !originalFnTy->getParameters()[paramIndex]
                 .getSILStorageType()
                 .isDifferentiable(context.getModule())) {
          auto diag = context.emitNondifferentiabilityError(
              original, invoker, diag::autodiff_nondifferentiable_argument);
          return None;
        }
      }
      // Check and diagnose non-differentiable results.
      if (!originalFnTy->getResults()[desiredIndices.source]
               .getSILStorageType()
               .isDifferentiable(context.getModule())) {
        context.emitNondifferentiabilityError(
            original, invoker, diag::autodiff_nondifferentiable_result);
        return None;
      }
      // Check and diagnose external declarations.
      if (originalFn->isExternalDeclaration()) {
        context.emitNondifferentiabilityError(
            original, invoker,
            diag::autodiff_external_nondifferentiable_function);
        return None;
      }
      // Sanity check passed. Create a new `[differentiable]` attribute and
      // process it it.
      ArrayRef<Requirement> contextualRequirements;
      if (invoker.getKind() ==
          DifferentiationInvoker::Kind::IndirectDifferentiation)
        contextualRequirements =
            invoker.getIndirectDifferentiation().second->getRequirements();
      auto *newAttr = context.getOrCreateDifferentiableAttr(
          originalFn, desiredIndices, contextualRequirements);
      if (context.processDifferentiableAttribute(originalFn, newAttr, invoker))
        return None;
      minimalAttr = newAttr;
    }
    assert(minimalAttr);
    // TODO(TF-482): Move generic requirement checking logic to
    // `lookUpMinimalDifferentiableAttr`.
    if (diagnoseUnsatisfiedRequirements(context, minimalAttr->getRequirements(),
                                        originalFn, substMap, invoker,
                                        original.getLoc().getSourceLoc()))
      return None;
    if (context.processDifferentiableAttribute(
            originalFn, minimalAttr, invoker))
      return None;
    SILFunction *assocFn = nullptr;
    switch (kind) {
    case AutoDiffAssociatedFunctionKind::JVP:
      assert(!minimalAttr->getJVPName().empty() && "Expected JVP name");
      assocFn = context.getModule().lookUpFunction(minimalAttr->getJVPName());
      break;
    case AutoDiffAssociatedFunctionKind::VJP:
      assert(!minimalAttr->getVJPName().empty() && "Expected VJP name");
      assocFn = context.getModule().lookUpFunction(minimalAttr->getVJPName());
      break;
    }
    auto *assocFnRef = builder.createFunctionRef(loc, assocFn);
    // FIXME(TF-201): Handle direct differentiation of reabstraction thunks.
    // Tentative solution: clone a new reabstraction thunk where function
    // argument has a `@differentiable` function type.
    if (originalFn->isThunk() == IsReabstractionThunk) {
      // Handle here.
    }
    auto convertedRef = reapplyFunctionConversion(
        assocFnRef, originalFRI, original, builder, loc,
        newBuffersToDealloc,
        assocFn->getLoweredFunctionType()->getGenericSignature());
    return std::make_pair(convertedRef, minimalAttr->getIndices());
  }

  // Find witness method retrieval.
  if (auto *witnessMethod =
          peerThroughFunctionConversions<WitnessMethodInst>(original)) {
    auto loc = witnessMethod->getLoc();
    auto requirementDeclRef = witnessMethod->getMember();
    auto *requirementDecl = requirementDeclRef.getDecl();
    auto witnessMethodType = witnessMethod->getType().castTo<SILFunctionType>();
    // If requirement declaration does not have any `@differentiable`
    // attributes, produce an error.
    if (!requirementDecl->getAttrs().hasAttribute<DifferentiableAttr>()) {
      context.emitNondifferentiabilityError(
          original, invoker, diag::autodiff_protocol_member_not_differentiable);
      return None;
    }
    // Get the minimal `@differentiable` attribute and parameter index subset.
    const DifferentiableAttr *minimalAttr;
    AutoDiffIndexSubset *minimalParamIndexSet;
    std::tie(minimalAttr, minimalParamIndexSet) =
        context.lookUpMinimalASTDifferentiableAttrAndIndexSubset(
            requirementDeclRef, witnessMethodType, desiredIndices);
    SILAutoDiffIndices minimalIndices(/*source*/ 0, minimalParamIndexSet);
    // If minimal `@differentiable` attribute does not exist, then no attribute
    // exists with a superset of the desired indices. Produce an error.
    if (!minimalAttr) {
      context.emitNondifferentiabilityError(
          original, invoker,
          diag::autodiff_member_subset_indices_not_differentiable);
      return None;
    }
    // Emit a `witness_method` instruction for the associated function.
    auto originalType = witnessMethod->getType().castTo<SILFunctionType>();
    auto assocType = originalType->getAutoDiffAssociatedFunctionType(
        minimalIndices.parameters, minimalIndices.source,
        /*differentiationOrder*/ 1, kind, context.getTypeConverter(),
        LookUpConformanceInModule(builder.getModule().getSwiftModule()));
    auto *autoDiffFuncId = AutoDiffAssociatedFunctionIdentifier::get(
        kind, /*differentiationOrder*/ 1, minimalAttr->getParameterIndices(),
        context.getASTContext());
    auto *ref = builder.createWitnessMethod(
        loc, witnessMethod->getLookupType(), witnessMethod->getConformance(),
        requirementDeclRef.asAutoDiffAssociatedFunction(autoDiffFuncId),
        SILType::getPrimitiveObjectType(assocType));
    auto convertedRef =
        reapplyFunctionConversion(ref, witnessMethod, original, builder, loc,
                                  newBuffersToDealloc);
    return std::make_pair(convertedRef, minimalIndices);
  }

  // Find class method.
  if (auto *classMethodInst =
          peerThroughFunctionConversions<ClassMethodInst>(original)) {
    auto loc = classMethodInst->getLoc();
    auto methodDeclRef = classMethodInst->getMember();
    auto *methodDecl = methodDeclRef.getDecl();
    auto classMethodType = classMethodInst->getType().castTo<SILFunctionType>();
    // If method declaration does not have any `@differentiable` attributes,
    // produce an error.
    if (!methodDecl->getAttrs().hasAttribute<DifferentiableAttr>()) {
      context.emitNondifferentiabilityError(
          original, invoker, diag::autodiff_class_member_not_differentiable);
      return None;
    }
    // Get the minimal `@differentiable` attribute and parameter index subset.
    const DifferentiableAttr *minimalAttr;
    AutoDiffIndexSubset *minimalParamIndexSet;
    std::tie(minimalAttr, minimalParamIndexSet) =
        context.lookUpMinimalASTDifferentiableAttrAndIndexSubset(
            methodDeclRef, classMethodType, desiredIndices);
    SILAutoDiffIndices minimalIndices(/*source*/ 0, minimalParamIndexSet);
    // If minimal `@differentiable` attribute does not exist, then no attribute
    // exists with a superset of the desired indices. Produce an error.
    if (!minimalAttr) {
      context.emitNondifferentiabilityError(
          original, invoker,
          diag::autodiff_member_subset_indices_not_differentiable);
      return None;
    }
    // Emit a `class_method` instruction for the associated function.
    auto originalType = classMethodInst->getType().castTo<SILFunctionType>();
    auto assocType = originalType->getAutoDiffAssociatedFunctionType(
        minimalIndices.parameters, minimalIndices.source,
        /*differentiationOrder*/ 1, kind, context.getTypeConverter(),
        LookUpConformanceInModule(builder.getModule().getSwiftModule()));
    auto *autoDiffFuncId = AutoDiffAssociatedFunctionIdentifier::get(
        kind, /*differentiationOrder*/ 1, minimalAttr->getParameterIndices(),
        context.getASTContext());
    auto *ref = builder.createClassMethod(
        loc, classMethodInst->getOperand(),
        methodDeclRef.asAutoDiffAssociatedFunction(autoDiffFuncId),
        SILType::getPrimitiveObjectType(assocType));
    auto convertedRef =
        reapplyFunctionConversion(ref, classMethodInst, original, builder, loc,
                                  newBuffersToDealloc);
    return std::make_pair(convertedRef, minimalIndices);
  }

  // Emit the general opaque function error.
  context.emitNondifferentiabilityError(original, invoker,
      diag::autodiff_opaque_function_not_differentiable);
  return None;
}

/// Emit a zero value into the given buffer access by calling
/// `AdditiveArithmetic.zero`. The given type must conform to
/// `AdditiveArithmetic`.
static void emitZeroIntoBuffer(
    SILBuilder &builder, CanType type, SILValue bufferAccess,
    SILLocation loc) {
  auto &astCtx = builder.getASTContext();
  auto *swiftMod = builder.getModule().getSwiftModule();
  auto &typeConverter = builder.getModule().Types;
  // Look up conformance to `AdditiveArithmetic`.
  auto *additiveArithmeticProto =
      astCtx.getProtocol(KnownProtocolKind::AdditiveArithmetic);
  auto confRef = swiftMod->lookupConformance(type, additiveArithmeticProto);
  assert(confRef.hasValue() && "Missing conformance to `AdditiveArithmetic`");
  // Look up `AdditiveArithmetic.zero.getter`.
  auto zeroDeclLookup = additiveArithmeticProto->lookupDirect(astCtx.Id_zero);
  auto *zeroDecl = cast<VarDecl>(zeroDeclLookup.front());
  assert(zeroDecl->isProtocolRequirement());
  auto *accessorDecl = zeroDecl->getAccessor(AccessorKind::Get);
  SILDeclRef accessorDeclRef(accessorDecl, SILDeclRef::Kind::Func);
  auto silFnType = typeConverter.getConstantType(accessorDeclRef);
  // %wm = witness_method ...
  auto *getter = builder.createWitnessMethod(
      loc, type, *confRef, accessorDeclRef, silFnType);
  // %metatype = metatype $T
  auto metatypeType = CanMetatypeType::get(
      type, MetatypeRepresentation::Thick);
  auto metatype = builder.createMetatype(
      loc, SILType::getPrimitiveObjectType(metatypeType));
  auto subMap = SubstitutionMap::getProtocolSubstitutions(
      additiveArithmeticProto, type, *confRef);
  builder.createApply(loc, getter, subMap, {bufferAccess, metatype},
                      /*isNonThrowing*/ false);
  builder.emitDestroyValueOperation(loc, getter);
}

//===----------------------------------------------------------------------===//
// Thunk helpers
//===----------------------------------------------------------------------===//
// These helpers are copied/adapted from SILGen. They should be refactored and
// moved to a shared location.
//===----------------------------------------------------------------------===//

static CanGenericSignature
buildThunkSignature(SILFunction *fn,
                    bool inheritGenericSig,
                    OpenedArchetypeType *openedExistential,
                    GenericEnvironment *&genericEnv,
                    SubstitutionMap &contextSubs,
                    SubstitutionMap &interfaceSubs,
                    ArchetypeType *&newArchetype) {
  // If there's no opened existential, we just inherit the generic environment
  // from the parent function.
  if (openedExistential == nullptr) {
    auto genericSig = fn->getLoweredFunctionType()->getGenericSignature();
    genericEnv = fn->getGenericEnvironment();
    interfaceSubs = fn->getForwardingSubstitutionMap();
    contextSubs = interfaceSubs;
    return genericSig;
  }

  auto &ctx = fn->getASTContext();
  GenericSignatureBuilder builder(ctx);

  // Add the existing generic signature.
  int depth = 0;
  if (inheritGenericSig) {
    if (auto genericSig =
            fn->getLoweredFunctionType()->getGenericSignature()) {
      builder.addGenericSignature(genericSig);
      depth = genericSig->getGenericParams().back()->getDepth() + 1;
    }
  }

  // Add a new generic parameter to replace the opened existential.
  auto *newGenericParam = GenericTypeParamType::get(depth, 0, ctx);

  builder.addGenericParameter(newGenericParam);
  Requirement newRequirement(RequirementKind::Conformance, newGenericParam,
                             openedExistential->getOpenedExistentialType());
  auto source =
      GenericSignatureBuilder::FloatingRequirementSource::forAbstract();
  builder.addRequirement(newRequirement, source, nullptr);

  auto *genericSig = std::move(builder).computeGenericSignature(
      SourceLoc(), /*allowConcreteGenericParams=*/true);
  genericEnv = genericSig->getGenericEnvironment();

  newArchetype = genericEnv->mapTypeIntoContext(newGenericParam)
      ->castTo<ArchetypeType>();

  // Calculate substitutions to map the caller's archetypes to the thunk's
  // archetypes.
  if (auto calleeGenericSig =
          fn->getLoweredFunctionType()->getGenericSignature()) {
    contextSubs = SubstitutionMap::get(
        calleeGenericSig,
        [&](SubstitutableType *type) -> Type {
          return genericEnv->mapTypeIntoContext(type);
        },
        MakeAbstractConformanceForGenericType());
  }

  // Calculate substitutions to map interface types to the caller's archetypes.
  interfaceSubs = SubstitutionMap::get(
      genericSig,
      [&](SubstitutableType *type) -> Type {
        if (type->isEqual(newGenericParam))
          return openedExistential;
        return fn->mapTypeIntoContext(type);
      },
      MakeAbstractConformanceForGenericType());

  return genericSig->getCanonicalSignature();

}

/// The thunk kinds used in the differentiation transform.
enum class DifferentiationThunkKind {
  /// A reabstraction thunk.
  ///
  /// Reabstraction thunks transform a function-typed value to another one with
  /// different parameter/result abstraction patterns. This is identical to the
  /// thunks generated by SILGen.
  Reabstraction,

  /// An index subset thunk.
  ///
  /// An index subset thunk is used transform JVP/VJPs into a version that is
  /// "wrt" fewer differentiation parameters.
  /// - Differentials of thunked JVPs use zero for non-requested differentiation
  //    parameters.
  /// - Pullbacks of thunked VJPs discard results for non-requested
  ///   differentiation parameters.
  IndexSubset
};

/// Build the type of a function transformation thunk.
/// Adapted from `SILGenFunction::buildThunkType`.
static CanSILFunctionType buildThunkType(SILFunction *fn,
                                         CanSILFunctionType &sourceType,
                                         CanSILFunctionType &expectedType,
                                         GenericEnvironment *&genericEnv,
                                         SubstitutionMap &interfaceSubs,
                                         bool withoutActuallyEscaping,
                                         DifferentiationThunkKind thunkKind) {
  assert(!expectedType->isPolymorphic());
  assert(!sourceType->isPolymorphic());

  auto &module = fn->getModule();
  auto origType = sourceType;

  // Cannot build a reabstraction thunk without context. Ownership semantics
  // on the result type are required.
  if (thunkKind == DifferentiationThunkKind::Reabstraction)
    assert(expectedType->getExtInfo().hasContext());

  // This may inherit @noescape from the expected type. The `@noescape`
  // attribute is only stripped when using this type to materialize a new decl.
  // Use `@convention(thin)` if:
  // - Building a reabstraction thunk type.
  // - Building an index subset thunk type, where the expected type has context
  //   (i.e. is `@convention(thick)`).
  auto extInfo = expectedType->getExtInfo();
  if (thunkKind == DifferentiationThunkKind::Reabstraction ||
      extInfo.hasContext()) {
    extInfo = extInfo.withRepresentation(
        SILFunctionType::Representation::Thin);
  }
  if (withoutActuallyEscaping)
    extInfo = extInfo.withNoEscape(false);

  // Does the thunk type involve archetypes other than opened existentials?
  bool hasArchetypes = false;
  // Does the thunk type involve an open existential type?
  CanOpenedArchetypeType openedExistential;
  auto archetypeVisitor = [&](CanType t) {
    if (auto archetypeTy = dyn_cast<OpenedArchetypeType>(t)) {
      if (auto opened = dyn_cast<OpenedArchetypeType>(archetypeTy)) {
        assert((openedExistential == CanArchetypeType() ||
                openedExistential == opened) &&
               "one too many open existentials");
        openedExistential = opened;
      } else {
        hasArchetypes = true;
      }
    }
  };

  // Use the generic signature from the context if the thunk involves
  // generic parameters.
  CanGenericSignature genericSig;
  SubstitutionMap contextSubs;
  ArchetypeType *newArchetype = nullptr;

  if (expectedType->hasArchetype() || sourceType->hasArchetype()) {
    expectedType.visit(archetypeVisitor);
    sourceType.visit(archetypeVisitor);
    genericSig = buildThunkSignature(
        fn, hasArchetypes, openedExistential, genericEnv, contextSubs,
        interfaceSubs, newArchetype);
  }

  // Utility function to apply contextSubs, and also replace the
  // opened existential with the new archetype.
  auto substIntoThunkContext = [&](CanType t) -> CanType {
    return t.subst(
        [&](SubstitutableType *type) -> Type {
          if (CanType(type) == openedExistential)
            return newArchetype;
          return Type(type).subst(contextSubs);
        },
        LookUpConformanceInSubstitutionMap(contextSubs),
        SubstFlags::AllowLoweredTypes)->getCanonicalType();
  };

  sourceType = cast<SILFunctionType>(substIntoThunkContext(sourceType));
  expectedType = cast<SILFunctionType>(substIntoThunkContext(expectedType));

  // If our parent function was pseudogeneric, this thunk must also be
  // pseudogeneric, since we have no way to pass generic parameters.
  if (genericSig)
    if (origType->isPseudogeneric())
      extInfo = extInfo.withIsPseudogeneric();

  // Add the function type as the parameter.
  auto contextConvention =
      SILType::getPrimitiveObjectType(sourceType).isTrivial(*fn)
          ? ParameterConvention::Direct_Unowned
          : ParameterConvention::Direct_Guaranteed;
  SmallVector<SILParameterInfo, 4> params;
  params.append(expectedType->getParameters().begin(),
                expectedType->getParameters().end());
  // Add reabstraction function parameter only if building a reabstraction thunk
  // type.
  if (thunkKind == DifferentiationThunkKind::Reabstraction)
    params.push_back({sourceType, sourceType->getExtInfo().hasContext()
                                      ? contextConvention
                                      : ParameterConvention::Direct_Unowned});

  // Map the parameter and expected types out of context to get the interface
  // type of the thunk.
  SmallVector<SILParameterInfo, 4> interfaceParams;
  interfaceParams.reserve(params.size());
  for (auto &param : params) {
    auto paramIfaceTy = param.getType()->mapTypeOutOfContext();
    interfaceParams.push_back(SILParameterInfo(
        paramIfaceTy->getCanonicalType(genericSig), param.getConvention()));
  }

  SmallVector<SILYieldInfo, 4> interfaceYields;
  for (auto &yield : expectedType->getYields()) {
    auto yieldIfaceTy = yield.getType()->mapTypeOutOfContext();
    auto interfaceYield =
        yield.getWithType(yieldIfaceTy->getCanonicalType(genericSig));
    interfaceYields.push_back(interfaceYield);
  }

  SmallVector<SILResultInfo, 4> interfaceResults;
  for (auto &result : expectedType->getResults()) {
    auto resultIfaceTy = result.getType()->mapTypeOutOfContext();
    auto interfaceResult =
        result.getWithType(resultIfaceTy->getCanonicalType(genericSig));
    interfaceResults.push_back(interfaceResult);
  }

  Optional<SILResultInfo> interfaceErrorResult;
  if (expectedType->hasErrorResult()) {
    auto errorResult = expectedType->getErrorResult();
    auto errorIfaceTy = errorResult.getType()->mapTypeOutOfContext();
    interfaceErrorResult =
        SILResultInfo(errorIfaceTy->getCanonicalType(genericSig),
                      expectedType->getErrorResult().getConvention());
  }

  // The type of the thunk function.
  return SILFunctionType::get(
      genericSig, extInfo, expectedType->getCoroutineKind(),
      ParameterConvention::Direct_Unowned, interfaceParams, interfaceYields,
      interfaceResults, interfaceErrorResult, module.getASTContext());
}

/// Get or create a reabstraction thunk from `fromType` to `toType`, to be
/// called in `caller`.
/// Partially adapted from `SILGenModule::getOrCreateReabstractionThunk`.
static SILFunction *getOrCreateReabstractionThunk(SILOptFunctionBuilder &fb,
                                                  SILModule &module,
                                                  SILLocation loc,
                                                  SILFunction *caller,
                                                  CanSILFunctionType fromType,
                                                  CanSILFunctionType toType) {
  SubstitutionMap interfaceSubs;
  GenericEnvironment *genericEnv = nullptr;
  auto thunkType = buildThunkType(
      caller, fromType, toType, genericEnv, interfaceSubs,
      /*withoutActuallyEscaping*/ false,
      DifferentiationThunkKind::Reabstraction);
  auto thunkDeclType =
      thunkType->getWithExtInfo(thunkType->getExtInfo().withNoEscape(false));

  auto fromInterfaceType = fromType->mapTypeOutOfContext()->getCanonicalType();
  auto toInterfaceType = toType->mapTypeOutOfContext()->getCanonicalType();

  Mangle::ASTMangler mangler;
  std::string name = mangler.mangleReabstractionThunkHelper(
      thunkType, fromInterfaceType, toInterfaceType,
      Type(), module.getSwiftModule());

  auto *thunk = fb.getOrCreateSharedFunction(
      loc, name, thunkDeclType, IsBare, IsTransparent, IsSerialized,
      ProfileCounter(), IsReabstractionThunk, IsNotDynamic);
  if (!thunk->empty())
    return thunk;

  thunk->setGenericEnvironment(genericEnv);
  thunk->setOwnershipEliminated();
  auto *entry = thunk->createBasicBlock();
  SILBuilder builder(entry);
  createEntryArguments(thunk);

  SILFunctionConventions fromConv(fromType, module);
  SILFunctionConventions toConv(toType, module);
  assert(toConv.useLoweredAddresses());

  auto *fnArg = thunk->getArgumentsWithoutIndirectResults().back();

  SmallVector<SILValue, 4> arguments;
  auto toArgIter = thunk->getArguments().begin();
  auto useNextArgument = [&]() {
    arguments.push_back(*toArgIter++);
  };

  SmallVector<AllocStackInst *, 4> localAllocations;
  auto createAllocStack = [&](SILType type) {
    auto *alloc = builder.createAllocStack(loc, type);
    localAllocations.push_back(alloc);
    return alloc;
  };

  // Handle indirect results.
  assert(fromType->getNumResults() == toType->getNumResults());
  for (unsigned resIdx : range(toType->getNumResults())) {
    auto fromRes = fromConv.getResults()[resIdx];
    auto toRes = toConv.getResults()[resIdx];
    // No abstraction mismatch.
    if (fromRes.isFormalIndirect() == toRes.isFormalIndirect()) {
      // If result types are indirect, directly pass as next argument.
      if (toRes.isFormalIndirect())
        useNextArgument();
      continue;
    }
    // Convert indirect result to direct result.
    if (fromRes.isFormalIndirect()) {
      SILType resultTy = fromConv.getSILType(fromRes);
      assert(resultTy.isAddress());
      auto *indRes = createAllocStack(resultTy);
      arguments.push_back(indRes);
      continue;
    }
    // Convert direct result to indirect result.
    // Increment thunk argument iterator; reabstraction handled later.
    toArgIter++;
  }

  // Reabstract parameters.
  assert(toType->getNumParameters() == fromType->getNumParameters());
  for (unsigned paramIdx : range(toType->getNumParameters())) {
    auto fromParam = fromConv.getParameters()[paramIdx];
    auto toParam = toConv.getParameters()[paramIdx];
    // No abstraction mismatch. Directly use next argument.
    if (fromParam.isFormalIndirect() == toParam.isFormalIndirect()) {
      useNextArgument();
      continue;
    }
    // Convert indirect parameter to direct parameter.
    if (fromParam.isFormalIndirect()) {
      auto paramTy = fromConv.getSILType(fromType->getParameters()[paramIdx]);
      if (!paramTy.hasArchetype())
        paramTy = thunk->mapTypeIntoContext(paramTy);
      assert(paramTy.isAddress());
      auto *toArg = *toArgIter++;
      auto *buf = createAllocStack(toArg->getType());
      builder.createStore(loc, toArg, buf,
                          StoreOwnershipQualifier::Unqualified);
      arguments.push_back(buf);
      continue;
    }
    // Convert direct parameter to indirect parameter.
    assert(toParam.isFormalIndirect());
    auto *toArg = *toArgIter++;
    auto *load = builder.createLoad(loc, toArg,
                                    LoadOwnershipQualifier::Unqualified);
    arguments.push_back(load);
  }

  auto *apply = builder.createApply(
      loc, fnArg, SubstitutionMap(), arguments, /*isNonThrowing*/ false);

  // Get return elements.
  SmallVector<SILValue, 4> results;
  // Extract all direct results.
  SmallVector<SILValue, 4> directResults;
  extractAllElements(apply, builder, directResults);

  auto fromDirResultsIter = directResults.begin();
  auto fromIndResultsIter = apply->getIndirectSILResults().begin();
  auto toIndResultsIter = thunk->getIndirectResults().begin();
  // Reabstract results.
  for (unsigned resIdx : range(toType->getNumResults())) {
    auto fromRes = fromConv.getResults()[resIdx];
    auto toRes = toConv.getResults()[resIdx];
    // No abstraction mismatch.
    if (fromRes.isFormalIndirect() == toRes.isFormalIndirect()) {
      // If result types are direct, add call result as direct thunk result.
      if (toRes.isFormalDirect())
        results.push_back(*fromDirResultsIter++);
      // If result types are indirect, increment indirect result iterators.
      else {
        ++fromIndResultsIter;
        ++toIndResultsIter;
      }
      continue;
    }
    // Load direct results from indirect results.
    if (fromRes.isFormalIndirect()) {
      auto indRes = *fromIndResultsIter++;
      auto *load = builder.createLoad(loc, indRes,
                                      LoadOwnershipQualifier::Unqualified);
      results.push_back(load);
      continue;
    }
    // Store direct results to indirect results.
    assert(toRes.isFormalIndirect());
    SILType resultTy = toConv.getSILType(toRes);
    assert(resultTy.isAddress());
    auto indRes = *toIndResultsIter++;
    builder.createStore(loc, *fromDirResultsIter++, indRes,
                        StoreOwnershipQualifier::Unqualified);
  }
  auto retVal = joinElements(results, builder, loc);

  // Deallocate local allocations.
  for (auto *alloc : reversed(localAllocations))
    builder.createDeallocStack(loc, alloc);

  // Create return.
  builder.createReturn(loc, retVal);

  LLVM_DEBUG(auto &s = getADDebugStream() << "Created reabstraction thunk.\n";
             s << "  From type: " << fromType << '\n';
             s << "  To type: " << toType << '\n';
             s << '\n' << *thunk);

  return thunk;
}

namespace {
class VJPEmitter final
    : public TypeSubstCloner<VJPEmitter, SILOptFunctionBuilder> {
  friend class PullbackEmitter;

private:
  /// The global context.
  ADContext &context;

  /// The original function.
  SILFunction *const original;

  /// The `[differentiable]` attribute.
  SILDifferentiableAttr *const attr;

  /// The VJP function.
  SILFunction *const vjp;

  /// The pullback function.
  SILFunction *pullback;

  /// The differentiation invoker.
  DifferentiationInvoker invoker;

  /// Info from activity analysis on the original function.
  const DifferentiableActivityInfo &activityInfo;

  /// The linear map info.
  LinearMapInfo pullbackInfo;

  /// Caches basic blocks whose phi arguments have been remapped (adding a
  /// predecessor enum argument).
  SmallPtrSet<SILBasicBlock *, 4> remappedBasicBlocks;

  /// A pair of a trampoline block phi argument and its corresponding
  /// destination block phi argument.
  struct TrampolinedArgumentPair {
    SILPhiArgument *trampolineArgument;
    SILPhiArgument *destinationArgument;
  };
  /// An array that keeps track of all `@guaranteed` phi arguments in any
  /// trampoline blocks we've added. Each of these arguments needs to have a
  /// lifetime-ending use past its destination argument's lifetime-ending use,
  /// so we keep track of these pairs of arguments and emit `end_borrow`s when
  /// function cloning is finished.
  SmallVector<TrampolinedArgumentPair, 8> trampolinedGuaranteedPhiArguments;

  bool errorOccurred = false;

  /// Mapping from original blocks to pullback values. Used to build pullback
  /// struct instances.
  DenseMap<SILBasicBlock *, SmallVector<SILValue, 8>> pullbackValues;

  ASTContext &getASTContext() const { return vjp->getASTContext(); }
  SILModule &getModule() const { return vjp->getModule(); }
  const SILAutoDiffIndices &getIndices() const { return attr->getIndices(); }

  static SubstitutionMap getSubstitutionMap(SILFunction *original,
                                            SILFunction *vjp) {
    auto substMap = original->getForwardingSubstitutionMap();
    if (auto *vjpGenEnv = vjp->getGenericEnvironment()) {
      auto vjpSubstMap = vjpGenEnv->getForwardingSubstitutionMap();
      substMap = SubstitutionMap::get(
          vjpGenEnv->getGenericSignature(), QuerySubstitutionMap{vjpSubstMap},
          LookUpConformanceInSubstitutionMap(vjpSubstMap));
    }
    return substMap;
  }

  static const DifferentiableActivityInfo &getActivityInfo(
      ADContext &context, SILFunction *original,
      const SILAutoDiffIndices &indices, SILFunction *vjp) {
    // Get activity info of the original function.
    auto &passManager = context.getPassManager();
    auto *activityAnalysis =
        passManager.getAnalysis<DifferentiableActivityAnalysis>();
    auto &activityCollection = *activityAnalysis->get(original);
    auto &activityInfo = activityCollection.getActivityInfo(
        vjp->getLoweredFunctionType()->getGenericSignature(),
        AutoDiffAssociatedFunctionKind::VJP);
    LLVM_DEBUG(
        dumpActivityInfo(*original, indices, activityInfo, getADDebugStream()));
    return activityInfo;
  }

public:
  explicit VJPEmitter(ADContext &context, SILFunction *original,
                      SILDifferentiableAttr *attr, SILFunction *vjp,
                      DifferentiationInvoker invoker)
      : TypeSubstCloner(*vjp, *original, getSubstitutionMap(original, vjp)),
        context(context), original(original), attr(attr), vjp(vjp),
        invoker(invoker), activityInfo(getActivityInfo(
                              context, original, attr->getIndices(), vjp)),
        pullbackInfo(context, AutoDiffLinearMapKind::Pullback, original,
          vjp, attr->getIndices(), activityInfo, getBuilder()) {
    // Create empty pullback function.
    pullback = createEmptyPullback();
    context.getGeneratedFunctions().push_back(pullback);
  }

  SILFunction *createEmptyPullback() {
    auto &module = context.getModule();
    auto origTy = original->getLoweredFunctionType();
    auto lookupConformance = LookUpConformanceInModule(module.getSwiftModule());

    // RAII that pushes the original function's generic signature to
    // `module.Types` so that the calls to `module.Types.getTypeLowering()`
    // below will know the original function's generic parameter types.
    Lowering::GenericContextScope genericContextScope(
        module.Types, origTy->getGenericSignature());

    // Parameters of the pullback are:
    // - the tangent vectors of the original results, and
    // - a pullback struct.
    // Results of the pullback are in the tangent space of the original
    // parameters.
    SmallVector<SILParameterInfo, 8> pbParams;
    SmallVector<SILResultInfo, 8> adjResults;
    auto origParams = origTy->getParameters();
    auto indices = attr->getIndices();

    // Add pullback parameter for the seed.
    auto origResInfo = origTy->getResults()[indices.source];
    pbParams.push_back(
        {origResInfo.getType()
            ->getAutoDiffAssociatedTangentSpace(lookupConformance)
            ->getCanonicalType(),
         ParameterConvention::Indirect_In_Guaranteed});

    // Accept a pullback struct in the pullback parameter list. This is the
    // returned pullback's closure context.
    auto *origExit = &*original->findReturnBB();
    auto *pbStruct = pullbackInfo.getLinearMapStruct(origExit);
    auto pbStructType = pbStruct->getDeclaredInterfaceType()
        ->getCanonicalType();
    pbParams.push_back({pbStructType, ParameterConvention::Direct_Owned});

    // Add pullback results for the requested wrt parameters.
    for (auto i : indices.parameters->getIndices()) {
      auto origParam = origParams[i];
      adjResults.push_back(
          {origParam.getType()
              ->getAutoDiffAssociatedTangentSpace(lookupConformance)
              ->getCanonicalType(),
           ResultConvention::Indirect});
    }

    Mangle::ASTMangler mangler;
    auto pbName = original->getASTContext().getIdentifier(
        mangler.mangleAutoDiffLinearMapHelper(
            original->getName(), AutoDiffLinearMapKind::Pullback,
            indices)).str();
    auto pbGenericSig = getAssociatedFunctionGenericSignature(attr, original);
    auto *pbGenericEnv =
        pbGenericSig ? pbGenericSig->getGenericEnvironment() : nullptr;
    auto pbType = SILFunctionType::get(
        pbGenericSig, origTy->getExtInfo(), origTy->getCoroutineKind(),
        origTy->getCalleeConvention(), pbParams, {}, adjResults, None,
        original->getASTContext());

    SILOptFunctionBuilder fb(context.getTransform());
    // The generated pullback linkage is set to Hidden because generated
    // pullbacks are never called cross-module.
    auto linkage = SILLinkage::Hidden;
    auto *pullback = fb.createFunction(
        linkage, pbName, pbType, pbGenericEnv, original->getLocation(),
        original->isBare(), IsNotTransparent, original->isSerialized(),
        original->isDynamicallyReplaceable());
    pullback->setDebugScope(new (module)
                                SILDebugScope(original->getLocation(),
                                              pullback));
    return pullback;
  }

  /// Run VJP generation. Returns true on error.
  bool run();

  void postProcess(SILInstruction *orig, SILInstruction *cloned) {
    if (errorOccurred)
      return;
    SILClonerWithScopes::postProcess(orig, cloned);
  }

  /// Remap original basic blocks, adding predecessor enum arguments.
  SILBasicBlock *remapBasicBlock(SILBasicBlock *bb) {
    auto *vjpBB = BBMap[bb];
    // If error has occurred, or if block has already been remapped, return
    // remapped, return remapped block.
    if (errorOccurred || remappedBasicBlocks.count(bb))
      return vjpBB;
    // Add predecessor enum argument to the remapped block.
    auto *predEnum = pullbackInfo.getBranchingTraceDecl(bb);
    auto enumTy = getOpASTType(predEnum->getDeclaredInterfaceType()
                                 ->getCanonicalType());
    auto enumLoweredTy = context.getTypeConverter().getLoweredType(
        enumTy, ResilienceExpansion::Minimal);
    vjpBB->createPhiArgument(enumLoweredTy, ValueOwnershipKind::Owned);
    remappedBasicBlocks.insert(bb);
    return vjpBB;
  }

  /// General visitor for all instructions. If any error is emitted by previous
  /// visits, bail out.
  void visit(SILInstruction *inst) {
    if (errorOccurred)
      return;
    TypeSubstCloner::visit(inst);
  }

  void visitSILInstruction(SILInstruction *inst) {
    context.emitNondifferentiabilityError(inst, invoker,
        diag::autodiff_expression_not_differentiable_note);
    errorOccurred = true;
  }

private:
  /// Get the lowered SIL type of the given nominal type declaration.
  SILType getNominalDeclLoweredType(NominalTypeDecl *nominal) {
    auto nomType = getOpASTType(
        nominal->getDeclaredInterfaceType()->getCanonicalType());
    auto nomSILType = context.getTypeConverter().getLoweredType(
        nomType, ResilienceExpansion::Minimal);
    return nomSILType;
  }

  /// Build a pullback struct value for the original block corresponding to the
  /// given terminator.
  StructInst *buildPullbackValueStructValue(TermInst *termInst) {
    assert(termInst->getFunction() == original);
    auto loc = termInst->getFunction()->getLocation();
    auto *origBB = termInst->getParent();
    auto *vjpBB = BBMap[origBB];
    auto *pbStruct = pullbackInfo.getLinearMapStruct(origBB);
    auto structLoweredTy = getNominalDeclLoweredType(pbStruct);
    auto bbPullbackValues = pullbackValues[origBB];
    if (!origBB->isEntry()) {
      auto *predEnumArg = vjpBB->getArguments().back();
      bbPullbackValues.insert(bbPullbackValues.begin(), predEnumArg);
    }
    return getBuilder().createStruct(loc, structLoweredTy, bbPullbackValues);
  }

  /// Build a predecessor enum instance using the given builder for the given
  /// original predecessor/successor blocks and pullback struct value.
  EnumInst *buildPredecessorEnumValue(SILBuilder &builder,
                                      SILBasicBlock *predBB,
                                      SILBasicBlock *succBB,
                                      SILValue pbStructVal) {
    auto loc = pbStructVal.getLoc();
    auto *succEnum = pullbackInfo.getBranchingTraceDecl(succBB);
    auto enumLoweredTy = getNominalDeclLoweredType(succEnum);
    auto *enumEltDecl =
        pullbackInfo.lookUpBranchingTraceEnumElement(predBB, succBB);
    auto enumEltType = getOpType(
        enumLoweredTy.getEnumElementType(enumEltDecl, getModule()));
    // If the enum element type does not have a box type (i.e. the enum case is
    // not indirect), then directly create an enum.
    auto boxType = dyn_cast<SILBoxType>(enumEltType.getASTType());
    if (!boxType)
      return builder.createEnum(loc, pbStructVal, enumEltDecl, enumLoweredTy);
    // Otherwise, box the pullback struct value and create an enum.
    auto *newBox = builder.createAllocBox(loc, boxType);
    builder.emitScopedBorrowOperation(
        loc, newBox, [&](SILValue borrowedBox) {
      auto *projectBox = builder.createProjectBox(loc, newBox, /*index*/ 0);
      builder.emitStoreValueOperation(loc, pbStructVal, projectBox,
                                      StoreOwnershipQualifier::Init);
    });
    return builder.createEnum(loc, newBox, enumEltDecl, enumLoweredTy);
  }

public:
  void visitReturnInst(ReturnInst *ri) {
    auto loc = ri->getOperand().getLoc();
    auto *origExit = ri->getParent();
    auto &builder = getBuilder();
    auto *pbStructVal = buildPullbackValueStructValue(ri);

    // Get the value in the VJP corresponding to the original result.
    auto *origRetInst = cast<ReturnInst>(origExit->getTerminator());
    auto origResult = getOpValue(origRetInst->getOperand());
    SmallVector<SILValue, 8> origResults;
    extractAllElements(origResult, builder, origResults);

    // Get and partially apply the pullback.
    auto vjpGenericEnv = vjp->getGenericEnvironment();
    auto vjpSubstMap = vjpGenericEnv
        ? vjpGenericEnv->getForwardingSubstitutionMap()
        : vjp->getForwardingSubstitutionMap();
    auto *pullbackRef = builder.createFunctionRef(loc, pullback);
    auto *pullbackPartialApply = builder.createPartialApply(
        loc, pullbackRef, vjpSubstMap, {pbStructVal},
        ParameterConvention::Direct_Guaranteed);

    // Return a tuple of the original result and pullback.
    SmallVector<SILValue, 8> directResults;
    directResults.append(origResults.begin(), origResults.end());
    directResults.push_back(pullbackPartialApply);
    builder.createReturn(
        ri->getLoc(), joinElements(directResults, builder, loc));
  }

  void visitBranchInst(BranchInst *bi) {
    // Build pullback struct value for original block.
    // Build predecessor enum value for destination block.
    auto *origBB = bi->getParent();
    auto *pbStructVal = buildPullbackValueStructValue(bi);
    auto *enumVal = buildPredecessorEnumValue(
        getBuilder(), origBB, bi->getDestBB(), pbStructVal);

    // Remap arguments, appending the new enum values.
    SmallVector<SILValue, 8> args;
    for (auto origArg : bi->getArgs())
      args.push_back(getOpValue(origArg));
    args.push_back(enumVal);

    // Create a new `br` instruction.
    getBuilder().createBranch(
        bi->getLoc(), getOpBasicBlock(bi->getDestBB()), args);
  }

  void visitCondBranchInst(CondBranchInst *cbi) {
    // Build pullback struct value for original block.
    // Build predecessor enum values for true/false blocks.
    auto *origBB = cbi->getParent();
    auto *pbStructVal = buildPullbackValueStructValue(cbi);

    // Creates a trampoline block for given original successor block. The
    // trampoline block has the same arguments as the VJP successor block but
    // drops the last predecessor enum argument. The generated `switch_enum`
    // instruction branches to the trampoline block, and the trampoline block
    // constructs a predecessor enum value and branches to the VJP successor
    // block.
    auto createTrampolineBasicBlock =
        [&](SILBasicBlock *origSuccBB) -> SILBasicBlock * {
      auto *vjpSuccBB = getOpBasicBlock(origSuccBB);
      // Create the trampoline block.
      auto *trampolineBB = vjp->createBasicBlockBefore(vjpSuccBB);
      for (auto *arg : vjpSuccBB->getArguments().drop_back())
        trampolineBB->createPhiArgument(arg->getType(),
                                        arg->getOwnershipKind());
      // Build predecessor enum value for successor block and branch to it.
      SILBuilder trampolineBuilder(trampolineBB);
      auto *succEnumVal = buildPredecessorEnumValue(
          trampolineBuilder, origBB, origSuccBB, pbStructVal);
      SmallVector<SILValue, 4> forwardedArguments(
          trampolineBB->getArguments().begin(),
          trampolineBB->getArguments().end());
      forwardedArguments.push_back(succEnumVal);
      trampolineBuilder.createBranch(cbi->getLoc(), vjpSuccBB,
                                     forwardedArguments);
      return trampolineBB;
    };

    // Create a new `cond_br` instruction.
    getBuilder().createCondBranch(
        cbi->getLoc(), getOpValue(cbi->getCondition()),
        createTrampolineBasicBlock(cbi->getTrueBB()),
        createTrampolineBasicBlock(cbi->getFalseBB()));
  }

  void visitSwitchEnumInst(SwitchEnumInst *sei) {
    // Build pullback struct value for original block.
    auto *origBB = sei->getParent();
    auto *pbStructVal = buildPullbackValueStructValue(sei);

    // Creates a trampoline block for given original successor block. The
    // trampoline block has the same arguments as the VJP successor block but
    // drops the last predecessor enum argument. The generated `switch_enum`
    // instruction branches to the trampoline block, and the trampoline block
    // constructs a predecessor enum value and branches to the VJP successor
    // block.
    auto createTrampolineBasicBlock =
        [&](SILBasicBlock *origSuccBB) -> SILBasicBlock * {
      auto *vjpSuccBB = getOpBasicBlock(origSuccBB);
      // Create the trampoline block.
      auto *trampolineBB = vjp->createBasicBlockBefore(vjpSuccBB);
      for (auto *destArg : vjpSuccBB->getArguments().drop_back()) {
        auto *trampolineArg = trampolineBB->createPhiArgument(
            destArg->getType(), destArg->getOwnershipKind());
        // Each `@guaranteed` trampoline argument needs to have a
        // lifetime-ending use past its destination argument's lifetime-ending
        // uses, so we keep track of these pairs of arguments in
        // `trampolinedGuaranteedPhiArguments` and emit `end_borrow`s when
        // function cloning is finished.
        if (trampolineArg->getOwnershipKind() == ValueOwnershipKind::Guaranteed)
          trampolinedGuaranteedPhiArguments.push_back(
              {trampolineArg, cast<SILPhiArgument>(destArg)});
      }
      // Build predecessor enum value for successor block and branch to it.
      SILBuilder trampolineBuilder(trampolineBB);
      auto *succEnumVal = buildPredecessorEnumValue(
          trampolineBuilder, origBB, origSuccBB, pbStructVal);
      SmallVector<SILValue, 4> forwardedArguments(
          trampolineBB->getArguments().begin(),
          trampolineBB->getArguments().end());
      forwardedArguments.push_back(succEnumVal);
      trampolineBuilder.createBranch(sei->getLoc(), vjpSuccBB,
                                     forwardedArguments);
      return trampolineBB;
    };

    // Create trampoline successor basic blocks.
    SmallVector<std::pair<EnumElementDecl *, SILBasicBlock *>, 4> caseBBs;
    for (unsigned i : range(sei->getNumCases())) {
      auto caseBB = sei->getCase(i);
      auto *trampolineBB = createTrampolineBasicBlock(caseBB.second);
      caseBBs.push_back({caseBB.first, trampolineBB});
    }
    // Create trampoline default basic block.
    SILBasicBlock *newDefaultBB = nullptr;
    if (auto *defaultBB = sei->getDefaultBBOrNull().getPtrOrNull())
      newDefaultBB = createTrampolineBasicBlock(defaultBB);

    // Create a new `switch_enum` instruction.
    getBuilder().createSwitchEnum(
        sei->getLoc(), getOpValue(sei->getOperand()), newDefaultBB, caseBBs);
  }

  // If an `apply` has active results or active inout parameters, replace it
  // with an `apply` of its VJP.
  void visitApplyInst(ApplyInst *ai) {
    // If the function should not be differentiated or its the array literal
    // initialization intrinsic, just do standard cloning.
    if (!pullbackInfo.shouldDifferentiateApplyInst(ai) ||
        isArrayLiteralIntrinsic(ai)) {
      LLVM_DEBUG(getADDebugStream() << "No active results:\n" << *ai << '\n');
      TypeSubstCloner::visitApplyInst(ai);
      return;
    }

    // Check and reject functions with active inout arguments. It's not yet
    // supported.
    auto paramInfos = ai->getSubstCalleeConv().getParameters();
    auto paramArgs = ai->getArgumentsWithoutIndirectResults();
    for (unsigned i : swift::indices(paramInfos)) {
      if (paramInfos[i].isIndirectInOut() &&
          activityInfo.isActive(paramArgs[i], getIndices())) {
        context.emitNondifferentiabilityError(ai, invoker,
            diag::autodiff_cannot_differentiate_through_inout_arguments);
        errorOccurred = true;
        return;
      }
    }

    LLVM_DEBUG(getADDebugStream() << "VJP-transforming:\n" << *ai << '\n');

    // Get the parameter indices required for differentiating this function.
    SmallVector<SILValue, 4> allResults;
    // Only append the results from the `destruct_tuple` instruction which are
    // active, we don't consider the result of the original apply if it's a
    // tuple.
    if (auto *dti = getSingleDestructureTupleUser(ai)) {
      for (auto result : dti->getResults())
        allResults.push_back(result);
    } else {
      allResults.push_back(ai);
    }
    allResults.append(ai->getIndirectSILResults().begin(),
                      ai->getIndirectSILResults().end());
    SmallVector<unsigned, 8> activeParamIndices;
    SmallVector<unsigned, 8> activeResultIndices;
    collectMinimalIndicesForFunctionCall(ai, allResults, getIndices(),
                                         activityInfo, activeParamIndices,
                                         activeResultIndices);
    assert(!activeParamIndices.empty() && "Parameter indices cannot be empty");
    assert(!activeResultIndices.empty() && "Result indices cannot be empty");
    LLVM_DEBUG(auto &s = getADDebugStream() << "Active indices: params={";
               interleave(activeParamIndices.begin(), activeParamIndices.end(),
                          [&s](unsigned i) { s << i; }, [&s] { s << ", "; });
               s << "}, results={"; interleave(
                   activeResultIndices.begin(), activeResultIndices.end(),
                   [&s](unsigned i) { s << i; }, [&s] { s << ", "; });
               s << "}\n";);
    // FIXME: We don't support multiple active results yet.
    if (activeResultIndices.size() > 1) {
      context.emitNondifferentiabilityError(
          ai, invoker, diag::autodiff_expression_not_differentiable_note);
      errorOccurred = true;
      return;
    }

    // Form expected indices, assuming there's only one result.
    SILAutoDiffIndices indices(
        activeResultIndices.front(),
        AutoDiffIndexSubset::get(
            getASTContext(), ai->getArgumentsWithoutIndirectResults().size(),
            activeParamIndices));

    // Emit the VJP.
    auto loc = ai->getLoc();
    auto &builder = getBuilder();
    auto original = getOpValue(ai->getCallee());
    SILValue vjpValue;
    // If functionSource is a `@differentiable` function, just extract it.
    auto originalFnTy = original->getType().castTo<SILFunctionType>();
    if (originalFnTy->isDifferentiable()) {
      auto paramIndices = originalFnTy->getDifferentiationParameterIndices();
      for (auto i : indices.parameters->getIndices()) {
        if (!paramIndices->contains(i)) {
          context.emitNondifferentiabilityError(original, invoker,
              diag::autodiff_function_nondiff_parameter_not_differentiable);
          errorOccurred = true;
          return;
        }
      }
      auto borrowedDiffFunc = builder.emitBeginBorrowOperation(loc, original);
      vjpValue = builder.createAutoDiffFunctionExtract(
          loc, AutoDiffFunctionExtractInst::Extractee::VJP,
          /*differentiationOrder*/ 1, borrowedDiffFunc);
      vjpValue = builder.emitCopyValueOperation(loc, vjpValue);
    }

    // Check and diagnose non-differentiable original function type.
    auto diagnoseNondifferentiableOriginalFunctionType =
        [&](CanSILFunctionType origFnTy) {
          // Check and diagnose non-differentiable arguments.
          for (unsigned paramIndex : range(originalFnTy->getNumParameters())) {
            if (indices.isWrtParameter(paramIndex) &&
                    !originalFnTy->getParameters()[paramIndex]
                    .getSILStorageType()
                    .isDifferentiable(getModule())) {
              context.emitNondifferentiabilityError(
                  ai->getArgumentsWithoutIndirectResults()[paramIndex], invoker,
                  diag::autodiff_nondifferentiable_argument);
              errorOccurred = true;
              return true;
            }
          }
          // Check and diagnose non-differentiable results.
          if (!originalFnTy->getResults()[indices.source]
                  .getSILStorageType()
                  .isDifferentiable(getModule())) {
            context.emitNondifferentiabilityError(
                original, invoker, diag::autodiff_nondifferentiable_result);
            errorOccurred = true;
            return true;
          }
          return false;
        };
    if (diagnoseNondifferentiableOriginalFunctionType(originalFnTy))
      return;

    // If VJP has not yet been found, emit an `autodiff_function` instruction
    // on the remapped original function operand and `autodiff_function_extract`
    // the VJP. The actual VJP functions will be populated in the
    // `autodiff_function` during the transform main loop.
    if (!vjpValue) {
      // FIXME: Handle indirect differentiation invokers. This may require some
      // redesign: currently, each original function + attribute pair is mapped
      // only to one invoker.
      /*
      DifferentiationInvoker indirect(ai, attr);
      auto insertion =
          context.getInvokers().try_emplace({this->original, attr}, indirect);
      auto &invoker = insertion.first->getSecond();
      invoker = indirect;
      */

      // If the original `apply` instruction has a substitution map, then the
      // applied function is specialized.
      // In the VJP, specialization is also necessary for parity. The original
      // function operand is specialized with a remapped version of same
      // substitution map using an argument-less `partial_apply`.
      if (ai->getSubstitutionMap().empty()) {
        original = builder.emitCopyValueOperation(loc, original);
      } else {
        auto substMap = getOpSubstitutionMap(ai->getSubstitutionMap());
        auto vjpPartialApply = getBuilder().createPartialApply(
            ai->getLoc(), original, substMap, {},
            ParameterConvention::Direct_Guaranteed);
        original = vjpPartialApply;
        originalFnTy = original->getType().castTo<SILFunctionType>();
        // Diagnose if new original function type is non-differentiable.
        if (diagnoseNondifferentiableOriginalFunctionType(originalFnTy))
          return;
      }

      auto *autoDiffFuncInst = context.createAutoDiffFunction(
          getBuilder(), loc, indices.parameters, /*differentiationOrder*/ 1,
          original);

      // Record the `autodiff_function` instruction.
      context.getAutoDiffFunctionInsts().push_back(autoDiffFuncInst);
      // TODO(TF-689): Make `autodiff_function` store result indices and remove
      // `ADContext::resultIndices`.
      context.getResultIndices()[autoDiffFuncInst] =
          activeResultIndices.front();

      auto borrowedADFunc =
          builder.emitBeginBorrowOperation(loc, autoDiffFuncInst);
      auto extractedVJP = getBuilder().createAutoDiffFunctionExtract(
          loc, AutoDiffFunctionExtractInst::Extractee::VJP,
          /*differentiationOrder*/ 1, borrowedADFunc);
      vjpValue = builder.emitCopyValueOperation(loc, extractedVJP);
      builder.emitEndBorrowOperation(loc, borrowedADFunc);
      builder.emitDestroyValueOperation(loc, autoDiffFuncInst);
    }

    // Record desired/actual VJP indices.
    // Temporarily set original pullback type to `None`.
    NestedApplyInfo info{indices, /*originalPullbackType*/ None};
    auto insertion = context.getNestedApplyInfo().try_emplace(ai, info);
    auto &nestedApplyInfo = insertion.first->getSecond();
    nestedApplyInfo = info;

    // Call the VJP using the original parameters.
    SmallVector<SILValue, 8> vjpArgs;
    auto vjpFnTy = getOpType(vjpValue->getType()).castTo<SILFunctionType>();
    auto numVJPArgs =
        vjpFnTy->getNumParameters() + vjpFnTy->getNumIndirectFormalResults();
    vjpArgs.reserve(numVJPArgs);
    // Collect substituted arguments.
    for (auto origArg : ai->getArguments())
      vjpArgs.push_back(getOpValue(origArg));
    assert(vjpArgs.size() == numVJPArgs);
    // Apply the VJP.
    // The VJP should be specialized, so no substitution map is necessary.
    auto *vjpCall = getBuilder().createApply(loc, vjpValue, SubstitutionMap(),
                                             vjpArgs, ai->isNonThrowing());
    LLVM_DEBUG(getADDebugStream() << "Applied vjp function\n" << *vjpCall);
    builder.emitDestroyValueOperation(loc, vjpValue);

    // Get the VJP results (original results and pullback).
    SmallVector<SILValue, 8> vjpDirectResults;
    extractAllElements(vjpCall, getBuilder(), vjpDirectResults);
    ArrayRef<SILValue> originalDirectResults =
        ArrayRef<SILValue>(vjpDirectResults).drop_back(1);
    SILValue originalDirectResult = joinElements(originalDirectResults,
                                                 getBuilder(),
                                                 vjpCall->getLoc());
    SILValue pullback = vjpDirectResults.back();

    // Store the original result to the value map.
    mapValue(ai, originalDirectResult);

    // Checkpoint the pullback.
    auto *pullbackDecl = pullbackInfo.lookUpLinearMapDecl(ai);

    // If actual pullback type does not match lowered pullback type, reabstract
    // the pullback using a thunk.
    auto actualPullbackType =
        getOpType(pullback->getType()).getAs<SILFunctionType>();
    auto vjpGenSig = SubsMap.getGenericSignature()
        ? SubsMap.getGenericSignature()->getCanonicalSignature()
        : nullptr;
    Lowering::GenericContextScope genericContextScope(
        context.getTypeConverter(), vjpGenSig);
    auto loweredPullbackType =
        getOpType(context.getTypeConverter().getLoweredType(
                      pullbackDecl->getInterfaceType()->getCanonicalType(),
                      ResilienceExpansion::Minimal))
            .castTo<SILFunctionType>();
    if (!loweredPullbackType->isEqual(actualPullbackType)) {
      // Set non-reabstracted original pullback type in nested apply info.
      nestedApplyInfo.originalPullbackType = actualPullbackType;
      SILOptFunctionBuilder fb(context.getTransform());
      auto *thunk = getOrCreateReabstractionThunk(
          fb, getModule(), loc, /*caller*/ vjp, actualPullbackType,
          loweredPullbackType);
      auto *thunkRef = getBuilder().createFunctionRef(loc, thunk);
      pullback = getBuilder().createPartialApply(
          ai->getLoc(), thunkRef,
          getOpSubstitutionMap(thunk->getForwardingSubstitutionMap()),
          {pullback}, actualPullbackType->getCalleeConvention());
    }
    pullbackValues[ai->getParent()].push_back(pullback);

    // Some instructions that produce the callee may have been cloned.
    // If the original callee did not have any users beyond this `apply`,
    // recursively kill the cloned callee.
    if (auto *origCallee = cast_or_null<SingleValueInstruction>(
            ai->getCallee()->getDefiningInstruction()))
      if (origCallee->hasOneUse())
        recursivelyDeleteTriviallyDeadInstructions(
            getOpValue(origCallee)->getDefiningInstruction());
  }

  void visitAutoDiffFunctionInst(AutoDiffFunctionInst *adfi) {
    // Clone `autodiff_function` from original to VJP, then add the cloned
    // instruction to the `autodiff_function` worklist.
    TypeSubstCloner::visitAutoDiffFunctionInst(adfi);
    auto *newADFI = cast<AutoDiffFunctionInst>(getOpValue(adfi));
    context.getAutoDiffFunctionInsts().push_back(newADFI);
  }
};
} // end anonymous namespace

//===----------------------------------------------------------------------===//
// AdjointValue - a symbolic representation for adjoint values that allows
// for efficient differentiation of aggregates.
//===----------------------------------------------------------------------===//

namespace {
class PullbackEmitter;
class AdjointValue;

enum AdjointValueKind {
  /// An empty adjoint, i.e. zero. This case exists due to its special
  /// mathematical properties: `0 + x = x`. This is a guaranteed optimization
  /// when we combine a zero adjoint with another (e.g. differentiating a
  /// fanout).
  Zero,

  /// An aggregate of adjoint values.
  Aggregate,

  /// A concrete SIL value.
  Concrete,
};

class AdjointValueBase {
  friend class AdjointValue;

  /// The kind of this adjoint value.
  AdjointValueKind kind;

  /// The type of this value as if it were materialized as a SIL value.
  SILType type;

  /// The underlying value.
  union Value {
    ArrayRef<AdjointValue> aggregate;
    SILValue concrete;
    Value(ArrayRef<AdjointValue> v) : aggregate(v) {}
    Value(SILValue v) : concrete(v) {}
    Value() {}
  } value;

  explicit AdjointValueBase(SILType type, ArrayRef<AdjointValue> aggregate)
      : kind(AdjointValueKind::Aggregate), type(type), value(aggregate) {}

  explicit AdjointValueBase(SILValue v)
      : kind(AdjointValueKind::Concrete), type(v->getType()), value(v) {}

  explicit AdjointValueBase(SILType type)
      : kind(AdjointValueKind::Zero), type(type) {}
};

/// A symbolic adjoint value that is capable of representing zero value 0 and
/// in addition to a materialized SILValue. This is expected to be passed
/// around by value in most cases, as it's two words long.
// NOTE(TF-625): `AdjointValue` is deprecated; differentials/pullbacks have
// been canonicalized to be maximally indirect, so only tangent/adjoint buffers
// are used.
class AdjointValue final {
  friend class PullbackEmitter;

private:
  /// The kind of this adjoint value.
  AdjointValueBase *base;
  /*implicit*/ AdjointValue(AdjointValueBase *base = nullptr) : base(base) {}

public:
  AdjointValueBase *operator->() const { return base; }
  AdjointValueBase &operator*() const { return *base; }

  static AdjointValue createConcrete(llvm::BumpPtrAllocator &allocator,
                                     SILValue value) {
    return new (allocator.Allocate<AdjointValueBase>()) AdjointValueBase(value);
  }

  template<typename EltRange>
  static AdjointValue createAggregate(llvm::BumpPtrAllocator &allocator,
                                      SILType type, EltRange elements) {
    AdjointValue *buf = reinterpret_cast<AdjointValue *>(allocator.Allocate(
        elements.size() * sizeof(AdjointValue), alignof(AdjointValue)));
    MutableArrayRef<AdjointValue> elementsCopy(buf, elements.size());
    std::uninitialized_copy(elements.begin(), elements.end(),
                            elementsCopy.begin());
    return new (allocator.Allocate<AdjointValueBase>())
        AdjointValueBase(type, elementsCopy);
  }

  static AdjointValue createZero(llvm::BumpPtrAllocator &allocator,
                                 SILType type) {
    return new (allocator.Allocate<AdjointValueBase>()) AdjointValueBase(type);
  }

  AdjointValueKind getKind() const { return base->kind; }
  SILType getType() const { return base->type; }
  CanType getSwiftType() const { return getType().getASTType(); }

  NominalTypeDecl *getAnyNominal() const {
    return getSwiftType()->getAnyNominal();
  }

  bool isZero() const { return getKind() == AdjointValueKind::Zero; }
  bool isAggregate() const { return getKind() == AdjointValueKind::Aggregate; }
  bool isConcrete() const { return getKind() == AdjointValueKind::Concrete; }

  unsigned getNumAggregateElements() const {
    assert(isAggregate());
    return base->value.aggregate.size();
  }

  AdjointValue getAggregateElement(unsigned i) const {
    assert(isAggregate());
    return base->value.aggregate[i];
  }

  ArrayRef<AdjointValue> getAggregateElements() const {
    return base->value.aggregate;
  }

  SILValue getConcreteValue() const {
    assert(isConcrete());
    return base->value.concrete;
  }

  void print(llvm::raw_ostream &s) const {
    switch (getKind()) {
    case AdjointValueKind::Zero:
      s << "Zero";
      break;
    case AdjointValueKind::Aggregate:
      s << "Aggregate<";
      if (auto *decl =
            getType().getASTType()->getStructOrBoundGenericStruct()) {
        s << "Struct>(";
        interleave(llvm::zip(decl->getStoredProperties(),
                             base->value.aggregate),
                             [&s](std::tuple<VarDecl *,
                                             const AdjointValue &> elt) {
                               s << std::get<0>(elt)->getName() << ": ";
                               std::get<1>(elt).print(s);
                             }, [&s] { s << ", "; });
      } else if (auto tupleType = getType().getAs<TupleType>()) {
        s << "Tuple>(";
        interleave(base->value.aggregate,
                   [&s](const AdjointValue &elt) { elt.print(s); },
                   [&s] { s << ", "; });
      } else {
        llvm_unreachable("Invalid aggregate");
      }
      s << ')';
      break;
    case AdjointValueKind::Concrete:
      s << "Concrete(" << base->value.concrete << ')';
      break;
    }
  }
};

} // end anonymous namespace

namespace {

class JVPEmitter final
    : public TypeSubstCloner<JVPEmitter, SILOptFunctionBuilder> {
private:
  /// The global context.
  ADContext &context;

  /// The original function.
  SILFunction *const original;

  /// The `[differentiable]` attribute.
  SILDifferentiableAttr *const attr;

  /// The JVP function.
  SILFunction *const jvp;

  llvm::BumpPtrAllocator allocator;

  /// The differentiation invoker.
  DifferentiationInvoker invoker;

  /// Info from activity analysis on the original function.
  const DifferentiableActivityInfo &activityInfo;

  /// The differential info.
  LinearMapInfo differentialInfo;

  bool errorOccurred = false;

  //--------------------------------------------------------------------------//
  // Differential generation related fields
  //--------------------------------------------------------------------------//

  /// The builder for the differential function.
  SILBuilder differentialAndBuilder;

  /// Mapping from original basic blocks to corresponding differential basic
  /// blocks.
  DenseMap<SILBasicBlock *, SILBasicBlock *> diffBBMap;

  /// Mapping from original basic blocks and original buffers to corresponding
  /// tangent buffers.
  DenseMap<std::pair<SILBasicBlock *, SILValue>, SILValue> bufferMap;

  /// Mapping from differential basic blocks to differential struct arguments.
  DenseMap<SILBasicBlock *, SILArgument *> differentialStructArguments;

  /// Mapping from differential struct field declarations to differential struct
  /// elements destructured from the linear map basic block argument. In the
  /// beginning of each differential basic block, the block's differential
  /// struct is destructured into the individual elements stored here.
  DenseMap<VarDecl *, SILValue> differentialStructElements;

  /// Mapping from original blocks to differential callee values. Used to
  /// create differential struct instances.
  DenseMap<SILBasicBlock *, SmallVector<SILValue, 8>> differentialValues;

  /// An auxiliary differential local allocation builder.
  SILBuilder diffLocalAllocBuilder;

  /// Local tangent buffer allocations.
  SmallVector<SILValue, 8> differentialLocalAllocations;

  /// A set used to remember local allocations that were destroyed.
  llvm::SmallDenseSet<SILValue> destroyedDifferentialLocalAllocations;

  //--------------------------------------------------------------------------//
  // Getters
  //--------------------------------------------------------------------------//

  ASTContext &getASTContext() const { return jvp->getASTContext(); }
  SILModule &getModule() const { return jvp->getModule(); }
  const SILAutoDiffIndices &getIndices() const { return attr->getIndices(); }
  SILBuilder &getDifferentialBuilder() { return differentialAndBuilder; }
  SILFunction &getDifferential() {
    return differentialAndBuilder.getFunction();
  }
  SILArgument *getDifferentialStructArgument(SILBasicBlock *origBB) {
#ifndef NDEBUG
    auto *diffStruct = differentialStructArguments[origBB]->getType()
        .getStructOrBoundGenericStruct();
    assert(diffStruct == differentialInfo.getLinearMapStruct(origBB));
#endif
    return differentialStructArguments[origBB];
  }

  //--------------------------------------------------------------------------//
  // Initialization helpers
  //--------------------------------------------------------------------------//

  static SubstitutionMap getSubstitutionMap(SILFunction *original,
                                            SILFunction *jvp) {
    auto substMap = original->getForwardingSubstitutionMap();
    if (auto *jvpGenEnv = jvp->getGenericEnvironment()) {
      auto jvpSubstMap = jvpGenEnv->getForwardingSubstitutionMap();
      substMap = SubstitutionMap::get(
          jvpGenEnv->getGenericSignature(), QuerySubstitutionMap{jvpSubstMap},
          LookUpConformanceInSubstitutionMap(jvpSubstMap));
    }
    return substMap;
  }

  /// Returns the activity info about the SILValues in the original function.
  static const DifferentiableActivityInfo &getActivityInfo(
      ADContext &context, SILFunction *original,
      const SILAutoDiffIndices &indices, SILFunction *jvp) {
    // Get activity info of the original function.
    auto &passManager = context.getPassManager();
    auto *activityAnalysis =
        passManager.getAnalysis<DifferentiableActivityAnalysis>();
    auto &activityCollection = *activityAnalysis->get(original);
    auto &activityInfo = activityCollection.getActivityInfo(
        jvp->getLoweredFunctionType()->getGenericSignature(),
        AutoDiffAssociatedFunctionKind::JVP);
    LLVM_DEBUG(
        dumpActivityInfo(*original, indices, activityInfo, getADDebugStream()));
    return activityInfo;
  }

  static SILBuilder
  initializeDifferentialAndBuilder(ADContext &context, SILFunction *original,
                                   SILDifferentiableAttr *attr,
                                   LinearMapInfo *linearMapInfo) {
    auto *differential =
        createEmptyDifferential(context, original, attr, linearMapInfo);
    return SILBuilder(*differential);
  }

  //--------------------------------------------------------------------------//
  // Differential struct mapping
  //--------------------------------------------------------------------------//

  void initializeDifferentialStructElements(SILBasicBlock *origBB,
                                            SILInstructionResultArray values) {
    auto *diffStructDecl = differentialInfo.getLinearMapStruct(origBB);
    assert(diffStructDecl->getStoredProperties().size() == values.size() &&
           "The number of differential struct fields must equal the number of "
           "differential struct element values");
    for (auto pair : llvm::zip(diffStructDecl->getStoredProperties(), values)) {
      assert(
          std::get<1>(pair).getOwnershipKind() != ValueOwnershipKind::Guaranteed
              && "Differential struct elements must be @owned");
      auto insertion = differentialStructElements.insert({std::get<0>(pair),
                                                          std::get<1>(pair)});
      (void)insertion;
      assert(insertion.second &&
             "A differential struct element mapping already exists!");
    }
  }

  SILValue getDifferentialStructElement(SILBasicBlock *origBB, VarDecl *field) {
    assert(differentialInfo.getLinearMapStruct(origBB) ==
               cast<StructDecl>(field->getDeclContext()));
    assert(differentialStructElements.count(field) &&
           "Differential struct element for this field does not exist!");
    return differentialStructElements.lookup(field);
  }

  //--------------------------------------------------------------------------//
  // General utilities
  //--------------------------------------------------------------------------//

  /// Get the lowered SIL type of the given nominal type declaration.
  SILType getNominalDeclLoweredType(NominalTypeDecl *nominal) {
    auto nomType =
        getOpASTType(nominal->getDeclaredInterfaceType()->getCanonicalType());
    auto nomSILType = context.getTypeConverter().getLoweredType(
        nomType, ResilienceExpansion::Minimal);
    return nomSILType;
  }

  /// Build a differential struct value for the original block corresponding to
  /// the given terminator.
  StructInst *buildDifferentialValueStructValue(TermInst *termInst) {
    assert(termInst->getFunction() == original);
    auto loc = termInst->getFunction()->getLocation();
    auto *origBB = termInst->getParent();
    auto *jvpBB = BBMap[origBB];
    assert(jvpBB && "Basic block mapping should exist");
    auto *diffStruct = differentialInfo.getLinearMapStruct(origBB);
    assert(diffStruct && "The differential struct should have been declared");
    auto structLoweredTy = getNominalDeclLoweredType(diffStruct);
    auto bbDifferentialValues = differentialValues[origBB];
    if (!origBB->isEntry()) {
      auto *enumArg = jvpBB->getArguments().back();
      bbDifferentialValues.insert(bbDifferentialValues.begin(), enumArg);
    }
    return getBuilder().createStruct(loc, structLoweredTy,
                                     bbDifferentialValues);
  }

  //--------------------------------------------------------------------------//
  // Tangent value factory methods
  //--------------------------------------------------------------------------//

  AdjointValue makeZeroTangentValue(SILType type) {
    return AdjointValue::createZero(
        allocator, remapSILTypeInDifferential(type));
  }

  AdjointValue makeConcreteTangentValue(SILValue value) {
    return AdjointValue::createConcrete(allocator, value);
  }

  //--------------------------------------------------------------------------//
  // Zero emission
  //--------------------------------------------------------------------------//

  void emitZeroIndirect(CanType type, SILValue bufferAccess,
                        SILLocation loc) {
    auto builder = getDifferentialBuilder();
    auto tangentSpace = getTangentSpace(type);
    assert(tangentSpace && "No tangent space for this type");
    switch (tangentSpace->getKind()) {
    case VectorSpace::Kind::Vector:
      emitZeroIntoBuffer(builder, type, bufferAccess, loc);
      return;
    case VectorSpace::Kind::Tuple: {
      auto tupleType = tangentSpace->getTuple();
      SmallVector<SILValue, 8> zeroElements;
      for (unsigned i : range(tupleType->getNumElements())) {
        auto eltAddr = builder.createTupleElementAddr(loc, bufferAccess, i);
        emitZeroIndirect(tupleType->getElementType(i)->getCanonicalType(),
                         eltAddr, loc);
      }
      return;
    }
    case VectorSpace::Kind::Function: {
      llvm_unreachable(
          "Unimplemented: Emit thunks for abstracting zero initialization");
    }
    }
  }

<<<<<<< HEAD
=======
  SILValue emitZeroDirect(CanType type, SILLocation loc) {
    auto diffBuilder = getDifferentialBuilder();
    auto silType = getModule().Types.getLoweredLoadableType(
        type, ResilienceExpansion::Minimal, getModule());
    auto *buffer = diffBuilder.createAllocStack(loc, silType);
    emitZeroIndirect(type, buffer, loc);
    auto loaded = diffBuilder.emitLoadValueOperation(
        loc, buffer, LoadOwnershipQualifier::Take);
    diffBuilder.createDeallocStack(loc, buffer);
    return loaded;
  }

  SILValue materializeTangentDirect(AdjointValue val, SILLocation loc) {
    assert(val.getType().isObject());
    LLVM_DEBUG(getADDebugStream()
               << "Materializing tangents for " << val << '\n');
    switch (val.getKind()) {
    case AdjointValueKind::Zero: {
      auto zeroVal = emitZeroDirect(val.getSwiftType(), loc);
      return zeroVal;
    }
    case AdjointValueKind::Aggregate:
      llvm_unreachable(
          "Tuples and structs are not supported in forward mode yet.");
    case AdjointValueKind::Concrete:
      return val.getConcreteValue();
  }
  }

  SILValue materializeTangent(AdjointValue val, SILLocation loc) {
    if (val.isConcrete()) {
      LLVM_DEBUG(getADDebugStream()
                 << "Materializing tangent: Value is concrete.\n");
      return val.getConcreteValue();
    }
    LLVM_DEBUG(getADDebugStream() << "Materializing tangent: Value is "
                                     "non-concrete. Materializing directly.\n");
    return materializeTangentDirect(val, loc);
  }

>>>>>>> 0aea4992
  //--------------------------------------------------------------------------//
  // Tangent buffer mapping
  //--------------------------------------------------------------------------//

  void setTangentBuffer(SILBasicBlock *origBB, SILValue valueInOriginal,
                        SILValue tangentBuffer) {
    assert(valueInOriginal->getFunction() == original);
    auto insertion =
        bufferMap.try_emplace({origBB, valueInOriginal}, tangentBuffer);
    assert(insertion.second && "Tangent buffer already exists.");
    (void)insertion;
  }

  SILBasicBlock::iterator getNextDifferentialLocalAllocationInsertionPoint() {
    // If there are no local allocations, insert at the tangent entry start.
    if (differentialLocalAllocations.empty())
      return getDifferential().getEntryBlock()->begin();
    // Otherwise, insert before the last local allocation. Inserting before
    // rather than after ensures that allocation and zero initialization
    // instructions are grouped together.
    auto lastLocalAlloc = differentialLocalAllocations.back();
    auto it = lastLocalAlloc->getDefiningInstruction()->getIterator();
    return it;
  }

  SILValue &getTangentBuffer(SILBasicBlock *origBB, SILValue valueInOriginal,
                             bool defaultInitializeWithZero = true) {
    assert(valueInOriginal->getFunction() == original);
    auto insertion = bufferMap.try_emplace({origBB, valueInOriginal},
                                            SILValue());
    if (!insertion.second) { // not inserted
      auto &tanBuf = insertion.first->getSecond();
      assert(!(valueInOriginal->getType().isObject() &&
               isa<BeginAccessInst>(tanBuf)) &&
             "Original object values should not have `begin_access` tangent "
             "buffers");
      return tanBuf;
    }

    // Set insertion point for local allocation builder: before the last local
    // allocation, or at the start of the differential function's entry if no
    // local allocations exist yet.
    auto &diffBuilder = getDifferentialBuilder();
    diffLocalAllocBuilder.setInsertionPoint(
        getDifferential().getEntryBlock(),
        getNextDifferentialLocalAllocationInsertionPoint());
    // Allocate local buffer and initialize to zero.
    auto bufObjectType = getRemappedTangentType(valueInOriginal->getType());
    auto *newBuf = diffLocalAllocBuilder.createAllocStack(
        valueInOriginal.getLoc(), bufObjectType);
    // Temporarily change global builder insertion point and emit zero into the
    // local buffer.
    auto insertionPoint = diffBuilder.getInsertionBB();
    diffBuilder.setInsertionPoint(
        diffLocalAllocBuilder.getInsertionBB(),
        diffLocalAllocBuilder.getInsertionPoint());
    if (defaultInitializeWithZero)
      emitZeroIndirect(bufObjectType.getASTType(), newBuf, newBuf->getLoc());
    diffBuilder.setInsertionPoint(insertionPoint);
    // Register the local buffer.
    differentialLocalAllocations.push_back(newBuf);
    return (insertion.first->getSecond() = newBuf);
  }

  //--------------------------------------------------------------------------//
  // Differential type calculations
  //--------------------------------------------------------------------------//

  /// Substitutes all replacement types of the given substitution map using the
  /// tangent function's substitution map.
  SubstitutionMap remapSubstitutionMapInDifferential(SubstitutionMap substMap) {
    return substMap.subst(getDifferential().getForwardingSubstitutionMap());
  }

  /// Remap any archetypes into the differential function's context.
  Type remapTypeInDifferential(Type ty) {
    if (ty->hasArchetype())
      return getDifferential().mapTypeIntoContext(ty->mapTypeOutOfContext());
    return getDifferential().mapTypeIntoContext(ty);
  }

  /// Remap any archetypes into the differential function's context.
  SILType remapSILTypeInDifferential(SILType ty) {
    if (ty.hasArchetype())
      return getDifferential().mapTypeIntoContext(ty.mapTypeOutOfContext());
    return getDifferential().mapTypeIntoContext(ty);
  }

  /// Find the tangent space of a given canonical type.
  Optional<VectorSpace> getTangentSpace(CanType type) {
    return type->getAutoDiffAssociatedTangentSpace(
        LookUpConformanceInModule(getModule().getSwiftModule()));
  }

  /// Assuming the given type conforms to `Differentiable` after remapping,
  /// returns the associated tangent space SIL type.
  SILType getRemappedTangentType(SILType type) {
    return SILType::getPrimitiveType(
        getTangentSpace(remapSILTypeInDifferential(type).getASTType())
            ->getCanonicalType(),
        type.getCategory());
  }

  //--------------------------------------------------------------------------//
  // Tangent emission helpers
  //--------------------------------------------------------------------------//
public:
#define CLONE_AND_EMIT_TANGENT(INST, ID) \
  void visit##INST##Inst(INST##Inst *inst) { \
    TypeSubstCloner::visit##INST##Inst(inst); \
    if (differentialInfo.shouldDifferentiateInstruction(inst)) \
      emitTangentFor##INST##Inst(inst); \
  } \
  void emitTangentFor##INST##Inst(INST##Inst *(ID))

  CLONE_AND_EMIT_TANGENT(BeginBorrow, bbi) {
    auto &diffBuilder = getDifferentialBuilder();
    auto *bb = bbi->getParent();
    auto loc = bbi->getLoc();
    auto tanBufSrc = getTangentBuffer(bb, bbi->getOperand());
    auto tanBufDest =
        getTangentBuffer(bb, bbi, /*defaultInitializeWithZero*/ false);
    diffBuilder.createCopyAddr(loc, tanBufSrc, tanBufDest, IsNotTake,
                               IsInitialization);
  }

  CLONE_AND_EMIT_TANGENT(DestroyValue, dvi) {
    auto &diffBuilder = getDifferentialBuilder();
    auto *bb = dvi->getParent();
    auto loc = dvi->getLoc();
    auto tanBuf = getTangentBuffer(bb, dvi->getOperand());
    diffBuilder.emitDestroyAddr(loc, tanBuf);
    destroyedDifferentialLocalAllocations.insert(tanBuf);
  }

  /// Handle `copy_value` instruction.
  ///   Original: y = copy_value x
  ///   Tangent: tan[y] = copy_value tan[x]
  CLONE_AND_EMIT_TANGENT(CopyValue, cvi) {
    auto &diffBuilder = getDifferentialBuilder();
    auto *bb = cvi->getParent();
    auto loc = cvi->getLoc();
    auto tanBufSrc = getTangentBuffer(bb, cvi->getOperand());
    auto tanBufDest =
        getTangentBuffer(bb, cvi, /*defaultInitializeWithZero*/ false);
    diffBuilder.createCopyAddr(loc, tanBufSrc, tanBufDest, IsNotTake,
                               IsInitialization);
  }

  /// Handle `load` instruction.
  ///   Original: y = load x
  ///    Tangent: tan[y] = load tan[x]
  CLONE_AND_EMIT_TANGENT(Load, li) {
    auto &diffBuilder = getDifferentialBuilder();
    auto *bb = li->getParent();
    auto loc = li->getLoc();
    auto tanBufSrc = getTangentBuffer(bb, li->getOperand());
    auto tanBufDest =
        getTangentBuffer(bb, li, /*defaultInitializeWithZero*/ false);
    auto isTake = li->getOwnershipQualifier() == LoadOwnershipQualifier::Take
        ? IsTake : IsNotTake;
    diffBuilder.createCopyAddr(loc, tanBufSrc, tanBufDest, isTake,
                               IsInitialization);
  }

  /// Handle `load_borrow` instruction.
  ///   Original: y = load_borrow x
  ///    Tangent: tan[y] = load_borrow tan[x]
  CLONE_AND_EMIT_TANGENT(LoadBorrow, lbi) {
    auto &diffBuilder = getDifferentialBuilder();
    auto *bb = lbi->getParent();
    auto loc = lbi->getLoc();
    auto tanBufSrc = getTangentBuffer(bb, lbi->getOperand());
    auto tanBufDest =
        getTangentBuffer(bb, lbi, /*defaultInitializeWithZero*/ false);
    diffBuilder.createCopyAddr(loc, tanBufSrc, tanBufDest, IsNotTake,
                               IsInitialization);
  }

  /// Handle `store` instruction in the differential.
  ///   Original: store x to y
  ///     Tangent: store tan[x] to tan[y]
  CLONE_AND_EMIT_TANGENT(Store, si) {
    auto &diffBuilder = getDifferentialBuilder();
    auto *bb = si->getParent();
    auto loc = si->getLoc();
    auto tanBufSrc = getTangentBuffer(bb, si->getSrc());
    auto tanBufDest = getTangentBuffer(bb, si->getDest(),
                                       /*defaultInitializeWithZero*/ false);
    auto isInit = si->getOwnershipQualifier() == StoreOwnershipQualifier::Init
        ? IsInitialization : IsNotInitialization;
    diffBuilder.createCopyAddr(loc, tanBufSrc, tanBufDest, IsNotTake, isInit);
  }

  /// Handle `store_borrow` instruction in the differential.
  ///   Original: store_borrow x to y
  ///    Tangent: store_borrow tan[x] to tan[y]
  CLONE_AND_EMIT_TANGENT(StoreBorrow, sbi) {
    auto &diffBuilder = getDifferentialBuilder();
    auto *bb = sbi->getParent();
    auto loc = sbi->getLoc();
    auto tanBufSrc = getTangentBuffer(bb, sbi->getSrc());
    auto tanBufDest = getTangentBuffer(bb, sbi->getDest(),
                                       /*defaultInitializeWithZero*/ false);
    diffBuilder.createCopyAddr(loc, tanBufSrc, tanBufDest, IsTake,
                               IsNotInitialization);
  }

  /// Handle `copy_addr` instruction.
  ///   Original: copy_addr x to y
  ///    Tangent: copy_addr tan[x] to tan[y]
  CLONE_AND_EMIT_TANGENT(CopyAddr, cai) {
    auto *diffGenEnv = getDifferential().getGenericEnvironment();
    auto diffGenSig = diffGenEnv
        ? diffGenEnv->getGenericSignature()->getCanonicalSignature()
        : nullptr;
    Lowering::GenericContextScope genericContextScope(
        context.getTypeConverter(), diffGenSig);

    auto diffBuilder = getDifferentialBuilder();
    auto loc = cai->getLoc();
    auto *bb = cai->getParent();
    auto &tanSrc = getTangentBuffer(bb, cai->getSrc());
    auto tanDest = getTangentBuffer(bb, cai->getDest());
    if (errorOccurred)
      return;

    diffBuilder.createCopyAddr(loc, tanSrc, tanDest, cai->isTakeOfSrc(),
                               cai->isInitializationOfDest());
    if (cai->isTakeOfSrc() == IsTake)
      destroyedDifferentialLocalAllocations.insert(tanSrc);
  }

  /// Handle `unconditional_checked_cast_addr` instruction.
  ///   Original: unconditional_checked_cast_addr $X in x to $Y in y
  ///    Tangent: unconditional_checked_cast_addr $X.Tan in tan[x]
  ///                                          to $Y.Tan in tan[y]
  CLONE_AND_EMIT_TANGENT(UnconditionalCheckedCastAddr, uccai) {
    auto diffBuilder = getDifferentialBuilder();
    auto loc = uccai->getLoc();
    auto *bb = uccai->getParent();
    auto &tanSrc = getTangentBuffer(bb, uccai->getSrc());
    auto tanDest = getTangentBuffer(bb, uccai->getDest());
    if (errorOccurred)
      return;

    diffBuilder.createUnconditionalCheckedCastAddr(
        loc, tanSrc, tanSrc->getType().getASTType(), tanDest,
        tanDest->getType().getASTType());
  }

  /// Handle `begin_access` instruction (and do differentiability checks).
  ///   Original: y = begin_access x
  ///    Tangent: tan[y] = begin_access tan[x]
  CLONE_AND_EMIT_TANGENT(BeginAccess, bai) {
    // Check for non-differentiable writes.
    if (bai->getAccessKind() == SILAccessKind::Modify) {
      if (auto *gai = dyn_cast<GlobalAddrInst>(bai->getSource())) {
        context.emitNondifferentiabilityError(bai, invoker,
            diag::autodiff_cannot_differentiate_writes_to_global_variables);
        errorOccurred = true;
        return;
      }
      if (auto *pbi = dyn_cast<ProjectBoxInst>(bai->getSource())) {
        context.emitNondifferentiabilityError(bai, invoker,
            diag::autodiff_cannot_differentiate_writes_to_mutable_captures);
        errorOccurred = true;
        return;
      }
    }

    auto &diffBuilder = getDifferentialBuilder();
    auto *bb = bai->getParent();

    auto tanSrc = getTangentBuffer(bb, bai->getSource());
    auto *tanDest = diffBuilder.createBeginAccess(
        bai->getLoc(), tanSrc, bai->getAccessKind(), bai->getEnforcement(),
        bai->hasNoNestedConflict(), bai->isFromBuiltin());
    setTangentBuffer(bb, bai, tanDest);
  }

  /// Handle `end_access` instruction.
  ///   Original: begin_access x
  ///    Tangent: end_access tan[x]
  CLONE_AND_EMIT_TANGENT(EndAccess, eai) {
    auto &diffBuilder = getDifferentialBuilder();
    auto *bb = eai->getParent();
    auto loc = eai->getLoc();
    auto tanSrc = getTangentBuffer(bb, eai->getOperand());
    diffBuilder.createEndAccess(loc, tanSrc, eai->isAborting());
  }

  /// Handle `alloc_stack` instruction.
  ///   Original: y = alloc_stack $T
  ///    Tangent: tan[y] = alloc_stack $T.Tangent
  CLONE_AND_EMIT_TANGENT(AllocStack, asi) {
    auto &diffBuilder = getDifferentialBuilder();
    auto *mappedAllocStackInst = diffBuilder.createAllocStack(
        asi->getLoc(), getRemappedTangentType(asi->getElementType()));
    bufferMap.try_emplace({asi->getParent(), asi},
                          mappedAllocStackInst);
  }

  /// Handle `dealloc_stack` instruction.
  ///   Original: dealloc_stack x
  ///    Tangent: dealloc_stack tan[x]
  CLONE_AND_EMIT_TANGENT(DeallocStack, dsi) {
    auto &diffBuilder = getDifferentialBuilder();
    auto tanBuf = getTangentBuffer(dsi->getParent(), dsi->getOperand());
    diffBuilder.createDeallocStack(dsi->getLoc(), tanBuf);
  }

  /// Handle `destroy_addr` instruction.
  ///   Original: destroy_addr x
  ///    Tangent: destroy_addr tan[x]
  CLONE_AND_EMIT_TANGENT(DestroyAddr, dai) {
    auto &diffBuilder = getDifferentialBuilder();
    auto tanBuf = getTangentBuffer(dai->getParent(), dai->getOperand());
    diffBuilder.createDestroyAddr(dai->getLoc(), tanBuf);
  }

  /// Handle `struct` instruction.
  ///   Original: y = struct $T (x0, x1, x2, ...)
  ///    Tangent: tan[y] = struct $T.Tangent (tan[x0], tan[x1], tan[x2], ...)
  CLONE_AND_EMIT_TANGENT(Struct, si) {
    auto &diffBuilder = getDifferentialBuilder();
    auto *bb = si->getParent();
    auto loc = si->getLoc();
    auto *structDecl = si->getStructDecl();
    // Find the struct `TangentVector` type.
    auto structTy = remapType(si->getType()).getASTType();
    auto tangentVectorTy =
        getTangentSpace(structTy)->getType()->getCanonicalType();
    assert(!getModule().Types.getTypeLowering(
               tangentVectorTy, ResilienceExpansion::Minimal)
                   .isAddressOnly());
    auto *tangentVectorDecl =
        tangentVectorTy->getStructOrBoundGenericStruct();
    assert(tangentVectorDecl);

    auto tanStruct =
        getTangentBuffer(bb, si, /*defaultInitializeWithZero*/ false);
    // Set tangent for the fields of the `struct` operand.
    for (auto *field : structDecl->getStoredProperties()) {
      // There does not exist a corresponding tangent field for original
      // fields with `@noDerivative` attribute. Emit an error.
      if (field->getAttrs().hasAttribute<NoDerivativeAttr>())
        continue;
      // Find the corresponding field in the tangent space.
      VarDecl *tanField = nullptr;
      if (tangentVectorDecl == structDecl)
        tanField = field;
      // Otherwise, look up the field by name.
      else {
        auto tanFieldLookup =
            tangentVectorDecl->lookupDirect(field->getName());
        if (tanFieldLookup.empty()) {
          context.emitNondifferentiabilityError(
              si, invoker,
              diag::autodiff_stored_property_no_corresponding_tangent,
              tangentVectorDecl->getNameStr(), field->getNameStr());
          errorOccurred = true;
          return;
        }
        tanField = cast<VarDecl>(tanFieldLookup.front());
      }
      auto structElt = si->getFieldValue(field);
      auto tanStructElt = getTangentBuffer(bb, structElt);
      auto *tanStructEltDest =
          diffBuilder.createStructElementAddr(loc, tanStruct, tanField);
      diffBuilder.createCopyAddr(loc, tanStructElt, tanStructEltDest, IsNotTake,
                                 IsInitialization);
    }
  }

  /// Handle `struct_extract` instruction.
  ///   Original: y = struct_extract x, #field
  ///    Tangent: tan[y] = struct_extract tan[x], #field'
  ///                                             ^~~~~~~
  ///                          field in tangent space corresponding to #field
  CLONE_AND_EMIT_TANGENT(StructExtract, sei) {
    assert(!sei->getField()->getAttrs().hasAttribute<NoDerivativeAttr>() &&
           "`struct_extract` with `@noDerivative` field should not be "
           "differentiated; activity analysis should not marked as varied.");
    auto diffBuilder = getDifferentialBuilder();;
    auto *bb = sei->getParent();
    auto tangentVectorTy =
        getRemappedTangentType(sei->getOperand()->getType());
    auto *tangentVectorDecl =
        tangentVectorTy.getStructOrBoundGenericStruct();

    // Find the corresponding field in the tangent space.
    VarDecl *tanField = nullptr;
    // If the tangent space is the original struct, then field is the same.
    if (tangentVectorDecl == sei->getStructDecl())
      tanField = sei->getField();
    // Otherwise, look up the field by name.
    else {
      auto tanFieldLookup =
          tangentVectorDecl->lookupDirect(sei->getField()->getName());
      if (tanFieldLookup.empty()) {
        context.emitNondifferentiabilityError(
            sei, invoker,
            diag::autodiff_stored_property_no_corresponding_tangent,
            sei->getStructDecl()->getNameStr(),
            sei->getField()->getNameStr());
        errorOccurred = true;
        return;
      }
      tanField = cast<VarDecl>(tanFieldLookup.front());
    }
    auto tanStruct = getTangentBuffer(bb, sei->getOperand());
    auto *tanElt =
        diffBuilder.createStructElementAddr(sei->getLoc(), tanStruct, tanField);
    setTangentBuffer(bb, sei, tanElt);
  }

  /// Handle `struct_element_addr` instruction.
  ///   Original: y = struct_element_addr x, #field
  ///    Tangent: tan[y] = struct_element_addr tan[x], #field'
  ///                                                  ^~~~~~~
  ///                          field in tangent space corresponding to #field
  CLONE_AND_EMIT_TANGENT(StructElementAddr, seai) {
    assert(!seai->getField()->getAttrs().hasAttribute<NoDerivativeAttr>() &&
           "`struct_element_addr` with `@noDerivative` field should not be "
           "differentiated; activity analysis should not marked as varied.");
    auto diffBuilder = getDifferentialBuilder();
    auto *bb = seai->getParent();
    auto tangentVectorTy =
        getRemappedTangentType(seai->getOperand()->getType());
    auto *tangentVectorDecl =
        tangentVectorTy.getStructOrBoundGenericStruct();

    // Find the corresponding field in the tangent space.
    VarDecl *tanField = nullptr;
    // If the tangent space is the original struct, then field is the same.
    if (tangentVectorDecl == seai->getStructDecl())
      tanField = seai->getField();
    // Otherwise, look up the field by name.
    else {
      auto tanFieldLookup =
          tangentVectorDecl->lookupDirect(seai->getField()->getName());
      if (tanFieldLookup.empty()) {
        context.emitNondifferentiabilityError(
            seai, invoker,
            diag::autodiff_stored_property_no_corresponding_tangent,
            seai->getStructDecl()->getNameStr(),
            seai->getField()->getNameStr());
        errorOccurred = true;
        return;
      }
      tanField = cast<VarDecl>(tanFieldLookup.front());
    }
    auto tanStruct = getTangentBuffer(bb, seai->getOperand());
    auto *tanElt = diffBuilder.createStructElementAddr(
        seai->getLoc(), tanStruct, tanField);
    setTangentBuffer(bb, seai, tanElt);
  }

  /// Handle `tuple` instruction.
  ///   Original: y = tuple (x0, x1, x2, ...)
  ///    Tangent: tan[y] = tuple (tan[x0], tan[x1], tan[x2], ...)
  CLONE_AND_EMIT_TANGENT(Tuple, ti) {
    auto &diffBuilder = getDifferentialBuilder();
    auto *bb = ti->getParent();
    auto tanTuple = getTangentBuffer(bb, ti);
    unsigned tanIdx = 0;
    for (auto i : range(ti->getNumOperands())) {
      if (!getTangentSpace(ti->getOperand(i)->getType().getASTType()))
        continue;
      auto tanEltDest = tanTuple;
      if (tanTuple->getType().is<TupleType>())
        tanEltDest = diffBuilder.createTupleElementAddr(ti->getLoc(), tanTuple,
                                                        tanIdx++);
      auto tanElt = getTangentBuffer(bb, ti->getOperand(i));
      diffBuilder.createCopyAddr(ti->getLoc(), tanElt, tanEltDest,
                                 IsNotTake, IsInitialization);
    }
  }

  /// Handle `tuple_extract` instruction.
  ///   Original: y = tuple_extract x, <n>
  ///    Tangent: tan[y] = tuple_extract tan[x], <n'>
  ///                                            ^~~~
  ///                         tuple tangent space index corresponding to n
  CLONE_AND_EMIT_TANGENT(TupleExtract, tei) {
    auto &diffBuilder = getDifferentialBuilder();
    auto *bb = tei->getParent();
    auto origTupleTy = tei->getOperand()->getType().castTo<TupleType>();
    unsigned tanIndex = 0;
    for (unsigned i : range(tei->getFieldNo())) {
      if (getTangentSpace(
              origTupleTy->getElement(i).getType()->getCanonicalType()))
        ++tanIndex;
    }
    auto tanType = getRemappedTangentType(tei->getType());
    auto tanTuple = getTangentBuffer(tei->getParent(), tei->getOperand());
    SILValue tanElt;
    // If the tangent buffer of the source does not have a tuple type, then
    // it must represent a "single element tuple type". Use it directly.
    if (!tanTuple->getType().is<TupleType>()) {
      tanElt = tanTuple;
    } else {
      tanElt = diffBuilder.createTupleElementAddr(
          tei->getLoc(), tanTuple, tanIndex, tanType);
    }
    setTangentBuffer(bb, tei, tanElt);
  }

  /// Handle `tuple_element_addr` instruction.
  ///   Original: y = tuple_element_addr x, <n>
  ///    Tangent: tan[y] = tuple_element_addr tan[x], <n'>
  ///                                                ^~~~
  ///                            tuple tangent space index corresponding to n
  CLONE_AND_EMIT_TANGENT(TupleElementAddr, teai) {
    auto &diffBuilder = getDifferentialBuilder();
    auto *bb = teai->getParent();
    auto origTupleTy = teai->getOperand()->getType().castTo<TupleType>();
    unsigned tanIndex = 0;
    for (unsigned i : range(teai->getFieldNo())) {
      if (getTangentSpace(
              origTupleTy->getElement(i).getType()->getCanonicalType()))
        ++tanIndex;
    }
    auto tanType = getRemappedTangentType(teai->getType());
    auto tanTuple = getTangentBuffer(teai->getParent(), teai->getOperand());
    SILValue tanElt;
    // If the tangent buffer of the source does not have a tuple type, then
    // it must represent a "single element tuple type". Use it directly.
    if (!tanTuple->getType().is<TupleType>()) {
      tanElt = tanTuple;
    } else {
      tanElt = diffBuilder.createTupleElementAddr(
          teai->getLoc(), tanTuple, tanIndex, tanType);
    }
    setTangentBuffer(bb, teai, tanElt);
  }

  /// Handle `destructure_tuple` instruction.
  ///   Original: (y0, y1, y2, ...)  = destructure_tuple x
  ///    Tangent: (tan[y0], tan[y1], tan[y2], ...) = destructure_tuple tan[x]
  CLONE_AND_EMIT_TANGENT(DestructureTuple, dti) {
    auto &diffBuilder = getDifferentialBuilder();
    auto *bb = dti->getParent();
    auto loc = dti->getLoc();

    SmallVector<SILValue, 2> activeOrigResults;
    bool hasActiveResult = false;
    for (auto result : dti->getResults()) {
      if (activityInfo.isActive(result, getIndices())) {
        activeOrigResults.push_back(result);
        hasActiveResult = true;
        break;
      }
    }
    assert(!activeOrigResults.empty() &&
           "original 'destructure_tuple' should have at least one active "
           "result");

    auto tupleTanTy = getRemappedTangentType(dti->getOperand()->getType());
    auto tanTuple = getTangentBuffer(bb, dti->getOperand());
    unsigned tanIdx = 0;
    for (auto origElt : dti->getResults()) {
      if (!getTangentSpace(origElt->getType().getASTType()))
        continue;
      SILValue tanElt;
      if (tupleTanTy.is<TupleType>()) {
        tanElt = diffBuilder.createTupleElementAddr(loc, tanTuple, tanIdx++);
      } else {
        tanElt = tanTuple;
      }
      auto tanEltDest = getTangentBuffer(bb, origElt);
      diffBuilder.createCopyAddr(loc, tanElt, tanEltDest, IsNotTake,
                                 IsNotInitialization);
    }
  }

#undef CLONE_AND_EMIT_TANGENT

  /// Handle `apply` instruction.
  ///   Original: y = apply f(x0, x1, ...)
  ///    Tangent: tan[y] = apply diff_f(tan[x0], tan[x1], ...)
  void emitTangentForApplyInst(ApplyInst *ai,
                               const SILAutoDiffIndices &actualIndices,
                               CanSILFunctionType originalDifferentialType) {
    assert(differentialInfo.shouldDifferentiateApplyInst(ai));
    auto *bb = ai->getParent();
    auto loc = ai->getLoc();
    auto &diffBuilder = getDifferentialBuilder();

    // Get the differential value.
    auto *field = differentialInfo.lookUpLinearMapDecl(ai);
    assert(field);
    SILValue differential = getDifferentialStructElement(bb, field);
    auto differentialType = remapSILTypeInDifferential(differential->getType())
        .castTo<SILFunctionType>();

    // Get the differential arguments.
    SmallVector<SILValue, 8> diffArgs;

    // Get the original result of the `apply` instruction.
    SmallVector<SILValue, 8> origDirResults;
    collectAllExtractedElements(ai, origDirResults);
    SmallVector<SILValue, 8> origAllResults;
    collectAllActualResultsInTypeOrder(
        ai, origDirResults, ai->getIndirectSILResults(), origAllResults);
    auto origResult = origAllResults[actualIndices.source];

    // Pass tangent buffer of original result as a differential argument
    // (differential indirect result).
    SmallVector<AllocStackInst *, 4> diffIndirectResults;
    auto origResultTan =
        getTangentBuffer(bb, origResult, /*defaultInitializeWithZero*/ false);
    diffArgs.push_back(origResultTan);

    // Pass tangent buffers of original arguments as differential arguments.
    auto paramArgs = ai->getArgumentsWithoutIndirectResults();
    for (auto i : indices(paramArgs)) {
      auto origArg = paramArgs[i];
      // If the argument is active, pass its tangent buffer as a differential
      // argument.
      if (activityInfo.isActive(origArg, getIndices())) {
        auto tanParam = getTangentBuffer(ai->getParent(), origArg);
        diffArgs.push_back(tanParam);
        if (errorOccurred)
          return;
      }
      // Otheriwse, if the argument is not active:
      // - Skip it if the callee is not `@differentiable`.
      // - Otherwise, use a zero buffer.
      else {
        auto origCalleeType = ai->getSubstCalleeType();
        if (!origCalleeType->isDifferentiable())
          continue;
        auto actualOrigCalleeIndices =
            origCalleeType->getDifferentiationParameterIndices();
        if (!actualOrigCalleeIndices->contains(i))
          continue;
        auto *tanParam = diffBuilder.createAllocStack(
            loc, getRemappedTangentType(origArg->getType()));
        diffIndirectResults.push_back(tanParam);
        emitZeroIndirect(
            getRemappedTangentType(origArg->getType()).getASTType(), tanParam,
            loc);
        diffArgs.push_back(tanParam);
      }
    }

    // If callee differential was reabstracted in JVP, reabstract the callee
    // differential.
    if (!differentialType->isEqual(originalDifferentialType)) {
      SILOptFunctionBuilder fb(context.getTransform());
      auto *thunk = getOrCreateReabstractionThunk(
          fb, context.getModule(), loc, &getDifferential(),
          differentialType, originalDifferentialType);
      auto *thunkRef = diffBuilder.createFunctionRef(loc, thunk);
      differential = diffBuilder.createPartialApply(
         loc, thunkRef,
         remapSubstitutionMapInDifferential(
             thunk->getForwardingSubstitutionMap()),
         {differential}, differentialType->getCalleeConvention());
    }

    // Call the differential.
    auto *differentialCall = diffBuilder.createApply(
        loc, differential, SubstitutionMap(), diffArgs,
        /*isNonThrowing*/ false);
    diffBuilder.emitDestroyValueOperation(loc, differential);
    assert(differentialCall->getNumResults() == 1 &&
           "Expected differential to return one result");

    // Deallocate differential indirect results.
    for (auto *alloc : reversed(diffIndirectResults)) {
      diffBuilder.createDestroyAddr(loc, alloc);
      diffBuilder.createDeallocStack(loc, alloc);
    }
  }

  /// Generate a `return` instruction in the current differential basic block.
  void emitReturnInstForDifferential() {
    auto &differential = getDifferential();
    auto diffLoc = differential.getLocation();
    auto &diffBuilder = getDifferentialBuilder();

    auto *origExit = &*original->findReturnBB();
    SmallVector<SILValue, 2> activeResults;
    SmallVector<SILValue, 2> originalResults;
    collectAllDirectResultsInTypeOrder(*original, originalResults);

    // Materializes the return element corresponding to the result
    // `resultIndex` into the `retElts` vector.
    auto addActiveResult = [&](unsigned resultIndex) -> void {
      auto origResult = originalResults[resultIndex];
      assert(origResult->getType().isObject() &&
             "Should only be handling direct results for 'return' "
             "instruction.");
      if (activityInfo.isActive(origResult, getIndices()))
        activeResults.push_back(origResult);
    };
    // Create an array of the direct tangent values of the original results.
    for (auto i : range(originalResults.size()))
      addActiveResult(i);
    assert(activeResults.size() <= 1);

    if (!activeResults.empty()) {
      auto source = getTangentBuffer(origExit, activeResults.front());
      auto dest = differential.getIndirectResults().front();
      diffBuilder.createCopyAddr(diffLoc, source, dest, IsTake,
                                 IsInitialization);
      // Prevent source buffer from being deallocated, since the underlying
      // value is moved.
      destroyedDifferentialLocalAllocations.insert(source);
    }

    // Deallocate differential local allocations.
    for (auto alloc : differentialLocalAllocations) {
      // Assert that local allocations have at least one use.
      // Buffers should not be allocated needlessly.
      assert(!alloc->use_empty());
      if (!destroyedDifferentialLocalAllocations.count(alloc)) {
        diffBuilder.emitDestroyAddrAndFold(diffLoc, alloc);
        destroyedDifferentialLocalAllocations.insert(alloc);
      }
      diffBuilder.createDeallocStack(diffLoc, alloc);
    }

    // Return empty tuple. (All differential results are indirect.)
    auto *emptyTuple = diffBuilder.createTuple(diffLoc, {});
    diffBuilder.createReturn(diffLoc, emptyTuple);
  }

private:

  /// Set up the differential function. This includes:
  /// - Creating all differential blocks.
  /// - Creating differential entry block arguments based on the function type.
  /// - Creating tangent value mapping for original/differential parameters.
  /// - Checking for unvaried result and emitting related warnings.
  void prepareForDifferentialGeneration() {
    auto &diffBuilder = getDifferentialBuilder();
    auto &differential = diffBuilder.getFunction();
    // Create differential blocks and arguments.
    auto *diffGenEnv = differential.getGenericEnvironment();
    auto diffGenSig = diffGenEnv
        ? diffGenEnv->getGenericSignature()->getCanonicalSignature()
        : nullptr;
    auto *origEntry = original->getEntryBlock();
    for (auto &origBB : *original) {
      auto *diffBB = differential.createBasicBlock();
      diffBBMap.insert({&origBB, diffBB});
      {
        Lowering::GenericContextScope genericContextScope(
            context.getTypeConverter(), diffGenSig);
        auto diffStructLoweredType = remapSILTypeInDifferential(
            differentialInfo.getLinearMapStructLoweredType(&origBB));

        // If the BB is the original entry, then the differential block that we
        // just created must be the differential function's entry. Create
        // differential entry arguments and continue.
        if (&origBB == origEntry) {
          assert(diffBB->isEntry());
          createEntryArguments(&differential);
          auto *lastArg = diffBB->getArguments().back();
          assert(lastArg->getType() == diffStructLoweredType);
          differentialStructArguments[&origBB] = lastArg;
        }
      }

      LLVM_DEBUG({
        auto &s = getADDebugStream()
                  << "Original bb" + std::to_string(origBB.getDebugID())
                  << ": To differentiate or not to differentiate?\n";
        for (auto &inst : origBB) {
          s << (differentialInfo.shouldDifferentiateInstruction(&inst)
                    ? "[∂] " : "[ ] ")
            << inst;
        }
      });
    }

    assert(diffBBMap.size() == 1 &&
           "Can only currently handle single basic block functions");

    // The differential function has type:
    // (arg0', ..., argn', entry_df_struct) -> result'.
    auto diffParamArgs =
        differential.getArgumentsWithoutIndirectResults().drop_back();
    assert(diffParamArgs.size() ==
           attr->getIndices().parameters->getNumIndices());
    auto origParamArgs = original->getArgumentsWithoutIndirectResults();

    // TODO(TF-788): Re-enable non-varied result warning.
    /*
    // Check if result is not varied.
    SmallVector<SILValue, 8> origFormalResults;
    collectAllFormalResultsInTypeOrder(*original, origFormalResults);
    auto origResult = origFormalResults[getIndices().source];
    // Emit warning if original result is not varied, because it will always
    // have a zero derivative.
    if (!activityInfo.isVaried(origResult, getIndices().parameters)) {
      // Emit fixit if original result has a valid source location.
      auto startLoc = origResult.getLoc().getStartSourceLoc();
      auto endLoc = origResult.getLoc().getEndSourceLoc();
      if (startLoc.isValid() && endLoc.isValid()) {
        context.diagnose(startLoc, diag::autodiff_nonvaried_result_fixit)
            .fixItInsert(startLoc, "withoutDerivative(at:")
            .fixItInsertAfter(endLoc, ")");
      }
    }
    */

    // Initialize tangent mapping for parameters.
    auto diffLoc = differential.getLocation();
    auto diffParamsIt = getIndices().parameters->begin();
    for (unsigned i : range(diffParamArgs.size())) {
      auto *diffArg = diffParamArgs[i];
      auto *origArg = origParamArgs[*diffParamsIt];
      diffParamsIt++;

      // Create a local copy of the differential argument so that it can be
      // written to by later differential emission logic. The argument itself
      // should not be overwritten.
      diffBuilder.setInsertionPoint(
          differential.getEntryBlock(),
          getNextDifferentialLocalAllocationInsertionPoint());
      auto *diffArgCopy =
          diffBuilder.createAllocStack(diffLoc, diffArg->getType());
      diffBuilder.createCopyAddr(diffLoc, diffArg, diffArgCopy, IsNotTake,
                                 IsInitialization);
      setTangentBuffer(origEntry, origArg, diffArgCopy);
      differentialLocalAllocations.push_back(diffArgCopy);
      LLVM_DEBUG(getADDebugStream()
                 << "Assigned parameter copy " << *diffArgCopy
                 << " as the tangent of original result " << *origArg);
    }

    // Initialize tangent mapping for indirect results.
    auto origIndResults = original->getIndirectResults();
    auto diffIndResults = differential.getIndirectResults();
    for (auto &origBB : *original) {
      // It is important to iterate over *original* indirect results.
      // Original direct results have tangent buffers (differential indirect
      // results) so the differential may have more indirect results than the
      // original.
      for (unsigned i : indices(origIndResults))
        setTangentBuffer(&origBB, origIndResults[i], diffIndResults[i]);
    }
  }

public:
  explicit JVPEmitter(ADContext &context, SILFunction *original,
                      SILDifferentiableAttr *attr, SILFunction *jvp,
                      DifferentiationInvoker invoker)
      : TypeSubstCloner(*jvp, *original, getSubstitutionMap(original, jvp)),
        context(context), original(original), attr(attr), jvp(jvp),
        invoker(invoker), activityInfo(getActivityInfo(
                              context, original, attr->getIndices(), jvp)),
        differentialInfo(context, AutoDiffLinearMapKind::Differential, original,
                         jvp, attr->getIndices(), activityInfo, getBuilder()),
        differentialAndBuilder(initializeDifferentialAndBuilder(
            context, original, attr, &differentialInfo)),
        diffLocalAllocBuilder(getDifferential()) {
    // Get JVP generic signature.
    CanGenericSignature jvpGenSig = nullptr;
    if (auto *jvpGenEnv = jvp->getGenericEnvironment())
      jvpGenSig = jvpGenEnv->getGenericSignature()->getCanonicalSignature();
    // Create empty differential function.
    context.getGeneratedFunctions().push_back(&getDifferential());
  }

  static SILFunction *createEmptyDifferential(ADContext &context,
                                              SILFunction *original,
                                              SILDifferentiableAttr *attr,
                                              LinearMapInfo *linearMapInfo) {
    auto &module = context.getModule();
    auto origTy = original->getLoweredFunctionType();
    auto lookupConformance = LookUpConformanceInModule(module.getSwiftModule());

    // RAII that pushes the original function's generic signature to
    // `module.Types` so that calls to `module.Types.getTypeLowering()` below
    // will know the original function's generic parameter types.
    Lowering::GenericContextScope genericContextScope(
        module.Types, origTy->getGenericSignature());

    // Parameters of the differential are:
    // - the tangent values of the wrt parameters.
    // - the differential struct for the original entry.
    // Result of the differential is in the tangent space of the original
    // result.
    SmallVector<SILParameterInfo, 8> dfParams;
    SmallVector<SILResultInfo, 8> dfResults;
    auto origParams = origTy->getParameters();
    auto indices = attr->getIndices();

    // Add differential parameters for the requested wrt parameters.
    for (auto i : indices.parameters->getIndices()) {
      auto origParam = origParams[i];
      dfParams.push_back(
          {origParam.getType()
              ->getAutoDiffAssociatedTangentSpace(lookupConformance)
              ->getCanonicalType(),
           ParameterConvention::Indirect_In_Guaranteed});
    }

    // Add differential results.
    auto origResInfo = origTy->getResults()[indices.source];
    dfResults.push_back(
        {origResInfo.getType()
            ->getAutoDiffAssociatedTangentSpace(lookupConformance)
            ->getCanonicalType(),
         ResultConvention::Indirect});

    // Accept a differential struct in the differential parameter list. This is
    // the returned differential's closure context.
    auto *origEntry = original->getEntryBlock();
    auto *dfStruct = linearMapInfo->getLinearMapStruct(origEntry);
    auto dfStructType =
        dfStruct->getDeclaredInterfaceType()->getCanonicalType();
    dfParams.push_back({dfStructType, ParameterConvention::Direct_Owned});

    Mangle::ASTMangler mangler;
    auto diffName = original->getASTContext().getIdentifier(
        mangler.mangleAutoDiffLinearMapHelper(
            original->getName(), AutoDiffLinearMapKind::Differential,
            indices)).str();
    auto diffGenericSig = getAssociatedFunctionGenericSignature(attr, original);
    auto *diffGenericEnv =
        diffGenericSig ? diffGenericSig->getGenericEnvironment() : nullptr;
    auto diffType = SILFunctionType::get(
        diffGenericSig, origTy->getExtInfo(), origTy->getCoroutineKind(),
        origTy->getCalleeConvention(), dfParams, {}, dfResults, None,
        original->getASTContext());

    SILOptFunctionBuilder fb(context.getTransform());
    // The generated tangent linkage is set to Hidden because generated tangent
    // are never called cross-module.
    auto linkage = SILLinkage::Hidden;
    auto *differential = fb.createFunction(
        linkage, diffName, diffType, diffGenericEnv, original->getLocation(),
        original->isBare(), IsNotTransparent, original->isSerialized(),
        original->isDynamicallyReplaceable());
    differential->setDebugScope(
        new (module) SILDebugScope(original->getLocation(), differential));

    return differential;
  }

  /// Run JVP generation. Returns true on error.
  bool run() {
    LLVM_DEBUG(getADDebugStream()
               << "Cloning original @" << original->getName()
               << " to jvp @" << jvp->getName() << '\n');
    // Create JVP and differential entry and arguments.
    auto *entry = jvp->createBasicBlock();
    createEntryArguments(jvp);
    prepareForDifferentialGeneration();
    // Clone.
    SmallVector<SILValue, 4> entryArgs(entry->getArguments().begin(),
                                       entry->getArguments().end());
    cloneFunctionBody(original, entry, entryArgs);
    emitReturnInstForDifferential();
    // If errors occurred, back out.
    if (errorOccurred)
      return true;
    LLVM_DEBUG(getADDebugStream() << "Generated JVP for "
               << original->getName() << ":\n" << *jvp);
    LLVM_DEBUG(getADDebugStream() << "Generated differential for "
               << original->getName() << ":\n" << getDifferential());
    return errorOccurred;
  }

  void postProcess(SILInstruction *orig, SILInstruction *cloned) {
    if (errorOccurred)
      return;
    SILClonerWithScopes::postProcess(orig, cloned);
  }

  /// Remap original basic blocks.
  SILBasicBlock *remapBasicBlock(SILBasicBlock *bb) {
    auto *jvpBB = BBMap[bb];
    return jvpBB;
  }

  /// General visitor for all instructions. If any error is emitted by previous
  /// visits, bail out.
  void visit(SILInstruction *inst) {
    auto diffBuilder = getDifferentialBuilder();
    if (errorOccurred)
      return;
    if (differentialInfo.shouldDifferentiateInstruction(inst)) {
      LLVM_DEBUG(getADDebugStream() << "JVPEmitter visited:\n[ORIG]" << *inst);
#ifndef NDEBUG
      auto beforeInsertion = std::prev(diffBuilder.getInsertionPoint());
#endif
      TypeSubstCloner::visit(inst);
      LLVM_DEBUG({
        auto &s = llvm::dbgs() << "[TAN] Emitted in differential:\n";
        auto afterInsertion = diffBuilder.getInsertionPoint();
        for (auto it = ++beforeInsertion; it != afterInsertion; ++it)
          s << *it;
      });
    } else {
      TypeSubstCloner::visit(inst);
    }
  }

  void visitSILInstruction(SILInstruction *inst) {
    context.emitNondifferentiabilityError(inst, invoker,
        diag::autodiff_expression_not_differentiable_note);
    errorOccurred = true;
  }

  void visitInstructionsInBlock(SILBasicBlock *bb) {
    // Destructure the differential struct to get the elements.
    auto &diffBuilder = getDifferentialBuilder();
    auto diffLoc = getDifferential().getLocation();
    auto *diffBB = diffBBMap.lookup(bb);
    auto *mainDifferentialStruct = diffBB->getArguments().back();
    diffBuilder.setInsertionPoint(diffBB);
    auto *dsi = diffBuilder.createDestructureStruct(
        diffLoc, mainDifferentialStruct);
    initializeDifferentialStructElements(bb, dsi->getResults());
    TypeSubstCloner::visitInstructionsInBlock(bb);
  }

  // If an `apply` has active results or active inout parameters, replace it
  // with an `apply` of its JVP.
  void visitApplyInst(ApplyInst *ai) {
    // If the function should not be differentiated or its the array literal
    // initialization intrinsic, just do standard cloning.
    if (!differentialInfo.shouldDifferentiateApplyInst(ai) ||
        isArrayLiteralIntrinsic(ai)) {
      LLVM_DEBUG(getADDebugStream() << "No active results:\n" << *ai << '\n');
      TypeSubstCloner::visitApplyInst(ai);
      return;
    }

    // Check and reject functions with active inout arguments. It's not yet
    // supported.
    auto paramInfos = ai->getSubstCalleeConv().getParameters();
    auto paramArgs = ai->getArgumentsWithoutIndirectResults();
    for (unsigned i : swift::indices(paramInfos)) {
      if (paramInfos[i].isIndirectInOut() &&
          activityInfo.isActive(paramArgs[i], getIndices())) {
        context.emitNondifferentiabilityError(ai, invoker,
            diag::autodiff_cannot_differentiate_through_inout_arguments);
        errorOccurred = true;
        return;
      }
    }

    LLVM_DEBUG(getADDebugStream() << "JVP-transforming:\n" << *ai << '\n');

    // Get the parameter indices required for differentiating this function.
    SmallVector<SILValue, 4> allResults;
    // If `apply` result is tuple-typed with a `destructure_tuple` user, add the
    // results of the `destructure_tuple` user to `allResults` instead of adding
    // the `apply` result itself.
    // Otherwise, add `apply` result to `allResults`.
    if (auto *dti = getSingleDestructureTupleUser(ai)) {
      for (auto result : dti->getResults())
        allResults.push_back(result);
    } else {
      allResults.push_back(ai);
    }

    allResults.append(ai->getIndirectSILResults().begin(),
                      ai->getIndirectSILResults().end());
    SmallVector<unsigned, 8> activeParamIndices;
    SmallVector<unsigned, 8> activeResultIndices;
    collectMinimalIndicesForFunctionCall(ai, allResults, getIndices(),
                                         activityInfo, activeParamIndices,
                                         activeResultIndices);
    assert(!activeParamIndices.empty() && "Parameter indices cannot be empty");
    assert(!activeResultIndices.empty() && "Result indices cannot be empty");
    LLVM_DEBUG(auto &s = getADDebugStream() << "Active indices: params={";
               interleave(activeParamIndices.begin(), activeParamIndices.end(),
                          [&s](unsigned i) { s << i; }, [&s] { s << ", "; });
               s << "}, results={"; interleave(
                   activeResultIndices.begin(), activeResultIndices.end(),
                   [&s](unsigned i) { s << i; }, [&s] { s << ", "; });
               s << "}\n";);
    // FIXME: We don't support multiple active results yet.
    if (activeResultIndices.size() > 1) {
      context.emitNondifferentiabilityError(
          ai, invoker, diag::autodiff_expression_not_differentiable_note);
      errorOccurred = true;
      return;
    }
    // Form expected indices, assuming there's only one result.
    SILAutoDiffIndices indices(
        activeResultIndices.front(),
        AutoDiffIndexSubset::get(
            getASTContext(), ai->getArgumentsWithoutIndirectResults().size(),
            activeParamIndices));

    // Emit the JVP.
    auto loc = ai->getLoc();
    auto &builder = getBuilder();
    auto original = getOpValue(ai->getCallee());
    SILValue jvpValue;
    // If functionSource is a `@differentiable` function, just extract it.
    auto originalFnTy = original->getType().castTo<SILFunctionType>();
    if (originalFnTy->isDifferentiable()) {
      auto paramIndices = originalFnTy->getDifferentiationParameterIndices();
      for (auto i : indices.parameters->getIndices()) {
        if (!paramIndices->contains(i)) {
          context.emitNondifferentiabilityError(original, invoker,
              diag::autodiff_function_nondiff_parameter_not_differentiable);
          errorOccurred = true;
          return;
        }
      }
      auto borrowedDiffFunc = builder.emitBeginBorrowOperation(loc, original);
      jvpValue = builder.createAutoDiffFunctionExtract(
          loc, AutoDiffFunctionExtractInst::Extractee::JVP,
          /*differentiationOrder*/ 1, borrowedDiffFunc);
      jvpValue = builder.emitCopyValueOperation(loc, jvpValue);
    }

    // If JVP has not yet been found, emit an `autodiff_function` instruction
    // on the remapped original function operand and `autodiff_function_extract`
    // the JVP. The actual JVP functions will be populated in the
    // `autodiff_function` during the transform main loop.
    if (!jvpValue) {
      // FIXME: Handle indirect differentiation invokers. This may require some
      // redesign: currently, each original function + attribute pair is mapped
      // only to one invoker.
      /*
       DifferentiationInvoker indirect(ai, attr);
       auto insertion =
           context.getInvokers().try_emplace({this->original, attr}, indirect);
       auto &invoker = insertion.first->getSecond();
       invoker = indirect;
       */

      // If the original `apply` instruction has a substitution map, then the
      // applied function is specialized.
      // In the JVP, specialization is also necessary for parity. The original
      // function operand is specialized with a remapped version of same
      // substitution map using an argument-less `partial_apply`.
      if (ai->getSubstitutionMap().empty()) {
        original = builder.emitCopyValueOperation(loc, original);
      } else {
        auto substMap = getOpSubstitutionMap(ai->getSubstitutionMap());
        auto jvpPartialApply = getBuilder().createPartialApply(
            ai->getLoc(), original, substMap, {},
            ParameterConvention::Direct_Guaranteed);
        original = jvpPartialApply;
      }

      // Check and diagnose non-differentiable original function type.
      auto diagnoseNondifferentiableOriginalFunctionType =
          [&](CanSILFunctionType origFnTy) {
            // Check and diagnose non-differentiable arguments.
            for (unsigned paramIndex : range(originalFnTy->getNumParameters())) {
              if (indices.isWrtParameter(paramIndex) &&
                      !originalFnTy->getParameters()[paramIndex]
                      .getSILStorageType()
                      .isDifferentiable(getModule())) {
                context.emitNondifferentiabilityError(
                    ai->getArgumentsWithoutIndirectResults()[paramIndex], invoker,
                    diag::autodiff_nondifferentiable_argument);
                errorOccurred = true;
                return true;
              }
            }
            // Check and diagnose non-differentiable results.
            if (!originalFnTy->getResults()[indices.source]
                    .getSILStorageType()
                    .isDifferentiable(getModule())) {
              context.emitNondifferentiabilityError(
                  original, invoker, diag::autodiff_nondifferentiable_result);
              errorOccurred = true;
              return true;
            }
            return false;
          };
      if (diagnoseNondifferentiableOriginalFunctionType(originalFnTy))
        return;

      auto *autoDiffFuncInst =
          context.createAutoDiffFunction(builder, loc, indices.parameters,
                                         /*differentiationOrder*/ 1, original);

      // Record the `autodiff_function` instruction.
      context.getAutoDiffFunctionInsts().push_back(autoDiffFuncInst);
      context.getResultIndices()[autoDiffFuncInst] =
          activeResultIndices.front();

      auto borrowedADFunc =
          builder.emitBeginBorrowOperation(loc, autoDiffFuncInst);
      auto extractedJVP = builder.createAutoDiffFunctionExtract(
          loc, AutoDiffFunctionExtractInst::Extractee::JVP,
          /*differentiationOrder*/ 1, borrowedADFunc);
      jvpValue = builder.emitCopyValueOperation(loc, extractedJVP);
      builder.emitEndBorrowOperation(loc, borrowedADFunc);
      builder.emitDestroyValueOperation(loc, autoDiffFuncInst);
    }

    // Call the JVP using the original parameters.
    SmallVector<SILValue, 8> jvpArgs;
    auto jvpFnTy = getOpType(jvpValue->getType()).castTo<SILFunctionType>();
    auto numJVPArgs =
        jvpFnTy->getNumParameters() + jvpFnTy->getNumIndirectFormalResults();
    jvpArgs.reserve(numJVPArgs);
    // Collect substituted arguments.
    for (auto origArg : ai->getArguments())
      jvpArgs.push_back(getOpValue(origArg));
    assert(jvpArgs.size() == numJVPArgs);
    // Apply the JVP.
    // The JVP should be specialized, so no substitution map is necessary.
    auto *jvpCall = getBuilder().createApply(loc, jvpValue, SubstitutionMap(),
                                             jvpArgs, ai->isNonThrowing());
    LLVM_DEBUG(getADDebugStream() << "Applied jvp function\n" << *jvpCall);

    // Release the differentiable function.
    builder.emitDestroyValueOperation(loc, jvpValue);

    // Get the JVP results (original results and differential).
    SmallVector<SILValue, 8> jvpDirectResults;
    extractAllElements(jvpCall, builder, jvpDirectResults);
    auto originalDirectResults =
        ArrayRef<SILValue>(jvpDirectResults).drop_back(1);
    auto originalDirectResult =
        joinElements(originalDirectResults, getBuilder(), jvpCall->getLoc());

    mapValue(ai, originalDirectResult);

    // Some instructions that produce the callee may have been cloned.
    // If the original callee did not have any users beyond this `apply`,
    // recursively kill the cloned callee.
    if (auto *origCallee = cast_or_null<SingleValueInstruction>(
            ai->getCallee()->getDefiningInstruction()))
      if (origCallee->hasOneUse())
        recursivelyDeleteTriviallyDeadInstructions(
            getOpValue(origCallee)->getDefiningInstruction());

    // Record the callee differential function value.
    // This is used later to construct a differential struct.
    auto differential = jvpDirectResults.back();
    auto *differentialDecl = differentialInfo.lookUpLinearMapDecl(ai);
    auto originalDifferentialType =
        getOpType(differential->getType()).getAs<SILFunctionType>();
    auto differentialType =
        remapType(differential->getType())
            .castTo<SILFunctionType>();
    auto jvpGenSig = SubsMap.getGenericSignature()
        ? SubsMap.getGenericSignature()->getCanonicalSignature()
        : nullptr;
    Lowering::GenericContextScope genericContextScope(
        context.getTypeConverter(), jvpGenSig);
    auto loweredDifferentialType =
        getOpType(context.getTypeConverter().getLoweredType(
            differentialDecl->getInterfaceType()->getCanonicalType(),
            ResilienceExpansion::Minimal))
            .castTo<SILFunctionType>();
    // If actual differential type does not match lowered differential type,
    // reabstract the differential using a thunk.
    if (!loweredDifferentialType->isEqual(originalDifferentialType)) {
      SILOptFunctionBuilder fb(context.getTransform());
      auto *thunk = getOrCreateReabstractionThunk(
          fb, context.getModule(), loc, &getDifferential(),
          differentialType, loweredDifferentialType);
      auto *thunkRef = builder.createFunctionRef(loc, thunk);
      differential = builder.createPartialApply(
          loc, thunkRef,
          getOpSubstitutionMap(thunk->getForwardingSubstitutionMap()),
          {differential}, differentialType->getCalleeConvention());
    }
    differentialValues[ai->getParent()].push_back(differential);

    // Differential emission.
    emitTangentForApplyInst(ai, indices, originalDifferentialType);
  }

  void visitReturnInst(ReturnInst *ri) {
    auto loc = ri->getOperand().getLoc();
    auto *origExit = ri->getParent();
    auto &builder = getBuilder();
    auto *diffStructVal = buildDifferentialValueStructValue(ri);

    // Get the JVP value corresponding to the original functions's return value.
    auto *origRetInst = cast<ReturnInst>(origExit->getTerminator());
    auto origResult = getOpValue(origRetInst->getOperand());
    SmallVector<SILValue, 8> origResults;
    extractAllElements(origResult, builder, origResults);

    // Get and partially apply the differential.
    auto jvpGenericEnv = jvp->getGenericEnvironment();
    auto jvpSubstMap = jvpGenericEnv
        ? jvpGenericEnv->getForwardingSubstitutionMap()
        : jvp->getForwardingSubstitutionMap();
    auto *differentialRef =
        builder.createFunctionRef(loc, &getDifferential());
    auto *differentialPartialApply = builder.createPartialApply(
        loc, differentialRef, jvpSubstMap, {diffStructVal},
        ParameterConvention::Direct_Guaranteed);

    // Return a tuple of the original result and pullback.
    SmallVector<SILValue, 8> directResults;
    directResults.append(origResults.begin(), origResults.end());
    directResults.push_back(differentialPartialApply);
    builder.createReturn(
        ri->getLoc(), joinElements(directResults, builder, loc));
  }

  void visitBranchInst(BranchInst *bi) {
    llvm_unreachable("Unsupported SIL instruction.");
  }

  void visitCondBranchInst(CondBranchInst *cbi) {
    llvm_unreachable("Unsupported SIL instruction.");
  }

  void visitSwitchEnumInst(SwitchEnumInst *sei) {
    llvm_unreachable("Unsupported SIL instruction.");
  }

  void visitAutoDiffFunctionInst(AutoDiffFunctionInst *adfi) {
    // Clone `autodiff_function` from original to JVP, then add the cloned
    // instruction to the `autodiff_function` worklist.
    TypeSubstCloner::visitAutoDiffFunctionInst(adfi);
    auto *newADFI = cast<AutoDiffFunctionInst>(getOpValue(adfi));
    context.getAutoDiffFunctionInsts().push_back(newADFI);
  }
};
} // end anonymous namespace

//===----------------------------------------------------------------------===//
// PullbackEmitter - visitors on the original function for pullback code
// generation
//===----------------------------------------------------------------------===//

namespace {
class PullbackEmitter final : public SILInstructionVisitor<PullbackEmitter> {
private:
  /// The parent VJP emitter.
  VJPEmitter &vjpEmitter;

  /// Dominance info for the original function.
  DominanceInfo *domInfo = nullptr;

  /// Post-dominance info for the original function.
  PostDominanceInfo *postDomInfo = nullptr;

  /// Post-order info for the original function.
  PostOrderFunctionInfo *postOrderInfo = nullptr;

  /// Mapping from original basic blocks to corresponding pullback basic blocks.
  /// Pullback basic blocks always have the predecessor as the single argument.
  DenseMap<SILBasicBlock *, SILBasicBlock *> pullbackBBMap;

  /// Mapping from original basic blocks and original buffers to corresponding
  /// adjoint buffers.
  DenseMap<std::pair<SILBasicBlock *, SILValue>, SILValue> bufferMap;

  /// Mapping from pullback basic blocks to pullback struct arguments.
  DenseMap<SILBasicBlock *, SILArgument *> pullbackStructArguments;

  /// Mapping from pullback struct field declarations to pullback struct
  /// elements destructured from the linear map basic block argument. In the
  /// beginning of each pullback basic block, the block's pullback struct is
  /// destructured into individual elements stored here.
  DenseMap<VarDecl *, SILValue> pullbackStructElements;

  /// Mapping from original basic blocks and successor basic blocks to
  /// corresponding pullback trampoline basic blocks. Trampoline basic blocks
  /// take additional arguments in addition to the predecessor enum argument.
  DenseMap<std::pair<SILBasicBlock *, SILBasicBlock *>, SILBasicBlock *>
      pullbackTrampolineBBMap;

  /// Mapping from original basic blocks to dominated active values.
  DenseMap<SILBasicBlock *, SmallVector<SILValue, 8>> activeValues;

  /// Mapping from original basic blocks and original active values to
  /// corresponding pullback block arguments.
  DenseMap<std::pair<SILBasicBlock *, SILValue>, SILArgument *>
      activeValuePullbackBBArgumentMap;

  /// Mapping from original basic blocks to local temporary values to be cleaned
  /// up. This is populated when pullback emission is run on one basic block and
  /// cleaned before processing another basic block.
  DenseMap<SILBasicBlock *, SmallVector<SILValue, 64>>
      blockTemporaries;

  llvm::DenseSet<SILValue> blockTemporarySet;

  /// The main builder.
  SILBuilder builder;

  /// An auxiliary local allocation builder.
  SILBuilder localAllocBuilder;

  /// Local adjoint buffer allocations.
  SmallVector<SILValue, 64> functionLocalAllocations;

  /// A set used to remember local allocations that were destroyed.
  llvm::SmallDenseSet<SILValue> destroyedLocalAllocations;

  llvm::BumpPtrAllocator allocator;

  bool errorOccurred = false;

  ADContext &getContext() const { return vjpEmitter.context; }
  SILModule &getModule() const { return getContext().getModule(); }
  ASTContext &getASTContext() const { return getPullback().getASTContext(); }
  SILFunction &getOriginal() const { return *vjpEmitter.original; }
  SILFunction &getPullback() const { return *vjpEmitter.pullback; }
  SILDifferentiableAttr *getAttr() const { return vjpEmitter.attr; }
  DifferentiationInvoker getInvoker() const { return vjpEmitter.invoker; }
  LinearMapInfo &getPullbackInfo() { return vjpEmitter.pullbackInfo; }
  const SILAutoDiffIndices &getIndices() const {
    return vjpEmitter.getIndices();
  }
  const DifferentiableActivityInfo &getActivityInfo() const {
    return vjpEmitter.activityInfo;
  }

public:
  explicit PullbackEmitter(VJPEmitter &vjpEmitter)
      : vjpEmitter(vjpEmitter), builder(getPullback()),
        localAllocBuilder(getPullback()) {
    // Get dominance and post-order info for the original function.
    auto &passManager = getContext().getPassManager();
    auto *domAnalysis = passManager.getAnalysis<DominanceAnalysis>();
    auto *postDomAnalysis = passManager.getAnalysis<PostDominanceAnalysis>();
    auto *postOrderAnalysis = passManager.getAnalysis<PostOrderAnalysis>();
    domInfo = domAnalysis->get(vjpEmitter.original);
    postDomInfo = postDomAnalysis->get(vjpEmitter.original);
    postOrderInfo = postOrderAnalysis->get(vjpEmitter.original);
  }

private:
  //--------------------------------------------------------------------------//
  // Pullback struct mapping
  //--------------------------------------------------------------------------//

  void initializePullbackStructElements(SILBasicBlock *origBB,
                                        SILInstructionResultArray values) {
    auto *pbStructDecl = getPullbackInfo().getLinearMapStruct(origBB);
    assert(pbStructDecl->getStoredProperties().size() == values.size() &&
           "The number of pullback struct fields must equal the number of "
           "pullback struct element values");
    for (auto pair : llvm::zip(pbStructDecl->getStoredProperties(), values)) {
      assert(
          std::get<1>(pair).getOwnershipKind() != ValueOwnershipKind::Guaranteed
              && "Pullback struct elements must be @owned");
      auto insertion =
          pullbackStructElements.insert({std::get<0>(pair), std::get<1>(pair)});
      (void)insertion;
      assert(insertion.second && "A pullback struct element already exists!");
    }
  }

  SILValue getPullbackStructElement(SILBasicBlock *origBB, VarDecl *field) {
    assert(getPullbackInfo().getLinearMapStruct(origBB) ==
               cast<StructDecl>(field->getDeclContext()));
    assert(pullbackStructElements.count(field) &&
           "Pullback struct element for this field does not exist!");
    return pullbackStructElements.lookup(field);
  }

  //--------------------------------------------------------------------------//
  // Adjoint value factory methods
  //--------------------------------------------------------------------------//

  AdjointValue makeZeroAdjointValue(SILType type);

  AdjointValue makeConcreteAdjointValue(SILValue value);

  template<typename EltRange>
  AdjointValue makeAggregateAdjointValue(SILType type, EltRange elements);

  //--------------------------------------------------------------------------//
  // Temporary value management
  //--------------------------------------------------------------------------//

  /// Record a temporary value for cleanup before its block's terminator.
  SILValue recordTemporary(SILValue value) {
    assert(value->getType().isObject());
    blockTemporaries[value->getParentBlock()].push_back(value);
    LLVM_DEBUG(getADDebugStream() << "Recorded temporary " << value);
    auto insertion = blockTemporarySet.insert(value); (void)insertion;
    assert(insertion.second && "Temporary already recorded?");
    return value;
  }

  /// Clean up all temporary values for the given block.
  void cleanUpTemporariesForBlock(SILBasicBlock *bb, SILLocation loc) {
    LLVM_DEBUG(getADDebugStream() << "Cleaning up temporaries for bb"
               << bb->getDebugID() << '\n');
    for (auto temp : blockTemporaries[bb]) {
      builder.emitDestroyValueOperation(loc, temp);
      blockTemporarySet.erase(temp);
    }
  }

  //--------------------------------------------------------------------------//
  // Zero emission
  //--------------------------------------------------------------------------//

  /// Emit a zero value by calling `AdditiveArithmetic.zero`. The given type
  /// must conform to `AdditiveArithmetic`.
  void emitZeroIndirect(CanType type, SILValue bufferAccess, SILLocation loc);

  //--------------------------------------------------------------------------//
  // Accumulation
  //--------------------------------------------------------------------------//

  /// Given two buffers of an `AdditiveArithmetic` type, accumulate the right
  /// hand side into the left hand side using `+=`.
  void accumulateIndirect(SILValue lhsDestAccess, SILValue rhsAccess,
                          SILLocation loc);

  //--------------------------------------------------------------------------//
  // Type transformer
  //--------------------------------------------------------------------------//

  /// Remap any archetypes into the current function's context.
  SILType remapType(SILType ty) {
    if (ty.hasArchetype())
      return getPullback().mapTypeIntoContext(ty.mapTypeOutOfContext());
    return getPullback().mapTypeIntoContext(ty);
  }

  Optional<VectorSpace> getTangentSpace(CanType type) {
    return type->getAutoDiffAssociatedTangentSpace(
        LookUpConformanceInModule(getModule().getSwiftModule()));
  }

  /// Assuming the given type conforms to `Differentiable` after remapping,
  /// returns the associated tangent space type.
  SILType getRemappedTangentType(SILType type) {
    return SILType::getPrimitiveType(
        getTangentSpace(remapType(type).getASTType())->getCanonicalType(),
        type.getCategory());
  }

  /// Substitutes all replacement types of the given substitution map using the
  /// pullback function's substitution map.
  SubstitutionMap remapSubstitutionMap(SubstitutionMap substMap) {
    return substMap.subst(getPullback().getForwardingSubstitutionMap());
  }

  //--------------------------------------------------------------------------//
  // Buffer mapping
  //--------------------------------------------------------------------------//

  void setAdjointBuffer(SILBasicBlock *origBB, SILValue valueInOriginal,
                        SILValue adjointBuffer) {
    auto insertion =
        bufferMap.try_emplace({origBB, valueInOriginal}, adjointBuffer);
    assert(insertion.second); (void)insertion;
  }

  SILValue getAdjointProjection(SILBasicBlock *origBB,
                                SILValue originalProjection) {
    // Handle `struct_element_addr`.
    if (auto *seai = dyn_cast<StructElementAddrInst>(originalProjection)) {
      auto adjSource = getAdjointBuffer(origBB, seai->getOperand());
      auto *tangentVectorDecl =
          adjSource->getType().getStructOrBoundGenericStruct();
      auto tanFieldLookup =
          tangentVectorDecl->lookupDirect(seai->getField()->getName());
      assert(tanFieldLookup.size() == 1);
      auto *tanField = cast<VarDecl>(tanFieldLookup.front());
      return builder.createStructElementAddr(
          seai->getLoc(), adjSource, tanField);
    }
    // Handle `tuple_element_addr`.
    if (auto *teai = dyn_cast<TupleElementAddrInst>(originalProjection)) {
      auto source = teai->getOperand();
      auto adjSource = getAdjointBuffer(origBB, source);
      if (!adjSource->getType().is<TupleType>())
        return adjSource;
      auto origTupleTy = source->getType().castTo<TupleType>();
      unsigned adjIndex = 0;
      for (unsigned i : range(teai->getFieldNo())) {
        if (getTangentSpace(
                origTupleTy->getElement(i).getType()->getCanonicalType()))
          ++adjIndex;
      }
      return builder.createTupleElementAddr(
          teai->getLoc(), adjSource, adjIndex);
    }
    // Handle `begin_access`.
    if (auto *bai = dyn_cast<BeginAccessInst>(originalProjection)) {
      auto adjBase = getAdjointBuffer(origBB, bai->getOperand());
      if (errorOccurred)
        return (bufferMap[{origBB, originalProjection}] = SILValue());
      // Return the base buffer's adjoint buffer.
      return adjBase;
    }
    return SILValue();
  }

  SILBasicBlock::iterator getNextFunctionLocalAllocationInsertionPoint() {
    // If there are no local allocations, insert at the pullback entry start.
    if (functionLocalAllocations.empty())
      return getPullback().getEntryBlock()->begin();
    // Otherwise, insert before the last local allocation. Inserting before
    // rather than after ensures that allocation and zero initialization
    // instructions are grouped together.
    auto lastLocalAlloc = functionLocalAllocations.back();
    return lastLocalAlloc->getDefiningInstruction()->getIterator();
  }

  SILValue &getAdjointBuffer(SILBasicBlock *origBB, SILValue valueInOriginal) {
    assert(valueInOriginal->getFunction() == &getOriginal());
    auto insertion = bufferMap.try_emplace({origBB, valueInOriginal},
                                           SILValue());
    if (!insertion.second) // not inserted
      return insertion.first->getSecond();

    // Diagnose `struct_extract` and `struct_element_addr` instructions to
    // `@noDerivative` fields.
    VarDecl *noDerivativeField = nullptr;
    if (auto *seai = dyn_cast<StructElementAddrInst>(valueInOriginal)) {
      if (seai->getField()->getAttrs().hasAttribute<NoDerivativeAttr>())
        noDerivativeField = seai->getField();
    }
    else if (auto *sei = dyn_cast<StructExtractInst>(valueInOriginal)) {
      if (sei->getField()->getAttrs().hasAttribute<NoDerivativeAttr>())
        noDerivativeField = sei->getField();
    }
    if (noDerivativeField) {
      getContext().emitNondifferentiabilityError(
          valueInOriginal, getInvoker(),
          diag::autodiff_noderivative_stored_property);
      errorOccurred = true;
      return (bufferMap[{origBB, valueInOriginal}] = SILValue());
    }

    // If the original buffer is a projection, return a corresponding projection
    // into the adjoint buffer.
    if (auto adjProj = getAdjointProjection(origBB, valueInOriginal))
      return (bufferMap[{origBB, valueInOriginal}] = adjProj);

    // Set insertion point for local allocation builder: before the last local
    // allocation, or at the start of the pullback function's entry if no local
    // allocations exist yet.
    localAllocBuilder.setInsertionPoint(
        getPullback().getEntryBlock(),
        getNextFunctionLocalAllocationInsertionPoint());
    // Allocate local buffer and initialize to zero.
    auto bufObjectType = getRemappedTangentType(valueInOriginal->getType());
    auto *newBuf = localAllocBuilder.createAllocStack(
        valueInOriginal.getLoc(), bufObjectType);
    // Temporarily change global builder insertion point and emit zero into the
    // local buffer.
    auto insertionPoint = builder.getInsertionBB();
    builder.setInsertionPoint(
        localAllocBuilder.getInsertionBB(),
        localAllocBuilder.getInsertionPoint());
    emitZeroIndirect(bufObjectType.getASTType(), newBuf, newBuf->getLoc());
    builder.setInsertionPoint(insertionPoint);
    // Register the local buffer.
    functionLocalAllocations.push_back(newBuf);
    return (insertion.first->getSecond() = newBuf);
  }

  // Accumulates `rhsBufferAccess` into the adjoint buffer corresponding to
  // `valueInOriginal`.
  void addToAdjointBuffer(SILBasicBlock *origBB, SILValue valueInOriginal,
                          SILValue rhsBuffer, SILLocation loc) {
    assert(valueInOriginal->getFunction() == &getOriginal());
    assert(rhsBuffer->getFunction() == &getPullback());
    auto adjointBuffer = getAdjointBuffer(origBB, valueInOriginal);
    if (errorOccurred)
      return;
    accumulateIndirect(adjointBuffer, rhsBuffer, loc);
  }

  //--------------------------------------------------------------------------//
  // CFG mapping
  //--------------------------------------------------------------------------//

  SILBasicBlock *getPullbackBlock(SILBasicBlock *originalBlock) {
    return pullbackBBMap.lookup(originalBlock);
  }

  SILBasicBlock *getPullbackTrampolineBlock(
      SILBasicBlock *originalBlock, SILBasicBlock *successorBlock) {
    return pullbackTrampolineBBMap.lookup({originalBlock, successorBlock});
  }

  /// Get the pullback block argument corresponding to the given original block
  /// and active value.
  SILArgument *getActiveValuePullbackBlockArgument(SILBasicBlock *origBB,
                                                   SILValue activeValue) {
    assert(origBB->getParent() == &getOriginal());
    auto pullbackBBArg =
        activeValuePullbackBBArgumentMap[{origBB, activeValue}];
    assert(pullbackBBArg);
    assert(pullbackBBArg->getParent() == getPullbackBlock(origBB));
    return pullbackBBArg;
  }

public:
  //--------------------------------------------------------------------------//
  // Entry point
  //--------------------------------------------------------------------------//

  /// Performs pullback generation on the empty pullback function. Returns true
  /// if any error occurs.
  bool run() {
    auto &original = getOriginal();
    auto &pullback = getPullback();
    auto pbLoc = getPullback().getLocation();
    LLVM_DEBUG(getADDebugStream() << "Running PullbackEmitter on\n"
                                  << original);

    auto *pbGenEnv = getPullback().getGenericEnvironment();
    auto pbGenSig = pbGenEnv
        ? pbGenEnv->getGenericSignature()->getCanonicalSignature()
        : nullptr;
    Lowering::GenericContextScope genericContextScope(
        getContext().getTypeConverter(), pbGenSig);
    auto origExitIt = original.findReturnBB();
    assert(origExitIt != original.end() &&
           "Functions without returns must have been diagnosed");
    auto *origExit = &*origExitIt;

    // Get dominated active values in original blocks.
    // Adjoint values of dominated active values are passed as pullback block
    // arguments.
    DominanceOrder domOrder(original.getEntryBlock(), domInfo);
    while (auto *bb = domOrder.getNext()) {
      auto &bbActiveValues = activeValues[bb];
      // If the current block has an immediate dominator, append the immediate
      // dominator block's active values to the current block's active values.
      if (auto *domNode = domInfo->getNode(bb)->getIDom()) {
        auto &domBBActiveValues = activeValues[domNode->getBlock()];
        bbActiveValues.append(domBBActiveValues.begin(),
                              domBBActiveValues.end());
      }
      SmallPtrSet<SILValue, 8> visited(bbActiveValues.begin(),
                                       bbActiveValues.end());
      // Register a value as active if it has not yet been visited.
      auto addActiveValue = [&](SILValue v) {
        if (visited.count(v))
          return;
        // Diagnose active enum values. Differentiation of enum values is not
        // yet supported; requires special adjoint value handling.
        if (v->getType().getEnumOrBoundGenericEnum()) {
          getContext().emitNondifferentiabilityError(
              v, getInvoker(), diag::autodiff_enums_unsupported);
          errorOccurred = true;
        }
        // Skip address projections.
        // Address projections do not need their own adjoint buffers; they
        // become projections into their adjoint base buffer.
        if (Projection::isAddressProjection(v))
          return;
        visited.insert(v);
        bbActiveValues.push_back(v);
      };
      // Register bb arguments and all instruction operands/results.
      for (auto *arg : bb->getArguments())
        if (getActivityInfo().isActive(arg, getIndices()))
          addActiveValue(arg);
      for (auto &inst : *bb) {
        for (auto op : inst.getOperandValues())
          if (getActivityInfo().isActive(op, getIndices()))
            addActiveValue(op);
        for (auto result : inst.getResults())
          if (getActivityInfo().isActive(result, getIndices()))
            addActiveValue(result);
      }
      domOrder.pushChildren(bb);
      if (errorOccurred)
        return true;
    }

    // Create pullback blocks and arguments, visiting original blocks in
    // post-order post-dominance order.
    SmallVector<SILBasicBlock *, 8> postOrderPostDomOrder;
    // Start from the root node, which may have a marker `nullptr` block if
    // there are multiple roots.
    PostOrderPostDominanceOrder postDomOrder(postDomInfo->getRootNode(),
                                             postOrderInfo, original.size());
    while (auto *origNode = postDomOrder.getNext()) {
      auto *origBB = origNode->getBlock();
      postDomOrder.pushChildren(origNode);
      // If node is the `nullptr` marker basic block, do not push it.
      if (!origBB)
        continue;
      postOrderPostDomOrder.push_back(origBB);
    }
    for (auto *origBB : postOrderPostDomOrder) {
      auto *pullbackBB = pullback.createBasicBlock();
      pullbackBBMap.insert({origBB, pullbackBB});
      auto pbStructLoweredType =
          remapType(getPullbackInfo().getLinearMapStructLoweredType(origBB));
      // If the BB is the original exit, then the pullback block that we just
      // created must be the pullback function's entry. For the pullback entry,
      // create entry arguments and continue to the next block.
      if (origBB == origExit) {
        assert(pullbackBB->isEntry());
        createEntryArguments(&getPullback());
        auto *mainPullbackStruct = pullbackBB->getArguments().back();
        assert(mainPullbackStruct->getType() == pbStructLoweredType);
        pullbackStructArguments[origBB] = mainPullbackStruct;
        // Destructure the pullback struct to get the elements.
        builder.setInsertionPoint(pullbackBB);
        auto *dsi = builder.createDestructureStruct(pbLoc, mainPullbackStruct);
        initializePullbackStructElements(origBB, dsi->getResults());
        continue;
      }
      // Get all active values in the original block.
      // If the original block has no active values, continue.
      auto &bbActiveValues = activeValues[origBB];
      if (bbActiveValues.empty())
        continue;
      // Otherwise, for each active value/buffer in the original block, allocate
      // a new local buffer in the pullback entry. (All adjoint buffers are
      // allocated in the pullback entry and deallocated in the pullback exit.)
      for (auto activeValue : bbActiveValues) {
        // Allocate and zero initialize a new local buffer using
        // `getAdjointBuffer`.
        builder.setInsertionPoint(pullback.getEntryBlock());
        getAdjointBuffer(origBB, activeValue);
      }
      // Add a pullback struct argument.
      auto *pbStructArg = pullbackBB->createPhiArgument(
          pbStructLoweredType, ValueOwnershipKind::Owned);
      pullbackStructArguments[origBB] = pbStructArg;
      // Destructure the pullback struct to get the elements.
      builder.setInsertionPoint(pullbackBB);
      auto *dsi = builder.createDestructureStruct(pbLoc, pbStructArg);
      initializePullbackStructElements(origBB, dsi->getResults());

      // Create pullback trampoline blocks for each successor block of the
      // original block. Pullback trampoline blocks only have a pullback struct
      // argument. They branch from a pullback successor block to the pullback
      // original block, propagating adjoint buffers of active values.
      for (auto *succBB : origBB->getSuccessorBlocks()) {
        auto *pullbackTrampolineBB =
            pullback.createBasicBlockBefore(pullbackBB);
        pullbackTrampolineBBMap.insert({{origBB, succBB},
                                       pullbackTrampolineBB});
        // Get the enum element type (i.e. the pullback struct type). The enum
        // element type may be boxed if the enum is indirect.
        auto enumLoweredTy =
            getPullbackInfo().getBranchingTraceEnumLoweredType(succBB);
        auto *enumEltDecl =
            getPullbackInfo().lookUpBranchingTraceEnumElement(origBB, succBB);
        auto enumEltType = remapType(
            enumLoweredTy.getEnumElementType(enumEltDecl, getModule()));
        pullbackTrampolineBB->createPhiArgument(enumEltType,
                                                ValueOwnershipKind::Owned);
      }
    }

    auto *pullbackEntry = pullback.getEntryBlock();
    // The pullback function has type (seed, exit_pbs) -> ([arg0], ..., [argn]).
    auto pbParamArgs = pullback.getArgumentsWithoutIndirectResults();
    assert(pbParamArgs.size() == 2);
    auto seed = pbParamArgs[0];

    // Assign adjoint for original result.
    SmallVector<SILValue, 8> origFormalResults;
    collectAllFormalResultsInTypeOrder(original, origFormalResults);
    auto origResult = origFormalResults[getIndices().source];
    // TODO(TF-788): Re-enable non-varied result warning.
    /*
    // Emit a warning and fixit if original result is not varied, because it
    // will always have a zero derivative.
    if (!getActivityInfo().isVaried(origResult, getIndices().parameters)) {
      // Emit fixit if original result has a valid source location.
      auto startLoc = origResult.getLoc().getStartSourceLoc();
      auto endLoc = origResult.getLoc().getEndSourceLoc();
      if (startLoc.isValid() && endLoc.isValid()) {
        getContext().diagnose(startLoc, diag::autodiff_nonvaried_result_fixit)
            .fixItInsert(startLoc, "withoutDerivative(at:")
            .fixItInsertAfter(endLoc, ")");
      }
    }
    */
    builder.setInsertionPoint(
        pullbackEntry, getNextFunctionLocalAllocationInsertionPoint());
    // Create a local copy of the seed so that it can be written to by later
    // adjoint zero emission logic. The indirect seed argument should not be
    // overwritten.
    auto *seedBufCopy = builder.createAllocStack(pbLoc, seed->getType());
    builder.createCopyAddr(pbLoc, seed, seedBufCopy, IsNotTake,
                           IsInitialization);
    setAdjointBuffer(origExit, origResult, seedBufCopy);
    functionLocalAllocations.push_back(seedBufCopy);
    LLVM_DEBUG(getADDebugStream()
               << "Assigned seed buffer " << *seedBufCopy
               << " as the adjoint of original result " << origResult);

    // Visit original blocks blocks in post-order and perform differentiation
    // in corresponding pullback blocks. If errors occurred, back out.
    for (auto *bb : postOrderPostDomOrder) {
      visitSILBasicBlock(bb);
      if (errorOccurred)
        return true;
    }

    // Prepare and emit a `return` in the pullback exit block.
    auto *origEntry = getOriginal().getEntryBlock();
    auto *pbExit = getPullbackBlock(origEntry);
    builder.setInsertionPoint(pbExit);

    // This vector will contain all indirect parameter adjoint buffers.
    SmallVector<SILValue, 4> indParamAdjoints;

    auto origParams = getOriginal().getArgumentsWithoutIndirectResults();

    // Materializes the return element corresponding to the parameter
    // `parameterIndex` into the `retElts` vector.
    auto addRetElt = [&](unsigned parameterIndex) -> void {
      auto origParam = origParams[parameterIndex];
      auto adjBuf = getAdjointBuffer(origEntry, origParam);
      if (errorOccurred)
        return;
      indParamAdjoints.push_back(adjBuf);
    };
    // Collect differentiation parameter adjoints.
    for (auto i : getIndices().parameters->getIndices())
      addRetElt(i);

    // Copy them to pullback indirect results.
    assert(indParamAdjoints.size() == pullback.getIndirectResults().size() &&
           "Indirect parameter adjoint count mismatch");

    for (auto pair : zip(indParamAdjoints,
                             getPullback().getIndirectResults())) {
      auto source = std::get<0>(pair);
      auto *dest = std::get<1>(pair);
      builder.createCopyAddr(pbLoc, source, dest, IsTake, IsInitialization);
      // Prevent source buffer from being deallocated, since the underlying
      // value is moved.
      destroyedLocalAllocations.insert(source);
    }

    // Emit cleanups for all local values.
    cleanUpTemporariesForBlock(pbExit, pbLoc);
    // Deallocate local allocations.
    for (auto alloc : functionLocalAllocations) {
      // Assert that local allocations have at least one use.
      // Buffers should not be allocated needlessly.
      assert(!alloc->use_empty());
      if (!destroyedLocalAllocations.count(alloc)) {
        builder.emitDestroyAddrAndFold(pbLoc, alloc);
        destroyedLocalAllocations.insert(alloc);
      }
      builder.createDeallocStack(pbLoc, alloc);
    }

    // Return empty tuple. (All pullback results are indirect.)
    auto *emptyTuple = builder.createTuple(pbLoc, {});
    builder.createReturn(pbLoc, emptyTuple);

#ifndef NDEBUG
    bool leakFound = false;
    // Ensure all temporaries have been cleaned up.
    for (auto &bb : pullback) {
      for (auto temp : blockTemporaries[&bb]) {
        if (blockTemporarySet.count(temp)) {
          leakFound = true;
          getADDebugStream() << "Found leaked temporary:\n" << temp;
        }
      }
    }
    // Ensure all local allocations have been cleaned up.
    for (auto localAlloc : functionLocalAllocations) {
      if (!destroyedLocalAllocations.count(localAlloc)) {
        leakFound = true;
        getADDebugStream() << "Found leaked local buffer:\n" << localAlloc;
      }
    }
    assert(!leakFound && "Leaks found!");
#endif

    LLVM_DEBUG(getADDebugStream() << "Generated pullback for "
                                  << original.getName() << ":\n" << pullback);
    return errorOccurred;
  }

  using TrampolineBlockSet = SmallPtrSet<SILBasicBlock *, 4>;

  /// Determine the pullback successor block for a given original block and one
  /// of its predecessors. When a trampoline block is necessary, emit code into
  /// the trampoline block to trampoline the original block's active value's
  /// adjoint buffers. A map `activeValueAdjointBufferMap` will be updated to
  /// keep track of adjoint buffers of active values.
  SILBasicBlock *buildPullbackSuccessor(
      SILBasicBlock *origBB, SILBasicBlock *origPredBB,
      SmallDenseMap<SILBasicBlock *, SmallMapVector<SILValue, SILValue, 4>>
          &activeValueAdjointBufferMap) {
    // Get the pullback block and optional pullback trampoline block of the
    // predecessor block.
    auto *pullbackBB = getPullbackBlock(origPredBB);
    auto *pullbackTrampolineBB = getPullbackTrampolineBlock(origPredBB, origBB);
    // If the predecessor block does not have a corresponding pullback
    // trampoline block, then the pullback successor is the pullback block.
    if (!pullbackTrampolineBB)
      return pullbackBB;

    // Otherwise, the pullback successor is the pullback trampoline block,
    // which branches to the pullback block and propagates adjoint buffers of
    // active values.
    assert(pullbackTrampolineBB->getNumArguments() == 1);
    auto loc = origBB->getParent()->getLocation();
    SmallVector<SILValue, 8> trampolineArguments;
    // Propagate adjoint buffers of active values/buffers to predecessor blocks.
    auto &predBBActiveValues = activeValues[origPredBB];
    for (auto activeValue : predBBActiveValues) {
      auto adjBuf = getAdjointBuffer(origBB, activeValue);
      activeValueAdjointBufferMap[origPredBB].insert({activeValue, adjBuf});
    }
    // Propagate pullback struct argument.
    SILBuilder pullbackTrampolineBBBuilder(pullbackTrampolineBB);
    auto *predPBStructVal = pullbackTrampolineBB->getArguments().front();
    auto boxType =
        dyn_cast<SILBoxType>(predPBStructVal->getType().getASTType());
    if (!boxType) {
      trampolineArguments.push_back(predPBStructVal);
    } else {
      auto *projectBox = pullbackTrampolineBBBuilder.createProjectBox(
          loc, predPBStructVal, /*index*/ 0);
      auto loaded = pullbackTrampolineBBBuilder.emitLoadValueOperation(
          loc, projectBox, LoadOwnershipQualifier::Copy);
      pullbackTrampolineBBBuilder.emitDestroyValueOperation(loc,
                                                            predPBStructVal);
      trampolineArguments.push_back(loaded);
    }
    // Propagate adjoint buffers of active values using `copy_addr`.
    for (auto pair : activeValueAdjointBufferMap[origPredBB]) {
      auto origValue = pair.first;
      auto adjBufSrc = pair.second;
      auto adjBufDest = getAdjointBuffer(origPredBB, origValue);
      LLVM_DEBUG(getADDebugStream()
                 << "Propagating adjoint of active value " << origValue
                 << " for original bb" << origBB->getDebugID()
                 << " and predecessor bb" << origPredBB->getDebugID() << "\n");
      pullbackTrampolineBBBuilder.createCopyAddr(
          loc, adjBufSrc, adjBufDest, IsNotTake, IsNotInitialization);
    }
    // Branch from pullback trampoline block to pullback block.
    pullbackTrampolineBBBuilder.createBranch(loc, pullbackBB,
                                             trampolineArguments);
    return pullbackTrampolineBB;
  }

  /// Emit pullback code in the corresponding pullback block.
  void visitSILBasicBlock(SILBasicBlock *bb) {
    auto pbLoc = getPullback().getLocation();
    // Get the corresponding pullback basic block.
    auto *pbBB = getPullbackBlock(bb);
    builder.setInsertionPoint(pbBB);

    LLVM_DEBUG({
      auto &s = getADDebugStream()
          << "Original bb" + std::to_string(bb->getDebugID())
          << ": To differentiate or not to differentiate?\n";
      for (auto &inst : reversed(*bb)) {
        s << (getPullbackInfo().shouldDifferentiateInstruction(&inst)
                  ? "[∂] " : "[ ] ")
          << inst;
      }
    });

    // Visit each instruction in reverse order.
    for (auto &inst : reversed(*bb)) {
      if (!getPullbackInfo().shouldDifferentiateInstruction(&inst))
        continue;
      // Differentiate instruction.
      visit(&inst);
      if (errorOccurred)
        return;
    }

    // Emit a branching terminator for the block.
    // If the original block is the original entry, then the pullback block is
    // the pullback exit. This is handled specially in `PullbackEmitter::run()`,
    // so we leave the block non-terminated.
    if (bb->isEntry())
      return;

    // Otherwise, add a `switch_enum` terminator for non-exit
    // pullback blocks.
    // 1. Get the pullback struct pullback block argument.
    // 2. Extract the predecessor enum value from the pullback struct value.
    auto *predEnum = getPullbackInfo().getBranchingTraceDecl(bb);
    auto *predEnumField =
        getPullbackInfo().lookUpLinearMapStructEnumField(bb);
    auto predEnumVal = getPullbackStructElement(bb, predEnumField);

    // Mapping from pair of original predecessor block and active value to
    // adjoint buffer. Used to propagate adjoint buffers from active values to
    // pullback successor blocks. `SmallMapVector` is used for deterministic
    // `copy_addr` generation order.
    SmallDenseMap<SILBasicBlock *, SmallMapVector<SILValue, SILValue, 4>>
        activeValueAdjointBufferMap;

    // Propagate adjoint buffer from active basic block arguments to
    // predecessor terminator operands.
    for (auto *bbArg : bb->getArguments()) {
      if (!getActivityInfo().isActive(bbArg, getIndices()))
        continue;
      // Get predecessor terminator operands.
      SmallVector<std::pair<SILBasicBlock *, SILValue>, 4> incomingValues;
      bbArg->getSingleTerminatorOperands(incomingValues);
      // Initialize adjoint buffer of predecessor terminator operands as
      // adjoint buffer of current block arguments.
      auto bbArgAdj = getAdjointBuffer(bb, bbArg);
      for (auto pair : incomingValues) {
        auto *predBB = pair.first;
        auto incomingValue = pair.second;
        // Skip non-active incoming values.
        if (!getActivityInfo().isActive(incomingValue, getIndices()))
          continue;
        bool incValHasAdjBuf = bufferMap.count({predBB, incomingValue});
        assert(incValHasAdjBuf);
        activeValueAdjointBufferMap[predBB].insert({incomingValue, bbArgAdj});
      }
    }

    // 3. Build the pullback successor cases for the `switch_enum`
    //    instruction. The pullback successors correspond to the predecessors
    //    of the current block.
    SmallVector<std::pair<EnumElementDecl *, SILBasicBlock *>, 4>
        pullbackSuccessorCases;
    SmallVector<SILBasicBlock *, 8> pullbackSuccBBs;
    for (auto *predBB : bb->getPredecessorBlocks()) {
      auto *pullbackSuccBB = buildPullbackSuccessor(
          bb, predBB, activeValueAdjointBufferMap);
      pullbackSuccBBs.push_back(pullbackSuccBB);
      auto *enumEltDecl =
          getPullbackInfo().lookUpBranchingTraceEnumElement(predBB, bb);
      pullbackSuccessorCases.push_back({enumEltDecl, pullbackSuccBB});
    }
    // Emit cleanups for all block-local temporaries.
    cleanUpTemporariesForBlock(pbBB, pbLoc);
    // - If the original block has exactly one predecessor, then the pullback
    //   block has exactly one successor. Extract the pullback struct value
    //   from the predecessor enum value using `unchecked_take_enum_data_addr`
    //   and `load [take]`, and branch to the pullback successor block.
    assert(pullbackSuccessorCases.size() == predEnum->getNumElements());
    builder.createSwitchEnum(
        pbLoc, predEnumVal, /*DefaultBB*/ nullptr, pullbackSuccessorCases);
  }

  void visit(SILInstruction *inst) {
    if (errorOccurred)
      return;

    LLVM_DEBUG(getADDebugStream()
               << "PullbackEmitter visited:\n[ORIG]" << *inst);
#ifndef NDEBUG
    auto beforeInsertion = std::prev(builder.getInsertionPoint());
#endif
    SILInstructionVisitor::visit(inst);
    LLVM_DEBUG({
      auto &s = llvm::dbgs() << "[ADJ] Emitted in pullback:\n";
      auto afterInsertion = builder.getInsertionPoint();
      for (auto it = ++beforeInsertion; it != afterInsertion; ++it)
        s << *it;
    });
  }

  void visitSILInstruction(SILInstruction *inst) {
    LLVM_DEBUG(getADDebugStream()
               << "Unhandled instruction in PullbackEmitter: " << *inst);
    getContext().emitNondifferentiabilityError(inst, getInvoker(),
        diag::autodiff_expression_not_differentiable_note);
    errorOccurred = true;
  }

  AllocStackInst *
  emitArrayTangentSubscript(ApplyInst *ai, SILType eltType,
                            SILValue arrayAdjBuf, SILValue fnRef,
                            CanGenericSignature genericSig, int index) {
    auto &ctx = builder.getASTContext();
    auto astType = eltType.getASTType();
    auto literal = builder.createIntegerLiteral(
        ai->getLoc(), SILType::getBuiltinIntegerType(64, ctx), index);
    auto intType = SILType::getPrimitiveObjectType(
        ctx.getIntDecl()->getDeclaredType()->getCanonicalType());
    auto *intStruct = builder.createStruct(ai->getLoc(), intType, {literal});
    auto *subscriptBuffer = builder.createAllocStack(ai->getLoc(), eltType);
    auto *swiftModule = getModule().getSwiftModule();
    auto *diffProto = ctx.getProtocol(KnownProtocolKind::Differentiable);
    auto diffConf = swiftModule->lookupConformance(astType, diffProto);
    assert(diffConf.hasValue() && "Missing conformance to `Differentiable`");
    auto addArithProto = ctx.getProtocol(KnownProtocolKind::AdditiveArithmetic);
    auto addArithConf = swiftModule->lookupConformance(astType, addArithProto);
    assert(addArithConf.hasValue() &&
           "Missing conformance to `AdditiveArithmetic`");
    auto subMap =
        SubstitutionMap::get(genericSig, {astType}, {*addArithConf, *diffConf});
    auto arrayAdjBufLoad = builder.emitLoadValueOperation(
        ai->getLoc(), arrayAdjBuf, LoadOwnershipQualifier::Copy);
    recordTemporary(arrayAdjBufLoad);
    builder.createApply(ai->getLoc(), fnRef, subMap,
                        {subscriptBuffer, intStruct, arrayAdjBufLoad});
    return subscriptBuffer;
  }

  void accumulateArrayTangentSubscriptDirect(ApplyInst *ai, SILType eltType,
                                             StoreInst *si,
                                             AllocStackInst *subscriptBuffer) {
    SILValue src = si->getSrc();
    // When the store's source is a `copy_value`, the `copy_value` is part of
    // array literal initialization. In this case, add the adjoint to the source
    // of the copy directly.
    if (auto *cvi = dyn_cast<CopyValueInst>(src))
      src = cvi->getOperand();
    addToAdjointBuffer(si->getParent(), src, subscriptBuffer, ai->getLoc());
    builder.emitDestroyAddrAndFold(ai->getLoc(), subscriptBuffer);
    builder.createDeallocStack(ai->getLoc(), subscriptBuffer);
  }

  void accumulateArrayTangentSubscriptIndirect(
      ApplyInst *ai, CopyAddrInst *cai, AllocStackInst *subscriptBuffer) {
    addToAdjointBuffer(cai->getParent(), cai->getSrc(), subscriptBuffer,
                       cai->getLoc());
    builder.emitDestroyAddrAndFold(cai->getLoc(), subscriptBuffer);
    builder.createDeallocStack(ai->getLoc(), subscriptBuffer);
  }

  void visitArrayInitialization(ApplyInst *ai) {
    LLVM_DEBUG(getADDebugStream() << "Visiting array initialization:\n" << *ai);
    SILValue arrayAdjBuf;
    SILValue fnRef;
    CanGenericSignature genericSig;
    for (auto use : ai->getUses()) {
      auto dti = dyn_cast<DestructureTupleInst>(use->getUser());
      if (!dti) continue;
      // The first tuple field of the return value is the `Array`.
      arrayAdjBuf = getAdjointBuffer(ai->getParent(), dti->getResult(0));
      assert(arrayAdjBuf && "Array does not have adjoint buffer");
      auto astType = arrayAdjBuf->getType().getASTType();
      auto typeDecl = astType->getStructOrBoundGenericStruct();
      auto subscriptDecl = cast<SubscriptDecl>(typeDecl->lookupDirect(
          DeclBaseName::createSubscript()).front());
      auto subscriptGet = subscriptDecl->getAccessor(AccessorKind::Get);
      SILDeclRef subscriptRef(subscriptGet, SILDeclRef::Kind::Func);
      auto fnBuilder = SILOptFunctionBuilder(getContext().getTransform());
      auto fn = fnBuilder.getOrCreateFunction(
          ai->getLoc(), subscriptRef, NotForDefinition);
      genericSig = fn->getLoweredFunctionType()->getGenericSignature();
      fnRef = builder.createFunctionRef(ai->getLoc(), fn);
    }
    assert(arrayAdjBuf && "Array does not have adjoint buffer");
    assert(genericSig && "No generic signature");
    assert(fnRef && "cannot create function_ref");
    // Two loops because the tuple_extract instructions can be reached in
    // either order.
    for (auto use : ai->getUses()) {
      auto dti = dyn_cast<DestructureTupleInst>(use->getUser());
      if (!dti) continue;
      // The second tuple field is the `RawPointer`.
      for (auto use : dti->getResult(1)->getUses()) {
        // The `RawPointer` passes through a `pointer_to_address`. That
        // instruction's first use is a `store` whose src is useful; its
        // subsequent uses are `index_addr`s whose only use is a useful
        // `store`. In the indirect case, each `store` is instead a
        // `copy_addr`.
        for (auto use : use->getUser()->getResult(0)->getUses()) {
          auto inst = use->getUser();
          if (auto si = dyn_cast<StoreInst>(inst)) {
            auto tanType = getRemappedTangentType(si->getSrc()->getType());
            auto subscriptBuffer = emitArrayTangentSubscript(
                ai, tanType, arrayAdjBuf, fnRef, genericSig, 0);
            accumulateArrayTangentSubscriptDirect(
                ai, tanType, si, subscriptBuffer);
          } else if (auto cai = dyn_cast<CopyAddrInst>(inst)) {
            auto tanType = getRemappedTangentType(cai->getSrc()->getType());
            auto subscriptBuffer = emitArrayTangentSubscript(
                ai, tanType, arrayAdjBuf, fnRef, genericSig, 0);
            accumulateArrayTangentSubscriptIndirect(
                ai, cai, subscriptBuffer);
          } else if (auto iai = dyn_cast<IndexAddrInst>(inst)) {
            for (auto use : iai->getUses()) {
              if (auto si = dyn_cast<StoreInst>(use->getUser())) {
                auto literal = dyn_cast<IntegerLiteralInst>(iai->getIndex());
                auto tanType = getRemappedTangentType(
                    si->getSrc()->getType());
                auto subscriptBuffer = emitArrayTangentSubscript(
                    ai, tanType, arrayAdjBuf, fnRef,
                    genericSig, literal->getValue().getLimitedValue());
                accumulateArrayTangentSubscriptDirect(
                    ai, tanType, si, subscriptBuffer);
              } else if (auto cai = dyn_cast<CopyAddrInst>(use->getUser())) {
                auto literal = dyn_cast<IntegerLiteralInst>(iai->getIndex());
                auto tanType = getRemappedTangentType(
                    cai->getSrc()->getType());
                auto subscriptBuffer = emitArrayTangentSubscript(
                    ai, tanType, arrayAdjBuf, fnRef,
                    genericSig, literal->getValue().getLimitedValue());
                accumulateArrayTangentSubscriptIndirect(
                    ai, cai, subscriptBuffer);
              }
            }
          }
        }
      }
    }
  }

  void visitApplyInst(ApplyInst *ai) {
    assert(getPullbackInfo().shouldDifferentiateApplyInst(ai));
    // Handle array uninitialized allocation intrinsic specially.
    if (isArrayLiteralIntrinsic(ai))
      return visitArrayInitialization(ai);
    // Replace a call to a function with a call to its pullback.
    auto &nestedApplyInfo = getContext().getNestedApplyInfo();
    auto applyInfoLookup = nestedApplyInfo.find(ai);
    // If no `NestedApplyInfo` was found, then this task doesn't need to be
    // differentiated.
    if (applyInfoLookup == nestedApplyInfo.end()) {
      // Must not be active.
      assert(!getActivityInfo().isActive(ai, getIndices()));
      return;
    }
    auto applyInfo = applyInfoLookup->getSecond();

    // Get the pullback.
    auto *field = getPullbackInfo().lookUpLinearMapDecl(ai);
    assert(field);
    auto loc = ai->getLoc();
    auto pullback = getPullbackStructElement(ai->getParent(), field);

    // Get the original result of the `apply` instruction.
    SmallVector<SILValue, 8> args;
    SmallVector<SILValue, 8> origDirResults;
    collectAllExtractedElements(ai, origDirResults);
    SmallVector<SILValue, 8> origAllResults;
    collectAllActualResultsInTypeOrder(
        ai, origDirResults, ai->getIndirectSILResults(),
        origAllResults);
    assert(applyInfo.indices.source < origAllResults.size());
    auto origResult = origAllResults[applyInfo.indices.source];
    assert(origResult);
    auto origNumIndRes = ai->getNumIndirectResults();

    auto pullbackType =
        remapType(pullback->getType()).castTo<SILFunctionType>();

    // Get the seed (i.e. adjoint buffer of the original result).
    auto *bb = ai->getParent();
    auto seed = getAdjointBuffer(bb, origResult);
    if (errorOccurred)
      return;

    // Create allocations for pullback indirect results.
    SmallVector<AllocStackInst *, 4> pullbackIndirectResults;
    auto actualPullbackType = applyInfo.originalPullbackType
        ? *applyInfo.originalPullbackType
        : pullbackType;
    for (auto indRes : actualPullbackType->getIndirectFormalResults()) {
      auto *alloc =
          builder.createAllocStack(loc, remapType(indRes.getSILStorageType()));
      pullbackIndirectResults.push_back(alloc);
      args.push_back(alloc);
    }

    // If callee pullback was reabstracted in VJP, reabstract callee pullback.
    if (applyInfo.originalPullbackType) {
      SILOptFunctionBuilder fb(getContext().getTransform());
      auto *thunk = getOrCreateReabstractionThunk(
          fb, getContext().getModule(), loc, &getPullback(),
          pullbackType, *applyInfo.originalPullbackType);
      auto *thunkRef = builder.createFunctionRef(loc, thunk);
      pullback = builder.createPartialApply(
          loc, thunkRef,
          remapSubstitutionMap(thunk->getForwardingSubstitutionMap()),
          {pullback}, pullbackType->getCalleeConvention());
    }
    args.push_back(seed);

    // Call the callee pullback.
    auto *pullbackCall = builder.createApply(
        loc, pullback, SubstitutionMap(), args, /*isNonThrowing*/ false);
    builder.emitDestroyValueOperation(loc, pullback);

    // Extract all results from `pullbackCall`.
    SmallVector<SILValue, 8> dirResults;
    extractAllElements(pullbackCall, builder, dirResults);
    // Get all results in type-defined order.
    SmallVector<SILValue, 8> allResults;
    collectAllActualResultsInTypeOrder(
        pullbackCall, dirResults, pullbackCall->getIndirectSILResults(),
        allResults);
    LLVM_DEBUG({
      auto &s = getADDebugStream();
      s << "All direct results of the nested pullback call:\n";
      llvm::for_each(dirResults, [&](SILValue v) { s << v; });
      s << "All indirect results of the nested pullback call:\n";
      llvm::for_each(pullbackCall->getIndirectSILResults(),
                     [&](SILValue v) { s << v; });
      s << "All results of the nested pullback call:\n";
      llvm::for_each(allResults, [&](SILValue v) { s << v; });
    });

    // Accumulate adjoints for original differentiation parameters.
    auto allResultsIt = allResults.begin();
    for (unsigned i : applyInfo.indices.parameters->getIndices()) {
      auto origArg = ai->getArgument(origNumIndRes + i);
      auto tan = *allResultsIt++;
      addToAdjointBuffer(bb, origArg, tan, loc);
      builder.emitDestroyAddrAndFold(loc, tan);
    }
    // Deallocate pullback indirect results.
    for (auto *alloc : reversed(pullbackIndirectResults))
      builder.createDeallocStack(loc, alloc);
  }

  /// Handle `struct` instruction.
  ///   Original: y = struct (x0, x1, x2, ...)
  ///    Adjoint: adj[x0] += struct_extract adj[y], #x0
  ///             adj[x1] += struct_extract adj[y], #x1
  ///             adj[x2] += struct_extract adj[y], #x2
  ///             ...
  void visitStructInst(StructInst *si) {
    auto *bb = si->getParent();
    auto loc = si->getLoc();
    auto *structDecl = si->getStructDecl();
    auto adjStruct = getAdjointBuffer(bb, si);
    // Find the struct `TangentVector` type.
    auto structTy = remapType(si->getType()).getASTType();
    auto tangentVectorTy =
        getTangentSpace(structTy)->getType()->getCanonicalType();
    assert(!getModule().Types.getTypeLowering(
               tangentVectorTy, ResilienceExpansion::Minimal)
                   .isAddressOnly());
    auto *tangentVectorDecl =
        tangentVectorTy->getStructOrBoundGenericStruct();
    assert(tangentVectorDecl);

    // Accumulate adjoints for the fields of the `struct` operand.
    for (auto *field : structDecl->getStoredProperties()) {
      // There does not exist a corresponding tangent field for original
      // fields with `@noDerivative` attribute. Emit an error.
      if (field->getAttrs().hasAttribute<NoDerivativeAttr>())
        continue;
      // Find the corresponding field in the tangent space.
      VarDecl *tanField = nullptr;
      if (tangentVectorDecl == structDecl)
        tanField = field;
      // Otherwise, look up the field by name.
      else {
        auto tanFieldLookup =
            tangentVectorDecl->lookupDirect(field->getName());
        if (tanFieldLookup.empty()) {
          getContext().emitNondifferentiabilityError(
              si, getInvoker(),
              diag::autodiff_stored_property_no_corresponding_tangent,
              tangentVectorDecl->getNameStr(), field->getNameStr());
          errorOccurred = true;
          return;
        }
        tanField = cast<VarDecl>(tanFieldLookup.front());
      }
      auto *adjStructElt =
          builder.createStructElementAddr(loc, adjStruct, tanField);
      addToAdjointBuffer(bb, si->getFieldValue(field), adjStructElt, loc);
    }
  }

  /// Handle `struct_extract` instruction.
  ///   Original: y = struct_extract x, #field
  ///    Adjoint: adj[x].field' += adj[y]
  ///                    ^~~~~~
  ///        field in tangent space corresponding to #field
  void visitStructExtractInst(StructExtractInst *sei) {
    assert(!sei->getField()->getAttrs().hasAttribute<NoDerivativeAttr>() &&
           "`struct_extract` with `@noDerivative` field should not be "
           "differentiated; activity analysis should not marked as varied");
    auto *bb = sei->getParent();
    auto loc = sei->getLoc();
    auto structTy = remapType(sei->getOperand()->getType()).getASTType();
    auto tangentVectorTy =
        getTangentSpace(structTy)->getType()->getCanonicalType();
    assert(!getModule().Types.getTypeLowering(
               tangentVectorTy, ResilienceExpansion::Minimal).isAddressOnly());
    auto *tangentVectorDecl =
        tangentVectorTy->getStructOrBoundGenericStruct();
    assert(tangentVectorDecl);
    // Find the corresponding field in the tangent space.
    VarDecl *tanField = nullptr;
    // If the tangent space is the original struct, then field is the same.
    if (tangentVectorDecl == sei->getStructDecl())
      tanField = sei->getField();
    // Otherwise, look up the field by name.
    else {
      auto tanFieldLookup =
          tangentVectorDecl->lookupDirect(sei->getField()->getName());
      if (tanFieldLookup.empty()) {
        getContext().emitNondifferentiabilityError(
            sei, getInvoker(),
            diag::autodiff_stored_property_no_corresponding_tangent,
            sei->getStructDecl()->getNameStr(),
            sei->getField()->getNameStr());
        errorOccurred = true;
        return;
      }
      tanField = cast<VarDecl>(tanFieldLookup.front());
    }
    // Accumulate adjoint for the `struct_extract` operand.
    auto adjStruct = getAdjointBuffer(bb, sei->getOperand());
    auto adjElt = getAdjointBuffer(bb, sei);
    auto adjEltDest = builder.createStructElementAddr(loc, adjStruct, tanField);
    accumulateIndirect(adjEltDest, adjElt, loc);
  }

  /// Handle `tuple` instruction.
  ///   Original: y = tuple (x0, x1, x2, ...)
  ///    Adjoint: adj[x0] += tuple_extract adj[y], 0
  ///             ...
  void visitTupleInst(TupleInst *ti) {
    auto *bb = ti->getParent();
    auto loc = ti->getLoc();
    auto adjTuple = getAdjointBuffer(bb, ti);
    unsigned adjIdx = 0;
    for (auto i : range(ti->getNumOperands())) {
      if (!getTangentSpace(ti->getOperand(i)->getType().getASTType()))
        continue;
      auto adjElt = adjTuple;
      if (adjTuple->getType().is<TupleType>())
        adjElt = builder.createTupleElementAddr(loc, adjTuple, adjIdx++);
      addToAdjointBuffer(bb, ti->getOperand(i), adjElt, loc);
    }
  }

  /// Handle `tuple_extract` instruction.
  ///   Original: y = tuple_extract x, <n>
  ///    Adjoint: adj[x] += tuple (0, 0, ..., adj[y], ..., 0, 0)
  ///                                         ^~~~~~
  ///                            n'-th element, where n' is tuple tangent space
  ///                            index corresponding to n
  void visitTupleExtractInst(TupleExtractInst *tei) {
    auto *bb = tei->getParent();
    auto loc = tei->getLoc();
    auto adjBuf = getAdjointBuffer(bb, tei);

    auto tupleTy = tei->getTupleType();
    auto tupleTanTy = getRemappedTangentType(tei->getOperand()->getType());
    auto tupleTanTupleTy = tupleTanTy.getAs<TupleType>();
    if (!tupleTanTupleTy) {
      addToAdjointBuffer(bb, tei->getOperand(), adjBuf, loc);
      return;
    }

    unsigned adjIdx = 0;
    for (unsigned i : range(tupleTy->getNumElements())) {
      if (!getTangentSpace(
              tupleTy->getElement(i).getType()->getCanonicalType()))
        continue;
      if (tei->getFieldNo() == i)
        break;
      ++adjIdx;
    }
    // Accumulate adjoint for the `tuple_extract` operand.
    auto adjTuple = getAdjointBuffer(bb, tei->getOperand());
    auto adjElt = getAdjointBuffer(bb, tei);
    auto adjEltDest = builder.createTupleElementAddr(loc, adjTuple, adjIdx);
    accumulateIndirect(adjEltDest, adjElt, loc);
  }

  /// Handle `destructure_tuple` instruction.
  ///   Original: (y0, ..., yn) = destructure_tuple x
  ///    Adjoint: adj[x].0 += adj[y0]
  ///             ...
  ///             adj[x].n += adj[yn]
  void visitDestructureTupleInst(DestructureTupleInst *dti) {
    auto *bb = dti->getParent();
    auto loc = dti->getLoc();
    auto tupleTanTy = getRemappedTangentType(dti->getOperand()->getType());
    // Accumulate adjoint for the `destructure_tuple` operand.
    auto adjTuple = getAdjointBuffer(bb, dti->getOperand());
    unsigned adjIdx = 0;
    for (auto origElt : dti->getResults()) {
      if (!getTangentSpace(origElt->getType().getASTType()))
        continue;
      auto adjElt = getAdjointBuffer(bb, origElt);
      SILValue adjEltDest;
      if (tupleTanTy.is<TupleType>()) {
        adjEltDest = builder.createTupleElementAddr(loc, adjTuple, adjIdx++);
      } else {
        adjEltDest = adjTuple;
      }
      accumulateIndirect(adjEltDest, adjElt, loc);
    }
  }

  /// Handle `load` or `load_borrow` instruction
  ///   Original: y = load/load_borrow x
  ///    Adjoint: adj[x] += adj[y]
  void visitLoadOperation(SingleValueInstruction *inst) {
    assert(isa<LoadInst>(inst) || isa<LoadBorrowInst>(inst));
    auto *bb = inst->getParent();
    auto &adjBuf = getAdjointBuffer(bb, inst);
    addToAdjointBuffer(bb, inst->getOperand(0), adjBuf, inst->getLoc());
    if (errorOccurred)
      return;
  }
  void visitLoadInst(LoadInst *li) { visitLoadOperation(li); }
  void visitLoadBorrowInst(LoadBorrowInst *lbi) { visitLoadOperation(lbi); }

  /// Handle `store` or `store_borrow` instruction.
  ///   Original: store/store_borrow x to y
  ///    Adjoint: adj[x] += load adj[y]; adj[y] = 0
  void visitStoreOperation(SILBasicBlock *bb, SILLocation loc,
                           SILValue origSrc, SILValue origDest) {
    auto &adjBuf = getAdjointBuffer(bb, origDest);
    if (errorOccurred)
      return;
    auto bufType = remapType(adjBuf->getType());
    addToAdjointBuffer(bb, origSrc, adjBuf, loc);
    if (errorOccurred)
      return;
    builder.createDestroyAddr(loc, adjBuf);
    emitZeroIndirect(bufType.getASTType(), adjBuf, loc);
  }
  void visitStoreInst(StoreInst *si) {
    visitStoreOperation(
        si->getParent(), si->getLoc(), si->getSrc(), si->getDest());
  }
  void visitStoreBorrowInst(StoreBorrowInst *sbi) {
    visitStoreOperation(
        sbi->getParent(), sbi->getLoc(), sbi->getSrc(), sbi->getDest());
  }

  /// Handle `copy_addr` instruction.
  ///   Original: copy_addr x to y
  ///    Adjoint: adj[x] += adj[y]; adj[y] = 0
  void visitCopyAddrInst(CopyAddrInst *cai) {
    auto *bb = cai->getParent();
    auto &adjDest = getAdjointBuffer(bb, cai->getDest());
    if (errorOccurred)
      return;
    auto destType = remapType(adjDest->getType());
    addToAdjointBuffer(bb, cai->getSrc(), adjDest, cai->getLoc());
    builder.emitDestroyAddrAndFold(cai->getLoc(), adjDest);
    emitZeroIndirect(destType.getASTType(), adjDest, cai->getLoc());
  }

  /// Handle `copy_value` instruction.
  ///   Original: y = copy_value x
  ///    Adjoint: adj[x] += adj[y]
  void visitCopyValueInst(CopyValueInst *cvi) {
    auto *bb = cvi->getParent();
    auto adj = getAdjointBuffer(bb, cvi);
    addToAdjointBuffer(bb, cvi->getOperand(), adj, cvi->getLoc());
  }

  /// Handle `begin_borrow` instruction.
  ///   Original: y = begin_borrow x
  ///    Adjoint: adj[x] += adj[y]
  void visitBeginBorrowInst(BeginBorrowInst *bbi) {
    auto *bb = bbi->getParent();
    auto adj = getAdjointBuffer(bb, bbi);
    addToAdjointBuffer(bb, bbi->getOperand(), adj, bbi->getLoc());
  }

  /// Handle `begin_access` instruction.
  ///   Original: y = begin_access x
  ///    Adjoint: nothing
  void visitBeginAccessInst(BeginAccessInst *bai) {
    // Check for non-differentiable writes.
    if (bai->getAccessKind() == SILAccessKind::Modify) {
      if (auto *gai = dyn_cast<GlobalAddrInst>(bai->getSource())) {
        getContext().emitNondifferentiabilityError(bai, getInvoker(),
            diag::autodiff_cannot_differentiate_writes_to_global_variables);
        errorOccurred = true;
        return;
      }
      if (auto *pbi = dyn_cast<ProjectBoxInst>(bai->getSource())) {
        getContext().emitNondifferentiabilityError(bai, getInvoker(),
            diag::autodiff_cannot_differentiate_writes_to_mutable_captures);
        errorOccurred = true;
        return;
      }
    }
  }

  /// Handle `unconditional_checked_cast_addr` instruction.
  ///   Original: y = unconditional_checked_cast_addr x
  ///    Adjoint: adj[x] += unconditional_checked_cast_addr adj[y]
  void visitUnconditionalCheckedCastAddrInst(
      UnconditionalCheckedCastAddrInst *uccai) {
    auto *bb = uccai->getParent();
    auto &adjDest = getAdjointBuffer(bb, uccai->getDest());
    auto &adjSrc = getAdjointBuffer(bb, uccai->getSrc());
    if (errorOccurred)
      return;
    auto destType = remapType(adjDest->getType());
    auto castBuf = builder.createAllocStack(uccai->getLoc(), adjSrc->getType());
    builder.createUnconditionalCheckedCastAddr(
        uccai->getLoc(), adjDest, adjDest->getType().getASTType(), castBuf,
        adjSrc->getType().getASTType());
    addToAdjointBuffer(bb, uccai->getSrc(), castBuf, uccai->getLoc());
    builder.emitDestroyAddrAndFold(uccai->getLoc(), castBuf);
    builder.createDeallocStack(uccai->getLoc(), castBuf);
    emitZeroIndirect(destType.getASTType(), adjDest, uccai->getLoc());
  }

#define NOT_DIFFERENTIABLE(INST, DIAG) \
  void visit##INST##Inst(INST##Inst *inst) { \
    getContext().emitNondifferentiabilityError( \
        inst, getInvoker(), diag::DIAG); \
    errorOccurred = true; \
    return; \
  }
  NOT_DIFFERENTIABLE(RefElementAddr, autodiff_class_property_not_supported)
#undef NOT_DIFFERENTIABLE

#define NO_ADJOINT(INST) \
  void visit##INST##Inst(INST##Inst *inst) {}
  // Terminators.
  NO_ADJOINT(Return)
  NO_ADJOINT(Branch)
  NO_ADJOINT(CondBranch)

  // Buffer projection.
  NO_ADJOINT(StructElementAddr)
  NO_ADJOINT(TupleElementAddr)

  // Memory allocation/access.
  NO_ADJOINT(AllocStack)
  NO_ADJOINT(DeallocStack)
  NO_ADJOINT(EndAccess)

  // Debugging/reference counting instructions.
  NO_ADJOINT(DebugValue)
  NO_ADJOINT(DebugValueAddr)
  NO_ADJOINT(RetainValue)
  NO_ADJOINT(RetainValueAddr)
  NO_ADJOINT(ReleaseValue)
  NO_ADJOINT(ReleaseValueAddr)
  NO_ADJOINT(StrongRetain)
  NO_ADJOINT(StrongRelease)
  NO_ADJOINT(UnownedRetain)
  NO_ADJOINT(UnownedRelease)
  NO_ADJOINT(StrongRetainUnowned)
  NO_ADJOINT(DestroyValue)
  NO_ADJOINT(DestroyAddr)

  // Value ownership.
  NO_ADJOINT(EndBorrow)
#undef NO_DERIVATIVE
};
} // end anonymous namespace

AdjointValue PullbackEmitter::makeZeroAdjointValue(SILType type) {
  return AdjointValue::createZero(allocator, remapType(type));
}

AdjointValue
PullbackEmitter::makeConcreteAdjointValue(SILValue value) {
  return AdjointValue::createConcrete(allocator, value);
}

template<typename EltRange>
AdjointValue PullbackEmitter::makeAggregateAdjointValue(
    SILType type, EltRange elements) {
  return AdjointValue::createAggregate(allocator, remapType(type), elements);
}

void PullbackEmitter::emitZeroIndirect(CanType type, SILValue bufferAccess,
                                       SILLocation loc) {
  auto tangentSpace = getTangentSpace(type);
  assert(tangentSpace && "No tangent space for this type");
  switch (tangentSpace->getKind()) {
  case VectorSpace::Kind::Vector:
    emitZeroIntoBuffer(builder, type, bufferAccess, loc);
    return;
  case VectorSpace::Kind::Tuple: {
    auto tupleType = tangentSpace->getTuple();
    SmallVector<SILValue, 8> zeroElements;
    for (unsigned i : range(tupleType->getNumElements())) {
      auto eltAddr = builder.createTupleElementAddr(loc, bufferAccess, i);
      emitZeroIndirect(tupleType->getElementType(i)->getCanonicalType(),
                       eltAddr, loc);
    }
    return;
  }
  case VectorSpace::Kind::Function: {
    llvm_unreachable(
      "Unimplemented: Emit thunks for abstracting zero initialization");
  }
  }
}

<<<<<<< HEAD
=======
SILValue PullbackEmitter::emitZeroDirect(CanType type, SILLocation loc) {
  auto silType = getModule().Types.getLoweredLoadableType(
      type, ResilienceExpansion::Minimal, getModule());
  auto *buffer = builder.createAllocStack(loc, silType);
  emitZeroIndirect(type, buffer, loc);
  auto loaded = builder.emitLoadValueOperation(
      loc, buffer, LoadOwnershipQualifier::Take);
  builder.createDeallocStack(loc, buffer);
  return loaded;
}

AdjointValue
PullbackEmitter::accumulateAdjointsDirect(AdjointValue lhs, AdjointValue rhs,
                                          SILLocation loc) {
  LLVM_DEBUG(getADDebugStream()
             << "Materializing adjoint directly.\nLHS: " << lhs
             << "\nRHS: " << rhs << '\n');

  switch (lhs.getKind()) {
  // x
  case AdjointValueKind::Concrete: {
    auto lhsVal = lhs.getConcreteValue();
    switch (rhs.getKind()) {
    // x + y
    case AdjointValueKind::Concrete: {
      auto rhsVal = rhs.getConcreteValue();
      auto sum = recordTemporary(accumulateDirect(lhsVal, rhsVal, loc));
      return makeConcreteAdjointValue(sum);
    }
    // x + 0 => x
    case AdjointValueKind::Zero:
      return lhs;
    // x + (y, z) => (x.0 + y, x.1 + z)
    case AdjointValueKind::Aggregate:
      SmallVector<AdjointValue, 8> newElements;
      auto lhsTy = lhsVal->getType().getASTType();
      auto lhsValCopy = builder.emitCopyValueOperation(loc, lhsVal);
      if (auto *tupTy = lhsTy->getAs<TupleType>()) {
        auto elts = builder.createDestructureTuple(loc, lhsValCopy);
        llvm::for_each(elts->getResults(),
                       [this](SILValue result) { recordTemporary(result); });
        for (auto i : indices(elts->getResults())) {
          auto rhsElt = rhs.getAggregateElement(i);
          newElements.push_back(accumulateAdjointsDirect(
              makeConcreteAdjointValue(elts->getResult(i)), rhsElt, loc));
        }
      } else if (auto *structDecl = lhsTy->getStructOrBoundGenericStruct()) {
        auto elts =
            builder.createDestructureStruct(lhsVal.getLoc(), lhsValCopy);
        llvm::for_each(elts->getResults(),
                       [this](SILValue result) { recordTemporary(result); });
        for (unsigned i : indices(elts->getResults())) {
          auto rhsElt = rhs.getAggregateElement(i);
          newElements.push_back(
              accumulateAdjointsDirect(
                  makeConcreteAdjointValue(elts->getResult(i)), rhsElt, loc));
        }
      } else {
        llvm_unreachable("Not an aggregate type");
      }
      return makeAggregateAdjointValue(lhsVal->getType(), newElements);
    }
  }
  // 0
  case AdjointValueKind::Zero:
    // 0 + x => x
    return rhs;
  // (x, y)
  case AdjointValueKind::Aggregate:
    switch (rhs.getKind()) {
    // (x, y) + z => (x + z.0, y + z.1)
    case AdjointValueKind::Concrete:
    // x + 0 => x
    case AdjointValueKind::Zero:
      return lhs;
    // (x, y) + (z, w) => (x + z, y + w)
    case AdjointValueKind::Aggregate: {
      SmallVector<AdjointValue, 8> newElements;
      for (auto i : range(lhs.getNumAggregateElements()))
        newElements.push_back(
            accumulateAdjointsDirect(lhs.getAggregateElement(i),
                                     rhs.getAggregateElement(i),
                                     loc));
      return makeAggregateAdjointValue(lhs.getType(), newElements);
    }
    }
  }
}

SILValue PullbackEmitter::accumulateDirect(SILValue lhs, SILValue rhs,
                                           SILLocation loc) {
  // TODO: Optimize for the case when lhs == rhs.
  LLVM_DEBUG(getADDebugStream() <<
             "Emitting adjoint accumulation for lhs: " << lhs <<
             " and rhs: " << rhs << "\n");
  assert(lhs->getType() == rhs->getType() && "Adjoints must have equal types!");
  assert(lhs->getType().isObject() && rhs->getType().isObject() &&
         "Adjoint types must be both object types!");
  auto adjointTy = lhs->getType();
  auto adjointASTTy = adjointTy.getASTType();
  auto tangentSpace = getTangentSpace(adjointASTTy);
  auto lhsCopy = builder.emitCopyValueOperation(loc, lhs);
  auto rhsCopy = builder.emitCopyValueOperation(loc, rhs);
  assert(tangentSpace && "No tangent space for this type");
  switch (tangentSpace->getKind()) {
  case VectorSpace::Kind::Vector: {
    // Allocate buffers for inputs and output.
    auto *resultBuf = builder.createAllocStack(loc, adjointTy);
    auto *lhsBuf = builder.createAllocStack(loc, adjointTy);
    auto *rhsBuf = builder.createAllocStack(loc, adjointTy);
    // Initialize input buffers.
    builder.emitStoreValueOperation(loc, lhsCopy, lhsBuf,
                                    StoreOwnershipQualifier::Init);
    builder.emitStoreValueOperation(loc, rhsCopy, rhsBuf,
                                    StoreOwnershipQualifier::Init);
    accumulateIndirect(resultBuf, lhsBuf, rhsBuf, loc);
    builder.emitDestroyAddr(loc, lhsBuf);
    builder.emitDestroyAddr(loc, rhsBuf);
    // Deallocate input buffers.
    builder.createDeallocStack(loc, rhsBuf);
    builder.createDeallocStack(loc, lhsBuf);
    auto val = builder.emitLoadValueOperation(
        loc, resultBuf, LoadOwnershipQualifier::Take);
    // Deallocate result buffer.
    builder.createDeallocStack(loc, resultBuf);
    return val;
  }
  case VectorSpace::Kind::Tuple: {
    SmallVector<SILValue, 8> adjElements;
    auto lhsElts = builder.createDestructureTuple(loc, lhsCopy)->getResults();
    auto rhsElts = builder.createDestructureTuple(loc, rhsCopy)->getResults();
    for (auto zipped : llvm::zip(lhsElts, rhsElts))
      adjElements.push_back(
          accumulateDirect(std::get<0>(zipped), std::get<1>(zipped), loc));
    return builder.createTuple(loc, adjointTy, adjElements);
  }
  case VectorSpace::Kind::Function: {
    llvm_unreachable(
        "Unimplemented: Emit thunks for abstracting adjoint accumulation");
  }
  }
}

void PullbackEmitter::accumulateIndirect(
    SILValue resultBufAccess, SILValue lhsBufAccess, SILValue rhsBufAccess,
    SILLocation loc) {
  // TODO: Optimize for the case when lhs == rhs.
  assert(lhsBufAccess->getType() == rhsBufAccess->getType() &&
         "Adjoint values must have same type!");
  assert(lhsBufAccess->getType().isAddress() &&
         rhsBufAccess->getType().isAddress() &&
         "Adjoint values must both have address types!");
  auto adjointTy = lhsBufAccess->getType();
  auto adjointASTTy = adjointTy.getASTType();
  auto *swiftMod = getModule().getSwiftModule();
  auto tangentSpace = adjointASTTy->getAutoDiffAssociatedTangentSpace(
      LookUpConformanceInModule(swiftMod));
  assert(tangentSpace && "No tangent space for this type");
  switch (tangentSpace->getKind()) {
  case VectorSpace::Kind::Vector: {
    auto *proto = getContext().getAdditiveArithmeticProtocol();
    auto *combinerFuncDecl = getContext().getPlusDecl();
    // Call the combiner function and return.
    auto adjointParentModule = tangentSpace->getNominal()
        ? tangentSpace->getNominal()->getModuleContext()
        : getModule().getSwiftModule();
    auto confRef = adjointParentModule->lookupConformance(adjointASTTy,
                                                           proto);
    assert(confRef.hasValue() && "Missing conformance to `AdditiveArithmetic`");
    SILDeclRef declRef(combinerFuncDecl, SILDeclRef::Kind::Func);
    auto silFnTy = getContext().getTypeConverter().getConstantType(declRef);
    // %0 = witness_method @+
    auto witnessMethod = builder.createWitnessMethod(loc, adjointASTTy,
                                                     *confRef, declRef,
                                                     silFnTy);
    auto subMap = SubstitutionMap::getProtocolSubstitutions(
        proto, adjointASTTy, *confRef);
    // %1 = metatype $T.Type
    auto metatypeType =
        CanMetatypeType::get(adjointASTTy, MetatypeRepresentation::Thick);
    auto metatypeSILType = SILType::getPrimitiveObjectType(metatypeType);
    auto metatype = builder.createMetatype(loc, metatypeSILType);
    // %2 = apply $0(%result, %new, %old, %1)
    builder.createApply(loc, witnessMethod, subMap,
                        {resultBufAccess, rhsBufAccess, lhsBufAccess, metatype},
                        /*isNonThrowing*/ false);
    builder.emitDestroyValueOperation(loc, witnessMethod);
    return;
  }
  case VectorSpace::Kind::Tuple: {
    auto tupleType = tangentSpace->getTuple();
    for (unsigned i : range(tupleType->getNumElements())) {
      auto *destAddr = builder.createTupleElementAddr(loc, resultBufAccess, i);
      auto *eltAddrLHS = builder.createTupleElementAddr(loc, lhsBufAccess, i);
      auto *eltAddrRHS = builder.createTupleElementAddr(loc, rhsBufAccess, i);
      accumulateIndirect(destAddr, eltAddrLHS, eltAddrRHS, loc);
    }
    return;
  }
  case VectorSpace::Kind::Function: {
    llvm_unreachable(
        "Unimplemented: Emit thunks for abstracting adjoint value "
        "accumulation");
  }
  }
}

>>>>>>> 0aea4992
void PullbackEmitter::accumulateIndirect(SILValue lhsDestAccess,
                                         SILValue rhsAccess, SILLocation loc) {
  assert(lhsDestAccess->getType().isAddress() &&
         rhsAccess->getType().isAddress());
  assert(lhsDestAccess->getFunction() == &getPullback());
  assert(rhsAccess->getFunction() == &getPullback());
  auto type = lhsDestAccess->getType();
  auto astType = type.getASTType();
  auto *swiftMod = getModule().getSwiftModule();
  auto tangentSpace = astType->getAutoDiffAssociatedTangentSpace(
      LookUpConformanceInModule(swiftMod));
  assert(tangentSpace && "No tangent space for this type");
  switch (tangentSpace->getKind()) {
  case VectorSpace::Kind::Vector: {
    auto *proto = getContext().getAdditiveArithmeticProtocol();
    auto *accumulatorFuncDecl = getContext().getPlusEqualDecl();
    // Call the combiner function and return.
    auto confRef = swiftMod->lookupConformance(astType, proto);
    assert(confRef.hasValue() && "Missing conformance to `AdditiveArithmetic`");
    SILDeclRef declRef(accumulatorFuncDecl, SILDeclRef::Kind::Func);
    auto silFnTy = getContext().getTypeConverter().getConstantType(declRef);
    // %0 = witness_method @+=
    auto witnessMethod =
        builder.createWitnessMethod(loc, astType, *confRef, declRef, silFnTy);
    auto subMap =
        SubstitutionMap::getProtocolSubstitutions(proto, astType, *confRef);
    // %1 = metatype $T.Type
    auto metatypeType =
        CanMetatypeType::get(astType, MetatypeRepresentation::Thick);
    auto metatypeSILType = SILType::getPrimitiveObjectType(metatypeType);
    auto metatype = builder.createMetatype(loc, metatypeSILType);
    // %2 = apply $0(%lhs, %rhs, %1)
    builder.createApply(loc, witnessMethod, subMap,
                        {lhsDestAccess, rhsAccess, metatype},
                        /*isNonThrowing*/ false);
    builder.emitDestroyValueOperation(loc, witnessMethod);
    return;
  }
  case VectorSpace::Kind::Tuple: {
    auto tupleType = tangentSpace->getTuple();
    for (unsigned i : range(tupleType->getNumElements())) {
      auto *destAddr = builder.createTupleElementAddr(loc, lhsDestAccess, i);
      auto *eltAddrRHS = builder.createTupleElementAddr(loc, rhsAccess, i);
      accumulateIndirect(destAddr, eltAddrRHS, loc);
    }
    return;
  }
  case VectorSpace::Kind::Function: {
    llvm_unreachable(
        "Unimplemented: Emit thunks for abstracting adjoint buffer "
        "accumulation");
  }
  }
}

bool VJPEmitter::run() {
  LLVM_DEBUG(getADDebugStream()
             << "Cloning original @" << original->getName()
             << " to vjp @" << vjp->getName() << '\n');
  // Create entry BB and arguments.
  auto *entry = vjp->createBasicBlock();
  createEntryArguments(vjp);

  // Clone.
  SmallVector<SILValue, 4> entryArgs(entry->getArguments().begin(),
                                     entry->getArguments().end());
  cloneFunctionBody(original, entry, entryArgs);
  // If errors occurred, back out.
  if (errorOccurred)
    return true;

  // Each `@guaranteed` trampoline argument needs to have a lifetime-ending use
  // past its destination argument's lifetime-ending uses (aka. `end_borrow`).
  // `trampolinedGuaranteedPhiArguments` tracks all `@guaranteed` trampoline
  // arguments. We emit an `end_borrow` immediately past each destination
  // argument's lifetime-ending uses.
  for (auto &trampolinedArgPair : trampolinedGuaranteedPhiArguments) {
    for (auto *destArgUse : trampolinedArgPair.destinationArgument->getUses()) {
      if (auto *lifetimeEnd = dyn_cast<EndBorrowInst>(destArgUse->getUser())) {
        getBuilder().setInsertionPoint(lifetimeEnd->getParentBlock(),
                                       std::next(lifetimeEnd->getIterator()));
        getBuilder().emitEndBorrowOperation(
            lifetimeEnd->getLoc(), trampolinedArgPair.trampolineArgument);
      }
    }
  }

  // Generate pullback code.
  PullbackEmitter PullbackEmitter(*this);
  if (PullbackEmitter.run()) {
    errorOccurred = true;
    return true;
  }
  LLVM_DEBUG(getADDebugStream() << "Generated VJP for "
                                << original->getName() << ":\n" << *vjp);
  return errorOccurred;
}

//===----------------------------------------------------------------------===//
// `[differentiable]` attribute processing
//===----------------------------------------------------------------------===//

SILFunction *
ADContext::declareExternalAssociatedFunction(
    SILFunction *original, SILDifferentiableAttr *attr, StringRef name,
    AutoDiffAssociatedFunctionKind kind) {
  auto &module = getModule();
  auto &indices = attr->getIndices();
  auto originalTy = original->getLoweredFunctionType();
  auto originalLoc = original->getLocation();
  auto assocGenSig = getAssociatedFunctionGenericSignature(attr, original);
  auto assocFnTy = originalTy->getAutoDiffAssociatedFunctionType(
      indices.parameters, indices.source, /*differentiationOrder*/ 1, kind,
      module.Types, LookUpConformanceInModule(module.getSwiftModule()),
      assocGenSig);
  SILOptFunctionBuilder fb(getTransform());
  // Create external function declaration.
  auto *assocFn = fb.createFunction(
      SILLinkage::PublicExternal, name, assocFnTy,
      /*genericEnv*/ nullptr, originalLoc, original->isBare(), IsNotTransparent,
      original->isSerialized(), original->isDynamicallyReplaceable());
  // Note: Setting debug scope prevents crashes during later transforms.
  assocFn->setDebugScope(new (module) SILDebugScope(originalLoc, assocFn));
  return assocFn;
}

static SILFunction *createEmptyVJP(
    ADContext &context, SILFunction *original, SILDifferentiableAttr *attr,
    bool isExported) {
  LLVM_DEBUG({
    auto &s = getADDebugStream();
    s << "Creating VJP:\n\t";
    s << "Original type: " << original->getLoweredFunctionType() << "\n\t";
  });

  auto &module = context.getModule();
  auto originalTy = original->getLoweredFunctionType();
  auto indices = attr->getIndices();

  // === Create an empty VJP. ===
  Mangle::ASTMangler mangler;
  auto vjpName = original->getASTContext().getIdentifier(
      mangler.mangleAutoDiffAssociatedFunctionHelper(
          original->getName(), AutoDiffAssociatedFunctionKind::VJP, indices))
              .str();
  auto vjpGenericSig = getAssociatedFunctionGenericSignature(attr, original);

  // RAII that pushes the original function's generic signature to
  // `module.Types` so that calls to `module.Types.getTypeLowering()` below
  // will know the VJP's generic parameter types.
  Lowering::GenericContextScope genericContextScope(
      module.Types, vjpGenericSig);

  auto *vjpGenericEnv = vjpGenericSig
      ? vjpGenericSig->getGenericEnvironment()
      : nullptr;
  auto vjpType = originalTy->getAutoDiffAssociatedFunctionType(
      indices.parameters, indices.source, /*differentiationOrder*/ 1,
      AutoDiffAssociatedFunctionKind::VJP, module.Types,
      LookUpConformanceInModule(module.getSwiftModule()), vjpGenericSig);

  SILOptFunctionBuilder fb(context.getTransform());
  auto linkage = autodiff::getAutoDiffAssociatedFunctionLinkage(
      original->getLinkage(), isExported);
  auto *vjp = fb.createFunction(linkage, vjpName, vjpType, vjpGenericEnv,
                                original->getLocation(), original->isBare(),
                                IsNotTransparent, original->isSerialized(),
                                original->isDynamicallyReplaceable());
  vjp->setDebugScope(new (module) SILDebugScope(original->getLocation(), vjp));
  attr->setVJPName(vjpName);

  LLVM_DEBUG(llvm::dbgs() << "VJP type: " << vjp->getLoweredFunctionType()
                          << "\n");
  return vjp;
}

static SILFunction *createEmptyJVP(
    ADContext &context, SILFunction *original, SILDifferentiableAttr *attr,
    bool isExported) {
  LLVM_DEBUG({
    auto &s = getADDebugStream();
    s << "Creating JVP:\n\t";
    s << "Original type: " << original->getLoweredFunctionType() << "\n\t";
  });

  auto &module = context.getModule();
  auto originalTy = original->getLoweredFunctionType();
  auto indices = attr->getIndices();

  // === Create an empty JVP. ===
  Mangle::ASTMangler mangler;
  auto jvpName = original->getASTContext().getIdentifier(
      mangler.mangleAutoDiffAssociatedFunctionHelper(
          original->getName(), AutoDiffAssociatedFunctionKind::JVP, indices))
              .str();
  auto jvpGenericSig = getAssociatedFunctionGenericSignature(attr, original);

  // RAII that pushes the original function's generic signature to
  // `module.Types` so that calls to `module.Types.getTypeLowering()` below
  // will know the VJP's generic parameter types.
  Lowering::GenericContextScope genericContextScope(
      module.Types, jvpGenericSig);

  auto *jvpGenericEnv = jvpGenericSig
      ? jvpGenericSig->getGenericEnvironment()
      : nullptr;
  auto jvpType = originalTy->getAutoDiffAssociatedFunctionType(
      indices.parameters, indices.source, /*differentiationOrder*/ 1,
      AutoDiffAssociatedFunctionKind::JVP, module.Types,
      LookUpConformanceInModule(module.getSwiftModule()), jvpGenericSig);

  SILOptFunctionBuilder fb(context.getTransform());
  auto linkage = autodiff::getAutoDiffAssociatedFunctionLinkage(
      original->getLinkage(), isExported);
  auto *jvp = fb.createFunction(linkage, jvpName, jvpType, jvpGenericEnv,
                                original->getLocation(), original->isBare(),
                                IsNotTransparent, original->isSerialized(),
                                original->isDynamicallyReplaceable());
  jvp->setDebugScope(new (module) SILDebugScope(original->getLocation(), jvp));
  attr->setJVPName(jvpName);

  LLVM_DEBUG(llvm::dbgs() << "JVP type: " << jvp->getLoweredFunctionType()
             << "\n");
  return jvp;
}

/// Returns true on error.
bool ADContext::processDifferentiableAttribute(
    SILFunction *original, SILDifferentiableAttr *attr,
    DifferentiationInvoker invoker) {
  LLVM_DEBUG({
    auto &s = getADDebugStream() << "Processing SILDifferentiableAttr:\n";
    s << "  Original function: '@" << original->getName() << "'\n";
    s << "  Attribute: [differentiable "; attr->print(s); s << "]\n";
  });
  auto &module = getModule();
  // Try to look up JVP only if attribute specifies JVP name or if original
  // function is an external declaration. If JVP function cannot be found,
  // create an external JVP reference.
  StringRef jvpName;
  SILFunction *jvp = nullptr;
  if (attr->hasJVP()) {
    jvpName = attr->getJVPName();
  } else if (original->isExternalDeclaration()) {
    Mangle::ASTMangler mangler;
    jvpName = original->getASTContext().getIdentifier(
        mangler.mangleAutoDiffAssociatedFunctionHelper(
            original->getName(), AutoDiffAssociatedFunctionKind::JVP,
            attr->getIndices())).str();
  }
  if (!jvpName.empty()) {
    jvp = module.lookUpFunction(jvpName);
    if (!jvp)
      jvp = declareExternalAssociatedFunction(
          original, attr, jvpName, AutoDiffAssociatedFunctionKind::JVP);
    attr->setJVPName(jvpName);
  }

  // If differentiation is triggered by `[differentiable]`, associated function
  // should share linkage of original function.
  auto isAssocFnExported =
      invoker.getKind() ==
          DifferentiationInvoker::Kind::SILDifferentiableAttribute;

  // Try to look up VJP only if attribute specifies VJP name or if original
  // function is an external declaration. If VJP function cannot be found,
  // create an external VJP reference.
  StringRef vjpName;
  SILFunction *vjp = nullptr;
  if (attr->hasVJP()) {
    vjpName = attr->getVJPName();
  } else if (original->isExternalDeclaration()) {
    Mangle::ASTMangler mangler;
    vjpName = original->getASTContext().getIdentifier(
        mangler.mangleAutoDiffAssociatedFunctionHelper(
            original->getName(), AutoDiffAssociatedFunctionKind::VJP,
            attr->getIndices())).str();
  }
  if (!vjpName.empty()) {
    vjp = module.lookUpFunction(vjpName);
    if (!vjp)
      vjp = declareExternalAssociatedFunction(
          original, attr, vjpName, AutoDiffAssociatedFunctionKind::VJP);
    attr->setVJPName(vjpName);
  }

  // If the JVP doesn't exist, need to synthesize it.
  if (!jvp) {
    // Diagnose:
    // - Functions with no return.
    // - Functions with unsupported control flow.
    if (RunJVPGeneration && (diagnoseNoReturn(*this, original, invoker) ||
        diagnoseUnsupportedControlFlow(*this, original, invoker)))
      return true;

    jvp = createEmptyJVP(*this, original, attr, isAssocFnExported);
    getGeneratedFunctions().push_back(jvp);

    // For now, only run JVP emission if the flag is on and if there is no
    // user defined VJP. If there is a user defined VJP but no JVP, that means
    // the user should have provided a custom JVP as well since we likely
    // cannot derive a custom JVP. Thus create empty body.
    if (RunJVPGeneration && !vjp) {
      JVPEmitter emitter(*this, original, attr, jvp, invoker);
      if (emitter.run())
        return true;
    } else {
      LLVM_DEBUG(getADDebugStream()
                 << "Generating empty JVP for original @"
                 << original->getName() << '\n');
      // Create empty body of JVP if the user defined their own custom VJP.
      auto *entry = jvp->createBasicBlock();
      createEntryArguments(jvp);
      SILBuilder builder(entry);
      auto loc = jvp->getLocation();

      // Destroy all owned arguments.
      for (auto *arg : entry->getArguments()) {
        if (arg->getOwnershipKind() == ValueOwnershipKind::Owned) {
          if (arg->getType().isObject())
            builder.emitDestroyValueOperation(loc, arg);
          else
            builder.emitDestroyAddr(loc, arg);
        }
      }

      // Add a fatal error in case this function is called by the user.
      auto neverResultInfo = SILResultInfo(
          module.getASTContext().getNeverType(), ResultConvention::Unowned);
      auto fatalErrorJVPType = SILFunctionType::get(
          /*genericSig*/ nullptr,
          SILFunctionType::ExtInfo().withRepresentation(
              SILFunctionTypeRepresentation::Thin),
          SILCoroutineKind::None, ParameterConvention::Direct_Unowned, {},
          /*interfaceYields*/ {}, neverResultInfo,
          /*interfaceErrorResults*/ None, getASTContext());
      auto fnBuilder = SILOptFunctionBuilder(getTransform());
      auto *fatalErrrorJvpFunc = fnBuilder.getOrCreateFunction(
          loc, "_printJVPErrorAndExit", SILLinkage::PublicExternal,
          fatalErrorJVPType, IsNotBare, IsNotTransparent, IsNotSerialized,
          IsNotDynamic, ProfileCounter(), IsNotThunk);
      auto *jvpErrorFuncRef =
          builder.createFunctionRef(loc, fatalErrrorJvpFunc);
      builder.createApply(loc, jvpErrorFuncRef, SubstitutionMap(), {});
      builder.createUnreachable(loc);
      LLVM_DEBUG(getADDebugStream() << "Generated empty JVP for "
                 << original->getName() << ":\n" << *jvp);
    }
  }

  // If the VJP doesn't exist, need to synthesize it.
  if (!vjp) {
    // Diagnose:
    // - Functions with no return.
    // - Functions with unsupported control flow.
    if (diagnoseNoReturn(*this, original, invoker) ||
        diagnoseUnsupportedControlFlow(*this, original, invoker))
      return true;

    vjp = createEmptyVJP(*this, original, attr, isAssocFnExported);
    getGeneratedFunctions().push_back(vjp);
    VJPEmitter emitter(*this, original, attr, vjp, invoker);
    return emitter.run();
  }

  return false;
}

//===----------------------------------------------------------------------===//
// Differentiation pass implementation
//===----------------------------------------------------------------------===//

/// The automatic differentiation pass.
namespace {
class Differentiation : public SILModuleTransform {
public:
  Differentiation() : SILModuleTransform() {}
  void run() override;
};
} // end anonymous namespace

SILFunction *
ADContext::getOrCreateSubsetParametersThunkForLinearMap(
    SILFunction *parentThunk, CanSILFunctionType linearMapType,
    CanSILFunctionType targetType, AutoDiffAssociatedFunctionKind kind,
    SILAutoDiffIndices desiredIndices, SILAutoDiffIndices actualIndices) {
  LLVM_DEBUG(getADDebugStream()
             << "Getting a subset parameters thunk for " << linearMapType
             << " from " << actualIndices << " to " << desiredIndices << '\n');

  SubstitutionMap interfaceSubs = parentThunk->getForwardingSubstitutionMap();
  GenericEnvironment *genericEnv = parentThunk->getGenericEnvironment();
  auto thunkType = buildThunkType(
      parentThunk, linearMapType, targetType, genericEnv, interfaceSubs,
      /*withoutActuallyEscaping*/ true,
      DifferentiationThunkKind::Reabstraction);

  // TODO(TF-685): Use more principled mangling for thunks.
  std::string thunkName;
  switch (kind) {
    case AutoDiffAssociatedFunctionKind::JVP:
      thunkName = "differential";
      break;
    case AutoDiffAssociatedFunctionKind::VJP:
      thunkName = "pullback";
  }
  Mangle::ASTMangler mangler;
  auto fromInterfaceType =
      linearMapType->mapTypeOutOfContext()->getCanonicalType();
  auto toInterfaceType = targetType->mapTypeOutOfContext()->getCanonicalType();
  CanType dynamicSelfType;
  thunkName = "AD__" + mangler.mangleReabstractionThunkHelper(
      thunkType, fromInterfaceType, toInterfaceType, dynamicSelfType,
      module.getSwiftModule()) + "_" + desiredIndices.mangle() + "_" +
      thunkName;
  thunkName += "_index_subset_thunk";

  auto loc = parentThunk->getLocation();
  SILOptFunctionBuilder fb(getTransform());
  auto *thunk = fb.getOrCreateSharedFunction(
      loc, thunkName, thunkType, IsBare, IsTransparent, IsSerialized,
      ProfileCounter(), IsThunk, IsNotDynamic);

  if (!thunk->empty())
    return thunk;

  thunk->setGenericEnvironment(genericEnv);
  thunk->setOwnershipEliminated();
  auto *entry = thunk->createBasicBlock();
  SILBuilder builder(entry);
  createEntryArguments(thunk);

  // Get arguments.
  SmallVector<SILValue, 4> arguments;
  SmallVector<AllocStackInst *, 4> localAllocations;

  // Build a `.zero` argument for the given `Differentiable`-conforming type.
  auto buildZeroArgument = [&](SILType zeroSILType) {
    auto zeroSILObjType = zeroSILType.getObjectType();
    auto zeroType = zeroSILType.getASTType();
    auto *swiftMod = getModule().getSwiftModule();
    auto tangentSpace = zeroType->getAutoDiffAssociatedTangentSpace(
      LookUpConformanceInModule(swiftMod));
    assert(tangentSpace && "No tangent space for this type");
    switch (tangentSpace->getKind()) {
    case VectorSpace::Kind::Vector: {
      auto *buf = builder.createAllocStack(loc, zeroSILObjType);
      localAllocations.push_back(buf);
      emitZeroIntoBuffer(builder, zeroType, buf, loc);
      if (zeroSILType.isAddress())
        arguments.push_back(buf);
      else {
        auto *arg = builder.createLoad(loc, buf,
                                       LoadOwnershipQualifier::Unqualified);
        arguments.push_back(arg);
      }
      break;
    }
    case VectorSpace::Kind::Tuple: {
      llvm_unreachable(
          "Unimplemented: Handle zero initialization for tuples");
    }
    case VectorSpace::Kind::Function:
      llvm_unreachable(
          "Unimplemented: Emit thunks for abstracting zero initialization");
    }
  };

  // `actualIndices` and `desiredIndices` are with respect to the original
  // function. However, the differential parameters and pullback results may
  // already be w.r.t. a subset. We create a map between the original function's
  // actual parameter indices and the linear map's actual indices.
  // Example:
  //   Original: (T0, T1, T2) -> R
  //   Actual indices: 0, 2
  //   Original differential: (T0, T2) -> R
  //   Original pullback: R -> (T0, T2)
  //   Desired indices w.r.t. original: 2
  //   Desired indices w.r.t. linear map: 1
  SmallVector<unsigned, 4> actualParamIndicesMap(
      actualIndices.parameters->getCapacity(), UINT_MAX);
  {
    unsigned indexInBitVec = 0;
    for (auto index : actualIndices.parameters->getIndices()) {
      actualParamIndicesMap[index] = indexInBitVec;
      indexInBitVec++;
    }
  }
  auto mapOriginalParameterIndex = [&](unsigned index) -> unsigned {
    auto mappedIndex = actualParamIndicesMap[index];
    assert(mappedIndex < actualIndices.parameters->getCapacity());
    return mappedIndex;
  };

  switch (kind) {
  // Differential arguments are:
  // - All indirect results, followed by:
  // - An interleaving of:
  //   - Thunk arguments (when parameter index is in both desired and actual
  //     indices).
  //   - Zeros (when parameter is not in desired indices).
  case AutoDiffAssociatedFunctionKind::JVP: {
    // Forward all indirect results.
    arguments.append(thunk->getIndirectResults().begin(),
                     thunk->getIndirectResults().end());
    auto toArgIter = thunk->getArgumentsWithoutIndirectResults().begin();
    auto useNextArgument = [&]() {
      arguments.push_back(*toArgIter++);
    };
    // Iterate over actual indices.
    for (unsigned i : actualIndices.parameters->getIndices()) {
      // If index is desired, use next argument.
      if (desiredIndices.isWrtParameter(i)) {
        useNextArgument();
      }
      // Otherwise, construct and use a zero argument.
      else {
        auto zeroSILType =
            linearMapType->getParameters()[mapOriginalParameterIndex(i)]
                .getSILStorageType();
        buildZeroArgument(zeroSILType);
      }
    }
    break;
  }
  // Pullback arguments are:
  // - An interleaving of:
  //   - Thunk indirect results (when parameter index is in both desired and
  //     actual indices).
  //   - Zeros (when parameter is not in desired indices).
  // - All actual arguments.
  case AutoDiffAssociatedFunctionKind::VJP: {
    auto toIndirectResultsIter = thunk->getIndirectResults().begin();
    auto useNextResult = [&]() {
      arguments.push_back(*toIndirectResultsIter++);
    };
    // Iterate over actual indices.
    for (unsigned i : actualIndices.parameters->getIndices()) {
      auto resultInfo =
          linearMapType->getResults()[mapOriginalParameterIndex(i)];
      // Skip direct results. Only indirect results are relevant as arguments.
      if (resultInfo.isFormalDirect())
        continue;
      // If index is desired, use next indirect result.
      if (desiredIndices.isWrtParameter(i)) {
        useNextResult();
        continue;
      }
      // Otherwise, construct and use an uninitialized indirect result.
      auto *indirectResult =
          builder.createAllocStack(loc, resultInfo.getSILStorageType());
      localAllocations.push_back(indirectResult);
      arguments.push_back(indirectResult);
    }
    // Foward all actual non-indirect-result arguments.
    arguments.append(thunk->getArgumentsWithoutIndirectResults().begin(),
                     thunk->getArgumentsWithoutIndirectResults().end() - 1);
    break;
  }
  }

  // Get the linear map thunk argument and apply it.
  auto *linearMap = thunk->getArguments().back();
  auto *ai = builder.createApply(
      loc, linearMap, SubstitutionMap(), arguments, /*isNonThrowing*/ false);

  // If differential thunk, deallocate local allocations and directly return
  // `apply` result.
  if (kind == AutoDiffAssociatedFunctionKind::JVP) {
    for (auto *alloc : reversed(localAllocations))
      builder.createDeallocStack(loc, alloc);
    builder.createReturn(loc, ai);
    return thunk;
  }

  // If pullback thunk, return only the desired results and clean up the
  // undesired results.
  SmallVector<SILValue, 8> pullbackDirectResults;
  extractAllElements(ai, builder, pullbackDirectResults);
  SmallVector<SILValue, 8> allResults;
  collectAllActualResultsInTypeOrder(
      ai, pullbackDirectResults,
      ai->getIndirectSILResults(), allResults);

  SmallVector<SILValue, 8> results;
  for (unsigned i : actualIndices.parameters->getIndices()) {
    // If result is desired:
    // - Do nothing if result is indirect.
    //   (It was already forwarded to the `apply` instruction).
    // - Push it to `results` if result is direct.
    auto result = allResults[mapOriginalParameterIndex(i)];
    if (desiredIndices.isWrtParameter(i)) {
      if (result->getType().isObject())
        results.push_back(result);
    }
    // Otherwise, cleanup the unused results.
    else {
      if (result->getType().isAddress())
        builder.emitDestroyAddrAndFold(loc, result);
      else
        builder.emitDestroyValueOperation(loc, result);
    }
  }
  // Deallocate local allocations and return final direct result.
  for (auto *alloc : reversed(localAllocations))
    builder.createDeallocStack(loc, alloc);
  auto result = joinElements(results, builder, loc);
  builder.createReturn(loc, result);

  getGeneratedFunctions().push_back(thunk);
  return thunk;
}

std::pair<SILFunction *, SubstitutionMap>
ADContext::getOrCreateSubsetParametersThunkForAssociatedFunction(
    SILValue origFnOperand, SILValue assocFn,
    AutoDiffAssociatedFunctionKind kind, SILAutoDiffIndices desiredIndices,
    SILAutoDiffIndices actualIndices) {
  LLVM_DEBUG(getADDebugStream()
             << "Getting a subset parameters thunk for associated function "
             << assocFn << " of the original function " << origFnOperand
             << " from " << actualIndices << " to " << desiredIndices << '\n');

  auto origFnType = origFnOperand->getType().castTo<SILFunctionType>();
  auto &module = getModule();
  auto lookupConformance = LookUpConformanceInModule(module.getSwiftModule());

  // Compute target type for thunking.
  auto assocFnType = assocFn->getType().castTo<SILFunctionType>();
  auto targetType = origFnType->getAutoDiffAssociatedFunctionType(
      desiredIndices.parameters, desiredIndices.source,
      /*differentiationOrder*/ 1, kind, module.Types, lookupConformance);
  auto *caller = assocFn->getFunction();
  if (targetType->hasArchetype()) {
    auto substTargetType = caller->mapTypeIntoContext(
        targetType->mapTypeOutOfContext())->getCanonicalType();
    targetType = SILType::getPrimitiveObjectType(substTargetType)
        .castTo<SILFunctionType>();
  }
  assert(assocFnType->getNumParameters() == targetType->getNumParameters());
  assert(assocFnType->getNumResults() == targetType->getNumResults());

  // Build thunk type.
  SubstitutionMap interfaceSubs;
  GenericEnvironment *genericEnv = nullptr;
  auto thunkType = buildThunkType(
      assocFn->getFunction(), assocFnType, targetType, genericEnv,
      interfaceSubs, /*withoutActuallyEscaping*/ false,
      DifferentiationThunkKind::IndexSubset);

  // FIXME: The logic for resolving `assocRef` does not reapply function
  // conversions, which is problematic if `assocFn` is a `partial_apply`
  // instruction.
  StringRef origName;
  if (auto *origFnRef =
          peerThroughFunctionConversions<FunctionRefInst>(origFnOperand)) {
    origName = origFnRef->getInitiallyReferencedFunction()->getName();
  } else if (auto *origMethodInst =
                 peerThroughFunctionConversions<MethodInst>(origFnOperand)) {
    origName = origMethodInst->getMember().getAnyFunctionRef()
        ->getAbstractFunctionDecl()->getNameStr();
  }
  assert(!origName.empty() && "Original function name could not be resolved");
  // TODO(TF-685): Use more principled mangling for thunks.
  std::string thunkName;
  switch (kind) {
    case AutoDiffAssociatedFunctionKind::JVP:
      thunkName = "jvp";
      break;
    case AutoDiffAssociatedFunctionKind::VJP:
      thunkName = "vjp";
  }
  Mangle::ASTMangler mangler;
  auto fromInterfaceType =
      assocFnType->mapTypeOutOfContext()->getCanonicalType();
  auto toInterfaceType = targetType->mapTypeOutOfContext()->getCanonicalType();
  CanType dynamicSelfType;
  thunkName = "AD__orig_" + origName.str() + "_" +
      mangler.mangleReabstractionThunkHelper(
          thunkType, fromInterfaceType, toInterfaceType, dynamicSelfType,
          module.getSwiftModule()) + "_" + desiredIndices.mangle() + "_" +
          thunkName;
  thunkName += "_subset_parameters_thunk";

  auto loc = origFnOperand.getLoc();
  SILOptFunctionBuilder fb(getTransform());
  auto *thunk = fb.getOrCreateSharedFunction(
      loc, thunkName, thunkType, IsBare, IsTransparent, caller->isSerialized(),
      ProfileCounter(), IsThunk, IsNotDynamic);

  if (!thunk->empty())
    return {thunk, interfaceSubs};

  thunk->setOwnershipEliminated();
  thunk->setGenericEnvironment(genericEnv);
  auto *entry = thunk->createBasicBlock();
  SILBuilder builder(entry);
  createEntryArguments(thunk);

  SubstitutionMap assocSubstMap;
  if (auto *partialApply = dyn_cast<PartialApplyInst>(assocFn))
    assocSubstMap = partialApply->getSubstitutionMap();

  // FIXME: The logic for resolving `assocRef` does not reapply function
  // conversions, which is problematic if `assocFn` is a `partial_apply`
  // instruction.
  SILValue assocRef;
  if (auto *assocFnRef =
          peerThroughFunctionConversions<FunctionRefInst>(assocFn)) {
    auto *assoc = assocFnRef->getReferencedFunctionOrNull();
    assocRef = builder.createFunctionRef(loc, assoc);
  } else if (auto *assocMethodInst =
                 peerThroughFunctionConversions<WitnessMethodInst>(assocFn)) {
    assocRef = builder.createWitnessMethod(
        loc, assocMethodInst->getLookupType(),
        assocMethodInst->getConformance(), assocMethodInst->getMember(),
        thunk->mapTypeIntoContext(assocMethodInst->getType()));
  } else if (auto *assocMethodInst =
                 peerThroughFunctionConversions<ClassMethodInst>(assocFn)) {
    auto classOperand = thunk->getArgumentsWithoutIndirectResults().back();
    auto classOperandType = assocMethodInst->getOperand()->getType();
    assert(classOperand->getType() == classOperandType);
    assocRef = builder.createClassMethod(
        loc, classOperand, assocMethodInst->getMember(),
        thunk->mapTypeIntoContext(assocMethodInst->getType()));
  }
  assert(assocRef && "Expected associated function to be resolved");

  assocSubstMap = assocSubstMap.subst(thunk->getForwardingSubstitutionMap());
  assocFnType = assocRef->getType().castTo<SILFunctionType>();

  SmallVector<SILValue, 4> arguments;
  arguments.append(thunk->getArguments().begin(), thunk->getArguments().end());
  assert(arguments.size() == assocFnType->getNumParameters() +
                                 assocFnType->getNumIndirectFormalResults());
  auto *apply = builder.createApply(
      loc, assocRef, assocSubstMap, arguments, /*isNonThrowing*/ false);

  // Extract all direct results.
  SmallVector<SILValue, 8> directResults;
  extractAllElements(apply, builder, directResults);
  auto originalDirectResults = ArrayRef<SILValue>(directResults).drop_back(1);
  auto originalDirectResult =
      joinElements(originalDirectResults, builder, apply->getLoc());
  auto linearMap = directResults.back();

  auto linearMapType = linearMap->getType().castTo<SILFunctionType>();
  auto linearMapTargetType = targetType->getResults().back().getSILStorageType()
      .castTo<SILFunctionType>();

  auto *innerThunk = getOrCreateSubsetParametersThunkForLinearMap(
      thunk, linearMapType, linearMapTargetType, kind,
      desiredIndices, actualIndices);

  auto *innerThunkFRI = builder.createFunctionRef(loc, innerThunk);
  auto *newDerivative = builder.createPartialApply(
      loc, innerThunkFRI, thunk->getForwardingSubstitutionMap(), {linearMap},
      ParameterConvention::Direct_Guaranteed);

  assert(origFnType->getResults().size() == 1);
  if (origFnType->getResults().front().isFormalDirect()) {
    auto result = joinElements(
        {originalDirectResult, newDerivative}, builder, loc);
    builder.createReturn(loc, result);
  } else {
    builder.createReturn(loc, newDerivative);
  }

  getGeneratedFunctions().push_back(thunk);
  return {thunk, interfaceSubs};
}

SILValue ADContext::promoteToDifferentiableFunction(
    AutoDiffFunctionInst *adfi, SILBuilder &builder, SILLocation loc,
    DifferentiationInvoker invoker) {
  auto origFnOperand = adfi->getOriginalFunction();
  auto origFnTy = origFnOperand->getType().castTo<SILFunctionType>();
  auto parameterIndices = adfi->getParameterIndices();
  unsigned resultIndex = resultIndices[adfi];
  unsigned differentiationOrder = adfi->getDifferentiationOrder();

  // Handle curry thunk applications specially.
  if (auto *ai = dyn_cast<ApplyInst>(origFnOperand)) {
    if (auto *thunkRef = dyn_cast<FunctionRefInst>(ai->getCallee())) {
      // Create a new curry thunk.
      SILAutoDiffIndices desiredIndices(resultIndex, parameterIndices);
      auto *thunk = thunkRef->getReferencedFunctionOrNull();
      // TODO(TF-685): Use more principled mangling for thunks.
      auto newThunkName = "AD__" + thunk->getName().str() +
          "__differentiable_curry_thunk_" + desiredIndices.mangle();

      auto thunkTy = thunk->getLoweredFunctionType();
      auto thunkResult = thunkTy->getSingleResult();
      if (auto resultFnTy = thunkResult.getType()->getAs<SILFunctionType>()) {
        // Construct new curry thunk type with `@differentiable` result.
        auto diffableResultFnTy = resultFnTy->getWithExtInfo(
            resultFnTy->getExtInfo()
                .withDifferentiabilityKind(DifferentiabilityKind::Normal));
        auto newThunkResult = thunkResult.getWithType(diffableResultFnTy);
        auto thunkType = SILFunctionType::get(
            thunkTy->getGenericSignature(), thunkTy->getExtInfo(),
            thunkTy->getCoroutineKind(), thunkTy->getCalleeConvention(),
            thunkTy->getParameters(), {}, {newThunkResult}, {},
            thunkTy->getASTContext());

        // Construct new curry thunk, returning a `@differentiable` function.
        SILOptFunctionBuilder fb(transform);
        auto *newThunk = fb.getOrCreateFunction(
            loc, newThunkName,
            getSpecializedLinkage(thunk, thunk->getLinkage()), thunkType,
            thunk->isBare(), thunk->isTransparent(), thunk->isSerialized(),
            thunk->isDynamicallyReplaceable(), ProfileCounter(),
            thunk->isThunk());
        // If new thunk is newly created: clone the old thunk body, wrap the
        // returned function value with an `autodiff_function` instruction,
        // and process the `autodiff_function` instruction.
        if (newThunk->empty()) {
          if (auto newThunkGenSig = thunkType->getGenericSignature())
            newThunk->setGenericEnvironment(
                newThunkGenSig->getGenericEnvironment());
          newThunk->setOwnershipEliminated();
          BasicTypeSubstCloner cloner(thunk, newThunk);
          cloner.run();
          auto *retInst =
              cast<ReturnInst>(newThunk->findReturnBB()->getTerminator());
          SILBuilder thunkBuilder(retInst);
          auto *adfi = createAutoDiffFunction(thunkBuilder, loc,
                                              parameterIndices,
                                              differentiationOrder,
                                              retInst->getOperand());
          resultIndices[adfi] = resultIndex;
          thunkBuilder.createReturn(loc, adfi);
          retInst->eraseFromParent();

          getAutoDiffFunctionInsts().push_back(adfi);
          if (processAutoDiffFunctionInst(adfi))
            return nullptr;
        }

        // Apply the new curry thunk.
        auto *newThunkRef = builder.createFunctionRef(loc, newThunk);
        SmallVector<SILValue, 8> newArgs;
        SmallVector<SILValue, 8> newArgsToDestroy;
        SmallVector<AllocStackInst *, 1> newBuffersToDealloc;
        copyParameterArgumentsForApply(ai, newArgs, newArgsToDestroy,
                                       newBuffersToDealloc);
        auto *newApply = builder.createApply(
            ai->getLoc(), newThunkRef, ai->getSubstitutionMap(), newArgs,
            ai->isNonThrowing());
        for (auto arg : newArgsToDestroy) {
          if (arg->getType().isObject())
            builder.emitDestroyValueOperation(loc, arg);
          else
            builder.emitDestroyAddr(loc, arg);
        }
        for (auto *alloc : newBuffersToDealloc) {
          builder.createDestroyAddr(loc, alloc);
          builder.createDeallocStack(loc, alloc);
        }
        return newApply;
      }
    }
  }

  SILAutoDiffIndices desiredIndices(resultIndex, parameterIndices);
  SmallVector<SILValue, 2> assocFns;
  SmallVector<AllocStackInst *, 2> newBuffersToDealloc;
  for (auto assocFnKind : {AutoDiffAssociatedFunctionKind::JVP,
                           AutoDiffAssociatedFunctionKind::VJP}) {
    auto assocFnAndIndices = emitAssociatedFunctionReference(
        *this, builder, desiredIndices, assocFnKind, origFnOperand, invoker,
        newBuffersToDealloc);
    // Show an error at the operator, highlight the argument, and show a note
    // at the definition site of the argument.
    if (!assocFnAndIndices)
      return nullptr;

    auto assocFn = assocFnAndIndices->first;
    getGeneratedAssociatedFunctionReferences().push_back(assocFn);

    // If desired indices are a subset of actual indices, create a "subset
    // indices thunk" and destroy the emitted associated function reference.
    // - For JVPs: the thunked JVP returns a differential taking fewer
    //   parameters (using `.zero` for the dropped parameters).
    // - For VJPs: the thunked VJP returns a pullback that drops the unused
    //   tangent values.
    auto actualIndices = assocFnAndIndices->second;
    // NOTE: `desiredIndices` may come from a partially-applied function and
    // have smaller capacity than `actualIndices`. We expect this logic to go
    // away when we support `@differentiable` partial apply.
    // if (actualIndices != desiredIndices) { // TODO: Re-enable.
    auto extendedDesiredIndices = desiredIndices.parameters->extendingCapacity(
        getASTContext(), actualIndices.parameters->getCapacity());
    if (actualIndices.source != desiredIndices.source ||
        !actualIndices.parameters->equals(extendedDesiredIndices)) {
      // Destroy the already emitted associated function reference because it
      // is no longer used.
      builder.emitDestroyValueOperation(loc, assocFn);
      // Check if underlying original function reference has been partially
      // applied with arguments. If so, produce an error: parameter subset
      // thunks do not yet support this case because partially applied arguments
      // cannot be propagated to parameter subset thunks.
      auto didPartiallyApplyArguments = [](SILValue original) {
        while (auto *pai =
                   peerThroughFunctionConversions<PartialApplyInst>(original)) {
          if (pai->getNumArguments() > 0)
            return true;
          original = pai->getCallee();
        }
        return false;
      };
      if (didPartiallyApplyArguments(origFnOperand)) {
        emitNondifferentiabilityError(
            origFnOperand, invoker,
            diag::autodiff_cannot_param_subset_thunk_partially_applied_orig_fn);
        return nullptr;
      }
      // Create the parameter subset thunk.
      assert(actualIndices.parameters->isSupersetOf(extendedDesiredIndices));
      SILFunction *thunk;
      SubstitutionMap interfaceSubs;
      std::tie(thunk, interfaceSubs) =
          getOrCreateSubsetParametersThunkForAssociatedFunction(
              origFnOperand, assocFn, assocFnKind, desiredIndices,
              actualIndices);
      auto *thunkFRI = builder.createFunctionRef(loc, thunk);
      if (auto genSig =
              thunk->getLoweredFunctionType()->getGenericSignature()) {
        assocFn = builder.createPartialApply(
            loc, thunkFRI, interfaceSubs, {},
            ParameterConvention::Direct_Guaranteed);
      } else {
        assocFn = thunkFRI;
      }
    }
    auto expectedAssocFnTy = origFnTy->getAutoDiffAssociatedFunctionType(
        parameterIndices, resultIndex, differentiationOrder,
        assocFnKind, getTypeConverter(),
        LookUpConformanceInModule(getModule().getSwiftModule()));
    // If `assocFn` is `@convention(thin)` but is expected to be
    // `@convention(thick)`, emit a `thin_to_thick` instruction.
    if (expectedAssocFnTy->getRepresentation()
            == SILFunctionTypeRepresentation::Thick &&
        assocFn->getType().castTo<SILFunctionType>()->getRepresentation()
            == SILFunctionTypeRepresentation::Thin) {
      assocFn = builder.createThinToThickFunction(
          loc, assocFn, SILType::getPrimitiveObjectType(expectedAssocFnTy));
    }

    assocFns.push_back(assocFn);
  }
  // Deallocate temporary buffers used for creating associated functions.
  for (auto *buf : reversed(newBuffersToDealloc)) {
    builder.createDestroyAddr(loc, buf);
    builder.createDeallocStack(loc, buf);
  }

  auto origFnCopy = builder.emitCopyValueOperation(loc, origFnOperand);
  auto *newADFI = createAutoDiffFunction(
      builder, loc, parameterIndices, differentiationOrder, origFnCopy,
      assocFns);
  resultIndices[adfi] = resultIndex;
  getAutoDiffFunctionInsts().push_back(adfi);

  return newADFI;
}

/// Fold `autodiff_function_extract` users of the given `autodiff_function`
/// instruction, directly replacing them with `autodiff_function` instruction
/// operands. If the `autodiff_function` instruction has no remaining uses,
/// delete the instruction itself after folding.
///
/// Folding can be disabled by the `SkipFoldingAutoDiffFunctionExtraction` flag
/// for SIL testing purposes.
// FIXME: This function is not correctly detecting the foldable pattern and
// needs to be rewritten.
void ADContext::foldAutoDiffFunctionExtraction(AutoDiffFunctionInst *source) {
  // Iterate through all `autodiff_function` instruction uses.
  for (auto use : source->getUses()) {
    auto *adfei = dyn_cast<AutoDiffFunctionExtractInst>(use->getUser());
    // If user is not an `autodiff_function_extract` instruction, set flag to
    // false.
    if (!adfei)
      continue;
    // Fold original function extractors.
    if (adfei->getExtractee() == AutoDiffFunctionExtractee::Original) {
      auto originalFnValue = source->getOriginalFunction();
      adfei->replaceAllUsesWith(originalFnValue);
      adfei->eraseFromParent();
      continue;
    }
    // Fold associated function extractors.
    auto assocFnValue = source->getAssociatedFunction(
        adfei->getDifferentiationOrder(), adfei->getAssociatedFunctionKind());
    adfei->replaceAllUsesWith(assocFnValue);
    adfei->eraseFromParent();
  }
  // If the `autodiff_function` instruction has no remaining uses, erase it.
  if (isInstructionTriviallyDead(source)) {
    SILBuilder builder(source);
    for (auto &assocFn : source->getAssociatedFunctions())
      builder.emitDestroyAddrAndFold(source->getLoc(), assocFn.get());
    source->eraseFromParent();
  }
  // Mark `source` as processed so that it won't be reprocessed after deletion.
  processedAutoDiffFunctionInsts.insert(source);
}

bool ADContext::processAutoDiffFunctionInst(AutoDiffFunctionInst *adfi) {
  LLVM_DEBUG({
    auto &s = getADDebugStream() << "Processing AutoDiffFunctionInst:\n";
    adfi->printInContext(s);
  });

  if (adfi->getNumAssociatedFunctions() ==
      autodiff::getNumAutoDiffAssociatedFunctions(
          adfi->getDifferentiationOrder()))
    return false;
  assert(adfi->getNumAssociatedFunctions() == 0 &&
         "some functions are already filled in but not all of them");

  SILFunction *parent = adfi->getFunction();
  auto loc = adfi->getLoc();
  SILBuilder builder(adfi);

  auto differentiableFnValue =
      promoteToDifferentiableFunction(adfi, builder, loc, adfi);
  // Mark `adfi` as processed so that it won't be reprocessed after deletion.
  processedAutoDiffFunctionInsts.insert(adfi);
  if (!differentiableFnValue)
    return true;
  // Replace all uses of `adfi`.
  adfi->replaceAllUsesWith(differentiableFnValue);
  // Destroy the original operand.
  builder.emitDestroyValueOperation(loc, adfi->getOriginalFunction());
  adfi->eraseFromParent();
  // If the promoted `@differentiable` function-typed value is an
  // `autodiff_function` instruction, fold `autodiff_function_extract`
  // instructions. If `autodiff_function_extract` folding is disabled, return.
  if (!SkipFoldingAutoDiffFunctionExtraction)
    if (auto *newADFI = dyn_cast<AutoDiffFunctionInst>(differentiableFnValue))
      foldAutoDiffFunctionExtraction(newADFI);
  transform.invalidateAnalysis(
      parent, SILAnalysis::InvalidationKind::FunctionBody);
  return false;
}

/// AD pass entry.
void Differentiation::run() {
  auto &module = *getModule();
  auto &astCtx = module.getASTContext();
  debugDump(module);

  // A global differentiation context.
  ADContext context(*this);

  // Register all `@differentiable` attributes and `autodiff_function`
  // instructions in the module that trigger differentiation.
  for (SILFunction &f : module) {
    for (auto *diffAttr : f.getDifferentiableAttrs()) {
      DifferentiationInvoker invoker(diffAttr);
      assert(!context.getInvokers().count(diffAttr) &&
             "[differentiable] attribute already has an invoker");
      context.getInvokers().insert({diffAttr, invoker});
      continue;
    }
    for (SILBasicBlock &bb : f)
      for (SILInstruction &i : bb)
        if (auto *adfi = dyn_cast<AutoDiffFunctionInst>(&i))
          context.getAutoDiffFunctionInsts().push_back(adfi);
  }

  // If nothing has triggered differentiation, there's nothing to do.
  if (context.getInvokers().empty() &&
      context.getAutoDiffFunctionInsts().empty())
    return;

  // AD relies on stdlib (the Swift module). If it's not imported, it's an
  // internal error.
  if (!astCtx.getStdlibModule()) {
    astCtx.Diags.diagnose(SourceLoc(),
                          diag::autodiff_internal_swift_not_imported);
    return;
  }

  bool errorOccurred = false;

  // Process all `[differentiable]` attributes.
  for (auto invokerPair : context.getInvokers()) {
    auto *attr = invokerPair.first;
    auto *original = attr->getOriginal();
    auto invoker = invokerPair.second;
    errorOccurred |=
        context.processDifferentiableAttribute(original, attr, invoker);
  }

  // Iteratively process `autodiff_function` instruction worklist.
  while (!context.getAutoDiffFunctionInsts().empty()) {
    auto *adfi = context.getAutoDiffFunctionInsts().back();
    context.getAutoDiffFunctionInsts().pop_back();
    // Skip instructions that have been already been processed.
    if (context.getProcessedAutoDiffFunctionInsts().count(adfi)) continue;
    errorOccurred |= context.processAutoDiffFunctionInst(adfi);
  }

  // If any error occurred while processing `[differentiable]` attributes or
  // `autodiff_function` instructions, clean up.
  if (errorOccurred) {
    context.cleanUp();
    return;
  }

  LLVM_DEBUG(getADDebugStream() << "All differentiation finished\n");
}

//===----------------------------------------------------------------------===//
// Pass creation
//===----------------------------------------------------------------------===//

SILTransform *swift::createDifferentiation() {
  return new Differentiation;
}<|MERGE_RESOLUTION|>--- conflicted
+++ resolved
@@ -1575,27 +1575,6 @@
   // differentiate logic" and update comment.
   switch (kind) {
   case AutoDiffLinearMapKind::Differential: {
-<<<<<<< HEAD
-#define CHECK_INST_TYPE_ACTIVE_DEST(TYPE) \
-    if (auto *castInst = dyn_cast<TYPE>(inst)) \
-      return activityInfo.isActive(castInst->getDest(), indices);
-    CHECK_INST_TYPE_ACTIVE_DEST(StoreInst)
-    CHECK_INST_TYPE_ACTIVE_DEST(StoreBorrowInst)
-    CHECK_INST_TYPE_ACTIVE_DEST(CopyAddrInst)
-#undef CHECK_INST_TYPE_ACTIVE_DEST
-    if ((isa<AllocationInst>(inst) && hasActiveResults))
-      return true;
-#define CHECK_INST_TYPE_ACTIVE_OPERANDS(TYPE) \
-    if (isa<TYPE>(inst) && hasActiveOperands) \
-      return true;
-    CHECK_INST_TYPE_ACTIVE_OPERANDS(RefCountingInst)
-    CHECK_INST_TYPE_ACTIVE_OPERANDS(EndAccessInst)
-    CHECK_INST_TYPE_ACTIVE_OPERANDS(EndBorrowInst)
-    CHECK_INST_TYPE_ACTIVE_OPERANDS(DeallocationInst)
-    CHECK_INST_TYPE_ACTIVE_OPERANDS(CopyValueInst)
-    CHECK_INST_TYPE_ACTIVE_OPERANDS(DestroyValueInst)
-    CHECK_INST_TYPE_ACTIVE_OPERANDS(DestroyAddrInst)
-=======
 #define CHECK_INST_TYPE_ACTIVE_DEST(INST) \
     if (auto *castInst = dyn_cast<INST##Inst>(inst)) \
       return activityInfo.isActive(castInst->getDest(), indices);
@@ -1617,7 +1596,6 @@
     CHECK_INST_TYPE_ACTIVE_OPERANDS(CopyValue)
     CHECK_INST_TYPE_ACTIVE_OPERANDS(DestroyValue)
     CHECK_INST_TYPE_ACTIVE_OPERANDS(DestroyAddr)
->>>>>>> 0aea4992
     break;
 #undef CHECK_INST_TYPE_ACTIVE_OPERANDS
   }
@@ -4345,49 +4323,6 @@
     }
   }
 
-<<<<<<< HEAD
-=======
-  SILValue emitZeroDirect(CanType type, SILLocation loc) {
-    auto diffBuilder = getDifferentialBuilder();
-    auto silType = getModule().Types.getLoweredLoadableType(
-        type, ResilienceExpansion::Minimal, getModule());
-    auto *buffer = diffBuilder.createAllocStack(loc, silType);
-    emitZeroIndirect(type, buffer, loc);
-    auto loaded = diffBuilder.emitLoadValueOperation(
-        loc, buffer, LoadOwnershipQualifier::Take);
-    diffBuilder.createDeallocStack(loc, buffer);
-    return loaded;
-  }
-
-  SILValue materializeTangentDirect(AdjointValue val, SILLocation loc) {
-    assert(val.getType().isObject());
-    LLVM_DEBUG(getADDebugStream()
-               << "Materializing tangents for " << val << '\n');
-    switch (val.getKind()) {
-    case AdjointValueKind::Zero: {
-      auto zeroVal = emitZeroDirect(val.getSwiftType(), loc);
-      return zeroVal;
-    }
-    case AdjointValueKind::Aggregate:
-      llvm_unreachable(
-          "Tuples and structs are not supported in forward mode yet.");
-    case AdjointValueKind::Concrete:
-      return val.getConcreteValue();
-  }
-  }
-
-  SILValue materializeTangent(AdjointValue val, SILLocation loc) {
-    if (val.isConcrete()) {
-      LLVM_DEBUG(getADDebugStream()
-                 << "Materializing tangent: Value is concrete.\n");
-      return val.getConcreteValue();
-    }
-    LLVM_DEBUG(getADDebugStream() << "Materializing tangent: Value is "
-                                     "non-concrete. Materializing directly.\n");
-    return materializeTangentDirect(val, loc);
-  }
-
->>>>>>> 0aea4992
   //--------------------------------------------------------------------------//
   // Tangent buffer mapping
   //--------------------------------------------------------------------------//
@@ -7179,216 +7114,6 @@
   }
 }
 
-<<<<<<< HEAD
-=======
-SILValue PullbackEmitter::emitZeroDirect(CanType type, SILLocation loc) {
-  auto silType = getModule().Types.getLoweredLoadableType(
-      type, ResilienceExpansion::Minimal, getModule());
-  auto *buffer = builder.createAllocStack(loc, silType);
-  emitZeroIndirect(type, buffer, loc);
-  auto loaded = builder.emitLoadValueOperation(
-      loc, buffer, LoadOwnershipQualifier::Take);
-  builder.createDeallocStack(loc, buffer);
-  return loaded;
-}
-
-AdjointValue
-PullbackEmitter::accumulateAdjointsDirect(AdjointValue lhs, AdjointValue rhs,
-                                          SILLocation loc) {
-  LLVM_DEBUG(getADDebugStream()
-             << "Materializing adjoint directly.\nLHS: " << lhs
-             << "\nRHS: " << rhs << '\n');
-
-  switch (lhs.getKind()) {
-  // x
-  case AdjointValueKind::Concrete: {
-    auto lhsVal = lhs.getConcreteValue();
-    switch (rhs.getKind()) {
-    // x + y
-    case AdjointValueKind::Concrete: {
-      auto rhsVal = rhs.getConcreteValue();
-      auto sum = recordTemporary(accumulateDirect(lhsVal, rhsVal, loc));
-      return makeConcreteAdjointValue(sum);
-    }
-    // x + 0 => x
-    case AdjointValueKind::Zero:
-      return lhs;
-    // x + (y, z) => (x.0 + y, x.1 + z)
-    case AdjointValueKind::Aggregate:
-      SmallVector<AdjointValue, 8> newElements;
-      auto lhsTy = lhsVal->getType().getASTType();
-      auto lhsValCopy = builder.emitCopyValueOperation(loc, lhsVal);
-      if (auto *tupTy = lhsTy->getAs<TupleType>()) {
-        auto elts = builder.createDestructureTuple(loc, lhsValCopy);
-        llvm::for_each(elts->getResults(),
-                       [this](SILValue result) { recordTemporary(result); });
-        for (auto i : indices(elts->getResults())) {
-          auto rhsElt = rhs.getAggregateElement(i);
-          newElements.push_back(accumulateAdjointsDirect(
-              makeConcreteAdjointValue(elts->getResult(i)), rhsElt, loc));
-        }
-      } else if (auto *structDecl = lhsTy->getStructOrBoundGenericStruct()) {
-        auto elts =
-            builder.createDestructureStruct(lhsVal.getLoc(), lhsValCopy);
-        llvm::for_each(elts->getResults(),
-                       [this](SILValue result) { recordTemporary(result); });
-        for (unsigned i : indices(elts->getResults())) {
-          auto rhsElt = rhs.getAggregateElement(i);
-          newElements.push_back(
-              accumulateAdjointsDirect(
-                  makeConcreteAdjointValue(elts->getResult(i)), rhsElt, loc));
-        }
-      } else {
-        llvm_unreachable("Not an aggregate type");
-      }
-      return makeAggregateAdjointValue(lhsVal->getType(), newElements);
-    }
-  }
-  // 0
-  case AdjointValueKind::Zero:
-    // 0 + x => x
-    return rhs;
-  // (x, y)
-  case AdjointValueKind::Aggregate:
-    switch (rhs.getKind()) {
-    // (x, y) + z => (x + z.0, y + z.1)
-    case AdjointValueKind::Concrete:
-    // x + 0 => x
-    case AdjointValueKind::Zero:
-      return lhs;
-    // (x, y) + (z, w) => (x + z, y + w)
-    case AdjointValueKind::Aggregate: {
-      SmallVector<AdjointValue, 8> newElements;
-      for (auto i : range(lhs.getNumAggregateElements()))
-        newElements.push_back(
-            accumulateAdjointsDirect(lhs.getAggregateElement(i),
-                                     rhs.getAggregateElement(i),
-                                     loc));
-      return makeAggregateAdjointValue(lhs.getType(), newElements);
-    }
-    }
-  }
-}
-
-SILValue PullbackEmitter::accumulateDirect(SILValue lhs, SILValue rhs,
-                                           SILLocation loc) {
-  // TODO: Optimize for the case when lhs == rhs.
-  LLVM_DEBUG(getADDebugStream() <<
-             "Emitting adjoint accumulation for lhs: " << lhs <<
-             " and rhs: " << rhs << "\n");
-  assert(lhs->getType() == rhs->getType() && "Adjoints must have equal types!");
-  assert(lhs->getType().isObject() && rhs->getType().isObject() &&
-         "Adjoint types must be both object types!");
-  auto adjointTy = lhs->getType();
-  auto adjointASTTy = adjointTy.getASTType();
-  auto tangentSpace = getTangentSpace(adjointASTTy);
-  auto lhsCopy = builder.emitCopyValueOperation(loc, lhs);
-  auto rhsCopy = builder.emitCopyValueOperation(loc, rhs);
-  assert(tangentSpace && "No tangent space for this type");
-  switch (tangentSpace->getKind()) {
-  case VectorSpace::Kind::Vector: {
-    // Allocate buffers for inputs and output.
-    auto *resultBuf = builder.createAllocStack(loc, adjointTy);
-    auto *lhsBuf = builder.createAllocStack(loc, adjointTy);
-    auto *rhsBuf = builder.createAllocStack(loc, adjointTy);
-    // Initialize input buffers.
-    builder.emitStoreValueOperation(loc, lhsCopy, lhsBuf,
-                                    StoreOwnershipQualifier::Init);
-    builder.emitStoreValueOperation(loc, rhsCopy, rhsBuf,
-                                    StoreOwnershipQualifier::Init);
-    accumulateIndirect(resultBuf, lhsBuf, rhsBuf, loc);
-    builder.emitDestroyAddr(loc, lhsBuf);
-    builder.emitDestroyAddr(loc, rhsBuf);
-    // Deallocate input buffers.
-    builder.createDeallocStack(loc, rhsBuf);
-    builder.createDeallocStack(loc, lhsBuf);
-    auto val = builder.emitLoadValueOperation(
-        loc, resultBuf, LoadOwnershipQualifier::Take);
-    // Deallocate result buffer.
-    builder.createDeallocStack(loc, resultBuf);
-    return val;
-  }
-  case VectorSpace::Kind::Tuple: {
-    SmallVector<SILValue, 8> adjElements;
-    auto lhsElts = builder.createDestructureTuple(loc, lhsCopy)->getResults();
-    auto rhsElts = builder.createDestructureTuple(loc, rhsCopy)->getResults();
-    for (auto zipped : llvm::zip(lhsElts, rhsElts))
-      adjElements.push_back(
-          accumulateDirect(std::get<0>(zipped), std::get<1>(zipped), loc));
-    return builder.createTuple(loc, adjointTy, adjElements);
-  }
-  case VectorSpace::Kind::Function: {
-    llvm_unreachable(
-        "Unimplemented: Emit thunks for abstracting adjoint accumulation");
-  }
-  }
-}
-
-void PullbackEmitter::accumulateIndirect(
-    SILValue resultBufAccess, SILValue lhsBufAccess, SILValue rhsBufAccess,
-    SILLocation loc) {
-  // TODO: Optimize for the case when lhs == rhs.
-  assert(lhsBufAccess->getType() == rhsBufAccess->getType() &&
-         "Adjoint values must have same type!");
-  assert(lhsBufAccess->getType().isAddress() &&
-         rhsBufAccess->getType().isAddress() &&
-         "Adjoint values must both have address types!");
-  auto adjointTy = lhsBufAccess->getType();
-  auto adjointASTTy = adjointTy.getASTType();
-  auto *swiftMod = getModule().getSwiftModule();
-  auto tangentSpace = adjointASTTy->getAutoDiffAssociatedTangentSpace(
-      LookUpConformanceInModule(swiftMod));
-  assert(tangentSpace && "No tangent space for this type");
-  switch (tangentSpace->getKind()) {
-  case VectorSpace::Kind::Vector: {
-    auto *proto = getContext().getAdditiveArithmeticProtocol();
-    auto *combinerFuncDecl = getContext().getPlusDecl();
-    // Call the combiner function and return.
-    auto adjointParentModule = tangentSpace->getNominal()
-        ? tangentSpace->getNominal()->getModuleContext()
-        : getModule().getSwiftModule();
-    auto confRef = adjointParentModule->lookupConformance(adjointASTTy,
-                                                           proto);
-    assert(confRef.hasValue() && "Missing conformance to `AdditiveArithmetic`");
-    SILDeclRef declRef(combinerFuncDecl, SILDeclRef::Kind::Func);
-    auto silFnTy = getContext().getTypeConverter().getConstantType(declRef);
-    // %0 = witness_method @+
-    auto witnessMethod = builder.createWitnessMethod(loc, adjointASTTy,
-                                                     *confRef, declRef,
-                                                     silFnTy);
-    auto subMap = SubstitutionMap::getProtocolSubstitutions(
-        proto, adjointASTTy, *confRef);
-    // %1 = metatype $T.Type
-    auto metatypeType =
-        CanMetatypeType::get(adjointASTTy, MetatypeRepresentation::Thick);
-    auto metatypeSILType = SILType::getPrimitiveObjectType(metatypeType);
-    auto metatype = builder.createMetatype(loc, metatypeSILType);
-    // %2 = apply $0(%result, %new, %old, %1)
-    builder.createApply(loc, witnessMethod, subMap,
-                        {resultBufAccess, rhsBufAccess, lhsBufAccess, metatype},
-                        /*isNonThrowing*/ false);
-    builder.emitDestroyValueOperation(loc, witnessMethod);
-    return;
-  }
-  case VectorSpace::Kind::Tuple: {
-    auto tupleType = tangentSpace->getTuple();
-    for (unsigned i : range(tupleType->getNumElements())) {
-      auto *destAddr = builder.createTupleElementAddr(loc, resultBufAccess, i);
-      auto *eltAddrLHS = builder.createTupleElementAddr(loc, lhsBufAccess, i);
-      auto *eltAddrRHS = builder.createTupleElementAddr(loc, rhsBufAccess, i);
-      accumulateIndirect(destAddr, eltAddrLHS, eltAddrRHS, loc);
-    }
-    return;
-  }
-  case VectorSpace::Kind::Function: {
-    llvm_unreachable(
-        "Unimplemented: Emit thunks for abstracting adjoint value "
-        "accumulation");
-  }
-  }
-}
-
->>>>>>> 0aea4992
 void PullbackEmitter::accumulateIndirect(SILValue lhsDestAccess,
                                          SILValue rhsAccess, SILLocation loc) {
   assert(lhsDestAccess->getType().isAddress() &&
