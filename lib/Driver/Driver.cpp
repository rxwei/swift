--- conflicted
+++ resolved
@@ -253,18 +253,13 @@
   case llvm::Triple::MacOSX:
   case llvm::Triple::IOS:
   case llvm::Triple::TvOS:
-<<<<<<< HEAD
-  case llvm::Triple::WatchOS:
-    return std::make_unique<toolchains::Darwin>(*this, target);
-=======
   case llvm::Triple::WatchOS: {
     Optional<llvm::Triple> targetVariant;
     if (const Arg *A = ArgList.getLastArg(options::OPT_target_variant))
       targetVariant = llvm::Triple(llvm::Triple::normalize(A->getValue()));
 
-    return llvm::make_unique<toolchains::Darwin>(*this, target, targetVariant);
-  }
->>>>>>> e9df206b
+    return std::make_unique<toolchains::Darwin>(*this, target, targetVariant);
+  }
   case llvm::Triple::Linux:
     if (target.isAndroid())
       return std::make_unique<toolchains::Android>(*this, target);
