--- conflicted
+++ resolved
@@ -1065,16 +1065,6 @@
     printDebugVar(ABI->getVarInfo());
   }
 
-<<<<<<< HEAD
-  void printSubstitutions(SubstitutionMap Subs) {
-    printSubstitutions(Subs.toList());
-  }
-
-  void printSubstitutions(SubstitutionList Subs) {
-    if (Subs.empty())
-      return;
-    
-=======
   void printSubstitutions(SubstitutionMap Subs,
                           GenericSignature *Sig = nullptr) {
     if (!Subs.hasAnySubstitutableParams()) return;
@@ -1083,7 +1073,6 @@
     // a generic signature that's close-to-but-not-the-same-as expected.
     auto genericSig = Sig ? Sig : Subs.getGenericSignature();
 
->>>>>>> 88d305ca
     *this << '<';
     bool first = true;
     for (auto gp : genericSig->getGenericParams()) {
