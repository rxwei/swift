//===--- TypeCheckAttr.cpp - Type Checking for Attributes -----------------===//
//
// This source file is part of the Swift.org open source project
//
// Copyright (c) 2014 - 2017 Apple Inc. and the Swift project authors
// Licensed under Apache License v2.0 with Runtime Library Exception
//
// See https://swift.org/LICENSE.txt for license information
// See https://swift.org/CONTRIBUTORS.txt for the list of Swift project authors
//
//===----------------------------------------------------------------------===//
//
// This file implements semantic analysis for attributes.
//
//===----------------------------------------------------------------------===//

#include "MiscDiagnostics.h"
#include "TypeCheckType.h"
#include "TypeChecker.h"
#include "swift/AST/ASTVisitor.h"
#include "swift/AST/ClangModuleLoader.h"
#include "swift/AST/DiagnosticsParse.h"
#include "swift/AST/GenericEnvironment.h"
#include "swift/AST/GenericSignatureBuilder.h"
#include "swift/AST/NameLookup.h"
#include "swift/AST/NameLookupRequests.h"
#include "swift/AST/ParameterList.h"
#include "swift/AST/PropertyWrappers.h"
#include "swift/AST/TypeCheckRequests.h"
#include "swift/AST/Types.h"
#include "swift/Parse/Lexer.h"
#include "swift/Sema/IDETypeChecking.h"
#include "clang/Basic/CharInfo.h"
#include "llvm/Support/Debug.h"

using namespace swift;

namespace {
  /// This emits a diagnostic with a fixit to remove the attribute.
  template<typename ...ArgTypes>
  void diagnoseAndRemoveAttr(TypeChecker &TC, Decl *D, DeclAttribute *attr,
                             ArgTypes &&...Args) {
    assert(!D->hasClangNode() && "Clang importer propagated a bogus attribute");
    if (!D->hasClangNode()) {
      SourceLoc loc = attr->getLocation();
      assert(loc.isValid() && "Diagnosing attribute with invalid location");
      if (loc.isInvalid()) {
        loc = D->getLoc();
      }
      if (loc.isValid()) {
        TC.diagnose(loc, std::forward<ArgTypes>(Args)...)
          .fixItRemove(attr->getRangeWithAt());
      }
    }

    attr->setInvalid();
  }

/// This visits each attribute on a decl early, before the majority of type
/// checking has been performed for the decl.  The visitor should return true if
/// the attribute is invalid and should be marked as such.
class AttributeEarlyChecker : public AttributeVisitor<AttributeEarlyChecker> {
  TypeChecker &TC;
  Decl *D;

public:
  AttributeEarlyChecker(TypeChecker &TC, Decl *D) : TC(TC), D(D) {}

  /// This emits a diagnostic with a fixit to remove the attribute.
  template<typename ...ArgTypes>
  void diagnoseAndRemoveAttr(DeclAttribute *attr, ArgTypes &&...Args) {
    ::diagnoseAndRemoveAttr(TC, D, attr, std::forward<ArgTypes>(Args)...);
  }

  /// Deleting this ensures that all attributes are covered by the visitor
  /// below.
  bool visitDeclAttribute(DeclAttribute *A) = delete;

#define IGNORED_ATTR(X) void visit##X##Attr(X##Attr *) {}
  IGNORED_ATTR(AlwaysEmitIntoClient)
  IGNORED_ATTR(Available)
  IGNORED_ATTR(HasInitialValue)
  IGNORED_ATTR(CDecl)
  IGNORED_ATTR(ClangImporterSynthesizedType)
  IGNORED_ATTR(Convenience)
  IGNORED_ATTR(DiscardableResult)
  IGNORED_ATTR(DynamicCallable)
  IGNORED_ATTR(DynamicMemberLookup)
  IGNORED_ATTR(Effects)
  IGNORED_ATTR(Exported)
  IGNORED_ATTR(FixedLayout)
  IGNORED_ATTR(ForbidSerializingReference)
  IGNORED_ATTR(Frozen)
  IGNORED_ATTR(HasStorage)
  IGNORED_ATTR(ImplementationOnly)
  IGNORED_ATTR(Implements)
  IGNORED_ATTR(ImplicitlyUnwrappedOptional)
  IGNORED_ATTR(Infix)
  IGNORED_ATTR(Inlinable)
  IGNORED_ATTR(Inline)
  IGNORED_ATTR(NonObjC)
  IGNORED_ATTR(NSApplicationMain)
  IGNORED_ATTR(NSCopying)
  IGNORED_ATTR(ObjC)
  IGNORED_ATTR(ObjCBridged)
  IGNORED_ATTR(ObjCNonLazyRealization)
  IGNORED_ATTR(ObjCRuntimeName)
  IGNORED_ATTR(Optimize)
  IGNORED_ATTR(Optional)
  IGNORED_ATTR(Postfix)
  IGNORED_ATTR(Prefix)
  IGNORED_ATTR(RawDocComment)
  IGNORED_ATTR(Required)
  IGNORED_ATTR(RequiresStoredPropertyInits)
  IGNORED_ATTR(RestatedObjCConformance)
  IGNORED_ATTR(Rethrows)
  IGNORED_ATTR(Semantics)
  IGNORED_ATTR(ShowInInterface)
  IGNORED_ATTR(SILGenName)
  IGNORED_ATTR(Specialize)
  IGNORED_ATTR(StaticInitializeObjCMetadata)
  IGNORED_ATTR(SwiftNativeObjCRuntimeBase)
  IGNORED_ATTR(SynthesizedProtocol)
  IGNORED_ATTR(Testable)
  IGNORED_ATTR(UIApplicationMain)
  IGNORED_ATTR(UnsafeNoObjCTaggedPointer)
  IGNORED_ATTR(UsableFromInline)
  IGNORED_ATTR(WeakLinked)
  IGNORED_ATTR(DynamicReplacement)
  IGNORED_ATTR(PrivateImport)
  IGNORED_ATTR(Custom)
  IGNORED_ATTR(PropertyWrapper)
  IGNORED_ATTR(DisfavoredOverload)
  IGNORED_ATTR(FunctionBuilder)
  IGNORED_ATTR(ProjectedValueProperty)
  // SWIFT_ENABLE_TENSORFLOW
  IGNORED_ATTR(Differentiable)
  IGNORED_ATTR(Differentiating)
  IGNORED_ATTR(CompilerEvaluable)
  IGNORED_ATTR(NoDerivative)
  IGNORED_ATTR(Transposing)
#undef IGNORED_ATTR

  void visitAlignmentAttr(AlignmentAttr *attr) {
    // Alignment must be a power of two.
    auto value = attr->getValue();
    if (value == 0 || (value & (value - 1)) != 0)
      TC.diagnose(attr->getLocation(), diag::alignment_not_power_of_two);
  }

  void visitBorrowedAttr(BorrowedAttr *attr) {
    // These criteria are the same preconditions laid out by
    // AbstractStorageDecl::requiresOpaqueModifyCoroutine().

    assert(!D->hasClangNode() && "@_borrowed on imported declaration?");

    if (D->getAttrs().hasAttribute<DynamicAttr>()) {
      TC.diagnose(attr->getLocation(), diag::borrowed_with_objc_dynamic,
                  D->getDescriptiveKind())
        .fixItRemove(attr->getRange());
      D->getAttrs().removeAttribute(attr);
      return;
    }

    auto dc = D->getDeclContext();
    auto protoDecl = dyn_cast<ProtocolDecl>(dc);
    if (protoDecl && protoDecl->isObjC()) {
      TC.diagnose(attr->getLocation(),
                  diag::borrowed_on_objc_protocol_requirement,
                  D->getDescriptiveKind())
        .fixItRemove(attr->getRange());
      D->getAttrs().removeAttribute(attr);
      return;
    }
  }

  void visitTransparentAttr(TransparentAttr *attr);
  void visitMutationAttr(DeclAttribute *attr);
  void visitMutatingAttr(MutatingAttr *attr) { visitMutationAttr(attr); }
  void visitNonMutatingAttr(NonMutatingAttr *attr) { visitMutationAttr(attr); }
  void visitConsumingAttr(ConsumingAttr *attr) { visitMutationAttr(attr); }
  void visitDynamicAttr(DynamicAttr *attr);

  void visitReferenceOwnershipAttr(ReferenceOwnershipAttr *attr) {
    TC.checkReferenceOwnershipAttr(cast<VarDecl>(D), attr);
  }

  void visitFinalAttr(FinalAttr *attr) {
    // Reject combining 'final' with 'open'.
    if (auto accessAttr = D->getAttrs().getAttribute<AccessControlAttr>()) {
      if (accessAttr->getAccess() == AccessLevel::Open) {
        TC.diagnose(attr->getLocation(), diag::open_decl_cannot_be_final,
                    D->getDescriptiveKind());
        return;
      }
    }

    if (isa<ClassDecl>(D))
      return;

    // 'final' only makes sense in the context of a class declaration.
    // Reject it on global functions, protocols, structs, enums, etc.
    if (!D->getDeclContext()->getSelfClassDecl()) {
      TC.diagnose(attr->getLocation(), diag::member_cannot_be_final)
        .fixItRemove(attr->getRange());

      // Remove the attribute so child declarations are not flagged as final
      // and duplicate the error message.
      D->getAttrs().removeAttribute(attr);
      return;
    }
  }

  void visitIndirectAttr(IndirectAttr *attr) {
    if (auto caseDecl = dyn_cast<EnumElementDecl>(D)) {
      // An indirect case should have a payload.
      if (!caseDecl->hasAssociatedValues())
        TC.diagnose(attr->getLocation(),
                    diag::indirect_case_without_payload, caseDecl->getName());
      // If the enum is already indirect, its cases don't need to be.
      else if (caseDecl->getParentEnum()->getAttrs()
                 .hasAttribute<IndirectAttr>())
        TC.diagnose(attr->getLocation(),
                    diag::indirect_case_in_indirect_enum);
    }
  }

  void visitWarnUnqualifiedAccessAttr(WarnUnqualifiedAccessAttr *attr) {
    if (!D->getDeclContext()->isTypeContext()) {
      diagnoseAndRemoveAttr(attr, diag::attr_methods_only, attr);
    }
  }

  void visitIBActionAttr(IBActionAttr *attr);
  void visitIBSegueActionAttr(IBSegueActionAttr *attr);
  void visitLazyAttr(LazyAttr *attr);
  void visitIBDesignableAttr(IBDesignableAttr *attr);
  void visitIBInspectableAttr(IBInspectableAttr *attr);
  void visitGKInspectableAttr(GKInspectableAttr *attr);
  void visitIBOutletAttr(IBOutletAttr *attr);
  void visitLLDBDebuggerFunctionAttr(LLDBDebuggerFunctionAttr *attr);
  void visitNSManagedAttr(NSManagedAttr *attr);
  void visitOverrideAttr(OverrideAttr *attr);
  void visitNonOverrideAttr(NonOverrideAttr *attr);
  void visitAccessControlAttr(AccessControlAttr *attr);
  void visitSetterAccessAttr(SetterAccessAttr *attr);
  bool visitAbstractAccessControlAttr(AbstractAccessControlAttr *attr);
  void visitObjCMembersAttr(ObjCMembersAttr *attr);
};
} // end anonymous namespace

void AttributeEarlyChecker::visitTransparentAttr(TransparentAttr *attr) {
  DeclContext *Ctx = D->getDeclContext();
  // Protocol declarations cannot be transparent.
  if (isa<ProtocolDecl>(Ctx))
    diagnoseAndRemoveAttr(attr, diag::transparent_in_protocols_not_supported);
  // Class declarations cannot be transparent.
  if (isa<ClassDecl>(Ctx)) {

    // @transparent is always ok on implicitly generated accessors: they can
    // be dispatched (even in classes) when the references are within the
    // class themself.
    if (!(isa<AccessorDecl>(D) && D->isImplicit()))
      diagnoseAndRemoveAttr(attr, diag::transparent_in_classes_not_supported);
  }

  if (auto *VD = dyn_cast<VarDecl>(D)) {
    // Stored properties and variables can't be transparent.
    if (VD->hasStorage())
      diagnoseAndRemoveAttr(attr, diag::attribute_invalid_on_stored_property,
                            attr);
  }
}

void AttributeEarlyChecker::visitMutationAttr(DeclAttribute *attr) {
  FuncDecl *FD = cast<FuncDecl>(D);

  SelfAccessKind attrModifier;
  switch (attr->getKind()) {
  case DeclAttrKind::DAK_Consuming:
    attrModifier = SelfAccessKind::__Consuming;
    break;
  case DeclAttrKind::DAK_Mutating:
    attrModifier = SelfAccessKind::Mutating;
    break;
  case DeclAttrKind::DAK_NonMutating:
    attrModifier = SelfAccessKind::NonMutating;
    break;
  default:
    llvm_unreachable("unhandled attribute kind");
  }

  // mutation attributes may only appear in type context.
  if (auto contextTy = FD->getDeclContext()->getDeclaredInterfaceType()) {
    // 'mutating' and 'nonmutating' are not valid on types
    // with reference semantics.
    if (contextTy->hasReferenceSemantics()) {
      if (attrModifier != SelfAccessKind::__Consuming)
        diagnoseAndRemoveAttr(attr, diag::mutating_invalid_classes,
                              attrModifier);
    }
  } else {
    diagnoseAndRemoveAttr(attr, diag::mutating_invalid_global_scope,
                          attrModifier);
  }

  // Verify we don't have more than one of mutating, nonmutating,
  // and __consuming.
  if ((FD->getAttrs().hasAttribute<MutatingAttr>() +
          FD->getAttrs().hasAttribute<NonMutatingAttr>() +
          FD->getAttrs().hasAttribute<ConsumingAttr>()) > 1) {
    if (auto *NMA = FD->getAttrs().getAttribute<NonMutatingAttr>()) {
      if (attrModifier != SelfAccessKind::NonMutating) {
        diagnoseAndRemoveAttr(NMA, diag::functions_mutating_and_not,
                              SelfAccessKind::NonMutating, attrModifier);
      }
    }

    if (auto *MUA = FD->getAttrs().getAttribute<MutatingAttr>()) {
      if (attrModifier != SelfAccessKind::Mutating) {
        diagnoseAndRemoveAttr(MUA, diag::functions_mutating_and_not,
                                SelfAccessKind::Mutating, attrModifier);
      }
    }

    if (auto *CSA = FD->getAttrs().getAttribute<ConsumingAttr>()) {
      if (attrModifier != SelfAccessKind::__Consuming) {
        diagnoseAndRemoveAttr(CSA, diag::functions_mutating_and_not,
                              SelfAccessKind::__Consuming, attrModifier);
      }
    }
  }

  // Verify that we don't have a static function.
  if (FD->isStatic())
    diagnoseAndRemoveAttr(attr, diag::static_functions_not_mutating);
}

void AttributeEarlyChecker::visitDynamicAttr(DynamicAttr *attr) {
  // Members cannot be both dynamic and @_transparent.
  if (D->getAttrs().hasAttribute<TransparentAttr>())
    diagnoseAndRemoveAttr(attr, diag::dynamic_with_transparent);
  if (!D->getAttrs().hasAttribute<ObjCAttr>() &&
      D->getModuleContext()->isResilient())
    diagnoseAndRemoveAttr(attr,
                          diag::dynamic_and_library_evolution_not_supported);
}

void AttributeEarlyChecker::visitIBActionAttr(IBActionAttr *attr) {
  // Only instance methods can be IBActions.
  const FuncDecl *FD = cast<FuncDecl>(D);
  if (!FD->isPotentialIBActionTarget())
    diagnoseAndRemoveAttr(attr, diag::invalid_ibaction_decl,
                          attr->getAttrName());
}

void AttributeEarlyChecker::visitIBSegueActionAttr(IBSegueActionAttr *attr) {
  // Only instance methods can be IBActions.
  const FuncDecl *FD = cast<FuncDecl>(D);
  if (!FD->isPotentialIBActionTarget())
    diagnoseAndRemoveAttr(attr, diag::invalid_ibaction_decl,
                          attr->getAttrName());
}

void AttributeEarlyChecker::visitIBDesignableAttr(IBDesignableAttr *attr) {
  if (auto *ED = dyn_cast<ExtensionDecl>(D)) {
    if (auto nominalDecl = ED->getExtendedNominal()) {
      if (!isa<ClassDecl>(nominalDecl))
        diagnoseAndRemoveAttr(attr, diag::invalid_ibdesignable_extension);
    }
  }
}

void AttributeEarlyChecker::visitIBInspectableAttr(IBInspectableAttr *attr) {
  // Only instance properties can be 'IBInspectable'.
  auto *VD = cast<VarDecl>(D);
  if (!VD->getDeclContext()->getSelfClassDecl() || VD->isStatic())
    diagnoseAndRemoveAttr(attr, diag::invalid_ibinspectable,
                                 attr->getAttrName());
}

void AttributeEarlyChecker::visitGKInspectableAttr(GKInspectableAttr *attr) {
  // Only instance properties can be 'GKInspectable'.
  auto *VD = cast<VarDecl>(D);
  if (!VD->getDeclContext()->getSelfClassDecl() || VD->isStatic())
    diagnoseAndRemoveAttr(attr, diag::invalid_ibinspectable,
                                 attr->getAttrName());
}

static Optional<Diag<bool,Type>>
isAcceptableOutletType(Type type, bool &isArray, TypeChecker &TC) {
  if (type->isObjCExistentialType() || type->isAny())
    return None; // @objc existential types are okay

  auto nominal = type->getAnyNominal();

  if (auto classDecl = dyn_cast_or_null<ClassDecl>(nominal)) {
    if (classDecl->isObjC())
      return None; // @objc class types are okay.
    return diag::iboutlet_nonobjc_class;
  }

  if (nominal == TC.Context.getStringDecl()) {
    // String is okay because it is bridged to NSString.
    // FIXME: BridgesTypes.def is almost sufficient for this.
    return None;
  }

  if (nominal == TC.Context.getArrayDecl()) {
    // Arrays of arrays are not allowed.
    if (isArray)
      return diag::iboutlet_nonobject_type;

    isArray = true;

    // Handle Array<T>. T must be an Objective-C class or protocol.
    auto boundTy = type->castTo<BoundGenericStructType>();
    auto boundArgs = boundTy->getGenericArgs();
    assert(boundArgs.size() == 1 && "invalid Array declaration");
    Type elementTy = boundArgs.front();
    return isAcceptableOutletType(elementTy, isArray, TC);
  }

  if (type->isExistentialType())
    return diag::iboutlet_nonobjc_protocol;

  // No other types are permitted.
  return diag::iboutlet_nonobject_type;
}


void AttributeEarlyChecker::visitIBOutletAttr(IBOutletAttr *attr) {
  // Only instance properties can be 'IBOutlet'.
  auto *VD = cast<VarDecl>(D);
  if (!VD->getDeclContext()->getSelfClassDecl() || VD->isStatic())
    diagnoseAndRemoveAttr(attr, diag::invalid_iboutlet);

  if (!VD->isSettable(nullptr)) {
    // Allow non-mutable IBOutlet properties in module interfaces,
    // as they may have been private(set)
    SourceFile *Parent = VD->getDeclContext()->getParentSourceFile();
    if (!Parent || Parent->Kind != SourceFileKind::Interface)
      diagnoseAndRemoveAttr(attr, diag::iboutlet_only_mutable);
  }

  // Verify that the field type is valid as an outlet.
  auto type = VD->getType();

  if (VD->isInvalid())
    return;

  // Look through ownership types, and optionals.
  type = type->getReferenceStorageReferent();
  bool wasOptional = false;
  if (Type underlying = type->getOptionalObjectType()) {
    type = underlying;
    wasOptional = true;
  }

  bool isArray = false;
  if (auto isError = isAcceptableOutletType(type, isArray, TC))
    diagnoseAndRemoveAttr(attr, isError.getValue(),
                                 /*array=*/isArray, type);

  // If the type wasn't optional, an array, or unowned, complain.
  if (!wasOptional && !isArray) {
    TC.diagnose(attr->getLocation(), diag::iboutlet_non_optional, type);
    auto typeRange = VD->getTypeSourceRangeForDiagnostics();
    { // Only one diagnostic can be active at a time.
      auto diag = TC.diagnose(typeRange.Start, diag::note_make_optional,
                              OptionalType::get(type));
      if (type->hasSimpleTypeRepr()) {
        diag.fixItInsertAfter(typeRange.End, "?");
      } else {
        diag.fixItInsert(typeRange.Start, "(")
          .fixItInsertAfter(typeRange.End, ")?");
      }
    }
    { // Only one diagnostic can be active at a time.
      auto diag = TC.diagnose(typeRange.Start,
                              diag::note_make_implicitly_unwrapped_optional);
      if (type->hasSimpleTypeRepr()) {
        diag.fixItInsertAfter(typeRange.End, "!");
      } else {
        diag.fixItInsert(typeRange.Start, "(")
          .fixItInsertAfter(typeRange.End, ")!");
      }
    }
  }
}

void AttributeEarlyChecker::visitNSManagedAttr(NSManagedAttr *attr) {
  // @NSManaged only applies to instance methods and properties within a class.
  if (cast<ValueDecl>(D)->isStatic() ||
      !D->getDeclContext()->getSelfClassDecl()) {
    diagnoseAndRemoveAttr(attr, diag::attr_NSManaged_not_instance_member);
  }

  if (auto *method = dyn_cast<FuncDecl>(D)) {
    // Separate out the checks for methods.
    if (method->hasBody())
      diagnoseAndRemoveAttr(attr, diag::attr_NSManaged_method_body);

    return;
  }

  // Everything below deals with restrictions on @NSManaged properties.
  auto *VD = cast<VarDecl>(D);

<<<<<<< HEAD
  if (VD->isLet())
    diagnoseAndRemoveAttr(attr, diag::attr_NSManaged_let_property);

  auto diagnoseNotStored = [&](unsigned kind) {
    TC.diagnose(attr->getLocation(), diag::attr_NSManaged_not_stored, kind);
    return attr->setInvalid();
  };

  // @NSManaged properties must be written as stored.
  auto impl = VD->getImplInfo();
  if (impl.isSimpleStored()) {
    // @NSManaged properties end up being computed; complain if there is
    // an initializer.
    if (VD->getParentInitializer()) {
      TC.diagnose(attr->getLocation(), diag::attr_NSManaged_initial_value)
        .highlight(VD->getParentInitializer()->getSourceRange());
      auto PBD = VD->getParentPatternBinding();
      PBD->setInit(PBD->getPatternEntryIndexForVarDecl(VD), nullptr);
    }
    // Otherwise, ok.
  } else if (impl.getReadImpl() == ReadImplKind::Address ||
             impl.getWriteImpl() == WriteImplKind::MutableAddress) {
    return diagnoseNotStored(/*addressed*/ 2);
  } else if (impl.getWriteImpl() == WriteImplKind::StoredWithObservers ||
             impl.getWriteImpl() == WriteImplKind::InheritedWithObservers) {
    return diagnoseNotStored(/*observing*/ 1);
  } else {
    return diagnoseNotStored(/*computed*/ 0);
  }

=======
>>>>>>> 37abe9d4
  // @NSManaged properties cannot be @NSCopying
  if (auto *NSCopy = VD->getAttrs().getAttribute<NSCopyingAttr>())
    diagnoseAndRemoveAttr(NSCopy, diag::attr_NSManaged_NSCopying);

}

void AttributeEarlyChecker::
visitLLDBDebuggerFunctionAttr(LLDBDebuggerFunctionAttr *attr) {
  // This is only legal when debugger support is on.
  if (!D->getASTContext().LangOpts.DebuggerSupport)
    diagnoseAndRemoveAttr(attr, diag::attr_for_debugger_support_only);
}

void AttributeEarlyChecker::visitOverrideAttr(OverrideAttr *attr) {
  if (!isa<ClassDecl>(D->getDeclContext()) &&
      !isa<ProtocolDecl>(D->getDeclContext()) &&
      !isa<ExtensionDecl>(D->getDeclContext()))
    diagnoseAndRemoveAttr(attr, diag::override_nonclass_decl);
}

void AttributeEarlyChecker::visitNonOverrideAttr(NonOverrideAttr *attr) {
  if (!isa<ClassDecl>(D->getDeclContext()) &&
      !isa<ProtocolDecl>(D->getDeclContext()) &&
      !isa<ExtensionDecl>(D->getDeclContext()))
    diagnoseAndRemoveAttr(attr, diag::nonoverride_wrong_decl_context);
}

void AttributeEarlyChecker::visitLazyAttr(LazyAttr *attr) {
  // lazy may only be used on properties.
  auto *VD = cast<VarDecl>(D);

  auto attrs = VD->getAttrs();
  // 'lazy' is not allowed to have reference attributes
  if (auto *refAttr = attrs.getAttribute<ReferenceOwnershipAttr>())
    diagnoseAndRemoveAttr(attr, diag::lazy_not_strong, refAttr->get());

  auto varDC = VD->getDeclContext();

  // 'lazy' is not allowed on a global variable or on a static property (which
  // are already lazily initialized).
  // TODO: we can't currently support lazy properties on non-type-contexts.
  if (VD->isStatic() ||
      (varDC->isModuleScopeContext() &&
       !varDC->getParentSourceFile()->isScriptMode())) {
    diagnoseAndRemoveAttr(attr, diag::lazy_on_already_lazy_global);
  } else if (!VD->getDeclContext()->isTypeContext()) {
    diagnoseAndRemoveAttr(attr, diag::lazy_must_be_property);
  }
}

bool AttributeEarlyChecker::visitAbstractAccessControlAttr(
    AbstractAccessControlAttr *attr) {
  // Access control attr may only be used on value decls and extensions.
  if (!isa<ValueDecl>(D) && !isa<ExtensionDecl>(D)) {
    diagnoseAndRemoveAttr(attr, diag::invalid_decl_modifier, attr);
    return true;
  }

  if (auto extension = dyn_cast<ExtensionDecl>(D)) {
    if (!extension->getInherited().empty()) {
      diagnoseAndRemoveAttr(attr, diag::extension_access_with_conformances,
                            attr);
      return true;
    }
  }

  // And not on certain value decls.
  if (isa<DestructorDecl>(D) || isa<EnumElementDecl>(D)) {
    diagnoseAndRemoveAttr(attr, diag::invalid_decl_modifier, attr);
    return true;
  }

  // Or within protocols.
  if (isa<ProtocolDecl>(D->getDeclContext())) {
    diagnoseAndRemoveAttr(attr, diag::access_control_in_protocol, attr);
    TC.diagnose(attr->getLocation(), diag::access_control_in_protocol_detail);
    return true;
  }

  return false;
}

void AttributeEarlyChecker::visitAccessControlAttr(AccessControlAttr *attr) {
  visitAbstractAccessControlAttr(attr);
}

void AttributeEarlyChecker::visitSetterAccessAttr(
    SetterAccessAttr *attr) {
  auto storage = dyn_cast<AbstractStorageDecl>(D);
  if (!storage)
    diagnoseAndRemoveAttr(attr, diag::access_control_setter, attr->getAccess());

  if (visitAbstractAccessControlAttr(attr))
    return;

  if (!storage->isSettable(storage->getDeclContext())) {
    // This must stay in sync with diag::access_control_setter_read_only.
    enum {
      SK_Constant = 0,
      SK_Variable,
      SK_Property,
      SK_Subscript
    } storageKind;
    if (isa<SubscriptDecl>(storage))
      storageKind = SK_Subscript;
    else if (storage->getDeclContext()->isTypeContext())
      storageKind = SK_Property;
    else if (cast<VarDecl>(storage)->isLet())
      storageKind = SK_Constant;
    else
      storageKind = SK_Variable;
    diagnoseAndRemoveAttr(attr, diag::access_control_setter_read_only,
                          attr->getAccess(), storageKind);
  }
}

void AttributeEarlyChecker::visitObjCMembersAttr(ObjCMembersAttr *attr) {
  if (!isa<ClassDecl>(D))
    diagnoseAndRemoveAttr(attr, diag::objcmembers_attribute_nonclass);
}

void TypeChecker::checkDeclAttributesEarly(Decl *D) {
  // Don't perform early attribute validation more than once.
  // FIXME: Crummy way to get idempotency.
  if (D->didEarlyAttrValidation())
    return;

  D->setEarlyAttrValidation();

  AttributeEarlyChecker Checker(*this, D);
  for (auto attr : D->getAttrs()) {
    if (!attr->isValid()) continue;

    // If Attr.def says that the attribute cannot appear on this kind of
    // declaration, diagnose it and disable it.
    if (attr->canAppearOnDecl(D)) {
      // Otherwise, check it.
      Checker.visit(attr);
      continue;
    }

    // Otherwise, this attribute cannot be applied to this declaration.  If the
    // attribute is only valid on one kind of declaration (which is pretty
    // common) give a specific helpful error.
    auto PossibleDeclKinds = attr->getOptions() & DeclAttribute::OnAnyDecl;
    StringRef OnlyKind;
    switch (PossibleDeclKinds) {
    case DeclAttribute::OnAccessor:    OnlyKind = "accessor"; break;
    case DeclAttribute::OnClass:       OnlyKind = "class"; break;
    case DeclAttribute::OnConstructor: OnlyKind = "init"; break;
    case DeclAttribute::OnDestructor:  OnlyKind = "deinit"; break;
    case DeclAttribute::OnEnum:        OnlyKind = "enum"; break;
    case DeclAttribute::OnEnumCase:    OnlyKind = "case"; break;
    case DeclAttribute::OnFunc | DeclAttribute::OnAccessor: // FIXME
    case DeclAttribute::OnFunc:        OnlyKind = "func"; break;
    case DeclAttribute::OnImport:      OnlyKind = "import"; break;
    case DeclAttribute::OnModule:      OnlyKind = "module"; break;
    case DeclAttribute::OnParam:       OnlyKind = "parameter"; break;
    case DeclAttribute::OnProtocol:    OnlyKind = "protocol"; break;
    case DeclAttribute::OnStruct:      OnlyKind = "struct"; break;
    case DeclAttribute::OnSubscript:   OnlyKind = "subscript"; break;
    case DeclAttribute::OnTypeAlias:   OnlyKind = "typealias"; break;
    case DeclAttribute::OnVar:         OnlyKind = "var"; break;
    default: break;
    }

    if (!OnlyKind.empty())
      Checker.diagnoseAndRemoveAttr(attr, diag::attr_only_one_decl_kind,
                                    attr, OnlyKind);
    else if (attr->isDeclModifier())
      Checker.diagnoseAndRemoveAttr(attr, diag::invalid_decl_modifier, attr);
    else
      Checker.diagnoseAndRemoveAttr(attr, diag::invalid_decl_attribute, attr);
  }
}

namespace {
class AttributeChecker : public AttributeVisitor<AttributeChecker> {
  TypeChecker &TC;
  Decl *D;

  /// This emits a diagnostic with a fixit to remove the attribute.
  template<typename ...ArgTypes>
  void diagnoseAndRemoveAttr(DeclAttribute *attr, ArgTypes &&...Args) {
    ::diagnoseAndRemoveAttr(TC, D, attr, std::forward<ArgTypes>(Args)...);
  }

public:
  AttributeChecker(TypeChecker &TC, Decl *D) : TC(TC), D(D) {}

  /// Deleting this ensures that all attributes are covered by the visitor
  /// below.
  void visitDeclAttribute(DeclAttribute *A) = delete;

#define IGNORED_ATTR(CLASS)                                              \
    void visit##CLASS##Attr(CLASS##Attr *) {}

    IGNORED_ATTR(Alignment)
    IGNORED_ATTR(AlwaysEmitIntoClient)
    IGNORED_ATTR(Borrowed)
    IGNORED_ATTR(HasInitialValue)
    IGNORED_ATTR(ClangImporterSynthesizedType)
    IGNORED_ATTR(Consuming)
    IGNORED_ATTR(Convenience)
    IGNORED_ATTR(Dynamic)
    IGNORED_ATTR(DynamicReplacement)
    IGNORED_ATTR(Effects)
    IGNORED_ATTR(Exported)
    IGNORED_ATTR(ForbidSerializingReference)
    IGNORED_ATTR(GKInspectable)
    IGNORED_ATTR(HasStorage)
    IGNORED_ATTR(IBDesignable)
    IGNORED_ATTR(IBInspectable)
    IGNORED_ATTR(IBOutlet) // checked early.
    IGNORED_ATTR(ImplicitlyUnwrappedOptional)
    IGNORED_ATTR(Indirect)
    IGNORED_ATTR(Inline)
    IGNORED_ATTR(Lazy)      // checked early.
    IGNORED_ATTR(LLDBDebuggerFunction)
    IGNORED_ATTR(Mutating)
    IGNORED_ATTR(NonMutating)
    IGNORED_ATTR(NonObjC)
    IGNORED_ATTR(NSManaged) // checked early.
    IGNORED_ATTR(ObjC)
    IGNORED_ATTR(ObjCBridged)
    IGNORED_ATTR(ObjCMembers)
    IGNORED_ATTR(ObjCNonLazyRealization)
    IGNORED_ATTR(ObjCRuntimeName)
    IGNORED_ATTR(Optional)
    IGNORED_ATTR(Override)
    IGNORED_ATTR(PrivateImport)
    IGNORED_ATTR(RawDocComment)
    IGNORED_ATTR(ReferenceOwnership)
    IGNORED_ATTR(RequiresStoredPropertyInits)
    IGNORED_ATTR(RestatedObjCConformance)
    IGNORED_ATTR(Semantics)
    IGNORED_ATTR(ShowInInterface)
    IGNORED_ATTR(SILGenName)
    IGNORED_ATTR(StaticInitializeObjCMetadata)
    IGNORED_ATTR(SynthesizedProtocol)
    IGNORED_ATTR(Testable)
    IGNORED_ATTR(Transparent)
    IGNORED_ATTR(WarnUnqualifiedAccess)
    IGNORED_ATTR(WeakLinked)
    IGNORED_ATTR(DisfavoredOverload)
    IGNORED_ATTR(ProjectedValueProperty)
#undef IGNORED_ATTR

  void visitAvailableAttr(AvailableAttr *attr);

  void visitCDeclAttr(CDeclAttr *attr);

  void visitDynamicCallableAttr(DynamicCallableAttr *attr);

  void visitDynamicMemberLookupAttr(DynamicMemberLookupAttr *attr);

  void visitFinalAttr(FinalAttr *attr);
  void visitIBActionAttr(IBActionAttr *attr);
  void visitIBSegueActionAttr(IBSegueActionAttr *attr);
  void visitNSCopyingAttr(NSCopyingAttr *attr);
  void visitRequiredAttr(RequiredAttr *attr);
  void visitRethrowsAttr(RethrowsAttr *attr);

  void visitAccessControlAttr(AccessControlAttr *attr);
  void visitSetterAccessAttr(SetterAccessAttr *attr);

  void checkApplicationMainAttribute(DeclAttribute *attr,
                                     Identifier Id_ApplicationDelegate,
                                     Identifier Id_Kit,
                                     Identifier Id_ApplicationMain);

  void visitNSApplicationMainAttr(NSApplicationMainAttr *attr);
  void visitUIApplicationMainAttr(UIApplicationMainAttr *attr);

  void visitUnsafeNoObjCTaggedPointerAttr(UnsafeNoObjCTaggedPointerAttr *attr);
  void visitSwiftNativeObjCRuntimeBaseAttr(
                                         SwiftNativeObjCRuntimeBaseAttr *attr);

  void checkOperatorAttribute(DeclAttribute *attr);

  void visitInfixAttr(InfixAttr *attr) { checkOperatorAttribute(attr); }
  void visitPostfixAttr(PostfixAttr *attr) { checkOperatorAttribute(attr); }
  void visitPrefixAttr(PrefixAttr *attr) { checkOperatorAttribute(attr); }

  void visitSpecializeAttr(SpecializeAttr *attr);

  void visitFixedLayoutAttr(FixedLayoutAttr *attr);
  void visitUsableFromInlineAttr(UsableFromInlineAttr *attr);
  void visitInlinableAttr(InlinableAttr *attr);
  void visitOptimizeAttr(OptimizeAttr *attr);

  void visitDiscardableResultAttr(DiscardableResultAttr *attr);
  void visitImplementsAttr(ImplementsAttr *attr);

  void visitFrozenAttr(FrozenAttr *attr);

  void visitNonOverrideAttr(NonOverrideAttr *attr);
  void visitCustomAttr(CustomAttr *attr);
  void visitPropertyWrapperAttr(PropertyWrapperAttr *attr);
  void visitFunctionBuilderAttr(FunctionBuilderAttr *attr);

  // SWIFT_ENABLE_TENSORFLOW
  void visitDifferentiableAttr(DifferentiableAttr *attr);
  void visitDifferentiatingAttr(DifferentiatingAttr *attr);
  void visitCompilerEvaluableAttr(CompilerEvaluableAttr *attr);
  void visitNoDerivativeAttr(NoDerivativeAttr *attr);
  void visitTransposingAttr(TransposingAttr *attr);
  void visitImplementationOnlyAttr(ImplementationOnlyAttr *attr);
};
} // end anonymous namespace


static bool isiOS(TypeChecker &TC) {
  return TC.getLangOpts().Target.isiOS();
}

static bool iswatchOS(TypeChecker &TC) {
  return TC.getLangOpts().Target.isWatchOS();
}

static bool isRelaxedIBAction(TypeChecker &TC) {
  return isiOS(TC) || iswatchOS(TC);
}

/// Returns true if the given method is an valid implementation of a
/// @dynamicCallable attribute requirement. The method is given to be defined
/// as one of the following: `dynamicallyCall(withArguments:)` or
/// `dynamicallyCall(withKeywordArguments:)`.
bool swift::isValidDynamicCallableMethod(FuncDecl *decl, DeclContext *DC,
                                         TypeChecker &TC,
                                         bool hasKeywordArguments) {
  // There are two cases to check.
  // 1. `dynamicallyCall(withArguments:)`.
  //    In this case, the method is valid if the argument has type `A` where
  //    `A` conforms to `ExpressibleByArrayLiteral`.
  //    `A.ArrayLiteralElement` and the return type can be arbitrary.
  // 2. `dynamicallyCall(withKeywordArguments:)`
  //    In this case, the method is valid if the argument has type `D` where
  //    `D` conforms to `ExpressibleByDictionaryLiteral` and `D.Key` conforms to
  //    `ExpressibleByStringLiteral`.
  //    `D.Value` and the return type can be arbitrary.

  TC.validateDeclForNameLookup(decl);
  auto paramList = decl->getParameters();
  if (paramList->size() != 1 || paramList->get(0)->isVariadic()) return false;
  auto argType = paramList->get(0)->getType();

  // If non-keyword (positional) arguments, check that argument type conforms to
  // `ExpressibleByArrayLiteral`.
  if (!hasKeywordArguments) {
    auto arrayLitProto =
      TC.Context.getProtocol(KnownProtocolKind::ExpressibleByArrayLiteral);
    return TypeChecker::conformsToProtocol(argType, arrayLitProto, DC,
                                           ConformanceCheckOptions()).hasValue();
  }
  // If keyword arguments, check that argument type conforms to
  // `ExpressibleByDictionaryLiteral` and that the `Key` associated type
  // conforms to `ExpressibleByStringLiteral`.
  auto stringLitProtocol =
    TC.Context.getProtocol(KnownProtocolKind::ExpressibleByStringLiteral);
  auto dictLitProto =
    TC.Context.getProtocol(KnownProtocolKind::ExpressibleByDictionaryLiteral);
  auto dictConf = TypeChecker::conformsToProtocol(argType, dictLitProto, DC,
                                                  ConformanceCheckOptions());
  if (!dictConf) return false;
  auto lookup = dictLitProto->lookupDirect(TC.Context.Id_Key);
  auto keyAssocType =
    cast<AssociatedTypeDecl>(lookup[0])->getDeclaredInterfaceType();
  auto keyType = dictConf.getValue().getAssociatedType(argType, keyAssocType);
  return TypeChecker::conformsToProtocol(keyType, stringLitProtocol, DC,
                                         ConformanceCheckOptions()).hasValue();
}

/// Returns true if the given nominal type has a valid implementation of a
/// @dynamicCallable attribute requirement with the given argument name.
static bool hasValidDynamicCallableMethod(TypeChecker &TC,
                                          NominalTypeDecl *decl,
                                          Identifier argumentName,
                                          bool hasKeywordArgs) {
  auto declType = decl->getDeclaredType();
  auto methodName = DeclName(TC.Context,
                             DeclBaseName(TC.Context.Id_dynamicallyCall),
                             { argumentName });
  auto candidates = TC.lookupMember(decl, declType, methodName);
  if (candidates.empty()) return false;

  // Filter valid candidates.
  candidates.filter([&](LookupResultEntry entry, bool isOuter) {
    auto candidate = cast<FuncDecl>(entry.getValueDecl());
    return isValidDynamicCallableMethod(candidate, decl, TC, hasKeywordArgs);
  });

  // If there are no valid candidates, return false.
  if (candidates.size() == 0) return false;
  return true;
}

void AttributeChecker::
visitDynamicCallableAttr(DynamicCallableAttr *attr) {
  // This attribute is only allowed on nominal types.
  auto decl = cast<NominalTypeDecl>(D);
  auto type = decl->getDeclaredType();

  bool hasValidMethod = false;
  hasValidMethod |=
    hasValidDynamicCallableMethod(TC, decl, TC.Context.Id_withArguments,
                                  /*hasKeywordArgs*/ false);
  hasValidMethod |=
    hasValidDynamicCallableMethod(TC, decl, TC.Context.Id_withKeywordArguments,
                                  /*hasKeywordArgs*/ true);
  if (!hasValidMethod) {
    TC.diagnose(attr->getLocation(), diag::invalid_dynamic_callable_type, type);
    attr->setInvalid();
  }
}

static bool hasSingleNonVariadicParam(SubscriptDecl *decl,
                                      Identifier expectedLabel) {
  auto *indices = decl->getIndices();
  if (decl->isInvalid() || indices->size() != 1)
    return false;

  auto *index = indices->get(0);
  if (index->isVariadic() || !index->hasValidSignature())
    return false;

  return index->getArgumentName() == expectedLabel;
}

/// Returns true if the given subscript method is an valid implementation of
/// the `subscript(dynamicMember:)` requirement for @dynamicMemberLookup.
/// The method is given to be defined as `subscript(dynamicMember:)`.
bool swift::isValidDynamicMemberLookupSubscript(SubscriptDecl *decl,
                                                DeclContext *DC,
                                                TypeChecker &TC) {
  // It could be
  // - `subscript(dynamicMember: {Writable}KeyPath<...>)`; or
  // - `subscript(dynamicMember: String*)`
  return isValidKeyPathDynamicMemberLookup(decl, TC) ||
         isValidStringDynamicMemberLookup(decl, DC, TC);

}

bool swift::isValidStringDynamicMemberLookup(SubscriptDecl *decl,
                                             DeclContext *DC,
                                             TypeChecker &TC) {
  // There are two requirements:
  // - The subscript method has exactly one, non-variadic parameter.
  // - The parameter type conforms to `ExpressibleByStringLiteral`.
  if (!hasSingleNonVariadicParam(decl, TC.Context.Id_dynamicMember))
    return false;

  const auto *param = decl->getIndices()->get(0);
  auto paramType = param->getType();

  auto stringLitProto =
    TC.Context.getProtocol(KnownProtocolKind::ExpressibleByStringLiteral);

  // If this is `subscript(dynamicMember: String*)`
  return bool(TypeChecker::conformsToProtocol(paramType, stringLitProto, DC,
                                              ConformanceCheckOptions()));
}

bool swift::isValidKeyPathDynamicMemberLookup(SubscriptDecl *decl,
                                              TypeChecker &TC) {
  if (!hasSingleNonVariadicParam(decl, TC.Context.Id_dynamicMember))
    return false;

  const auto *param = decl->getIndices()->get(0);
  if (auto NTD = param->getType()->getAnyNominal()) {
    return NTD == TC.Context.getKeyPathDecl() ||
           NTD == TC.Context.getWritableKeyPathDecl() ||
           NTD == TC.Context.getReferenceWritableKeyPathDecl();
  }
  return false;
}

Optional<std::pair<Type, Type>>
swift::getRootAndResultTypeOfKeypathDynamicMember(SubscriptDecl *subscript,
                                                  const DeclContext *DC) {
  auto &TC = TypeChecker::createForContext(DC->getASTContext());

  if (!isValidKeyPathDynamicMemberLookup(subscript, TC))
    return None;

  const auto *param = subscript->getIndices()->get(0);
  auto keyPathType = param->getType()->getAs<BoundGenericType>();
  if (!keyPathType)
    return None;
  auto genericArgs = keyPathType->getGenericArgs();
  assert(!genericArgs.empty() && genericArgs.size() == 2 &&
         "invalid keypath dynamic member");
  return std::pair<Type, Type>{genericArgs[0], genericArgs[1]};
}

/// The @dynamicMemberLookup attribute is only allowed on types that have at
/// least one subscript member declared like this:
///
/// subscript<KeywordType: ExpressibleByStringLiteral, LookupValue>
///   (dynamicMember name: KeywordType) -> LookupValue { get }
///
/// ... but doesn't care about the mutating'ness of the getter/setter.
/// We just manually check the requirements here.
void AttributeChecker::
visitDynamicMemberLookupAttr(DynamicMemberLookupAttr *attr) {
  // This attribute is only allowed on nominal types.
  auto decl = cast<NominalTypeDecl>(D);
  auto type = decl->getDeclaredType();

  // Look up `subscript(dynamicMember:)` candidates.
  auto subscriptName = DeclName(TC.Context, DeclBaseName::createSubscript(),
                                TC.Context.Id_dynamicMember);
  auto candidates = TC.lookupMember(decl, type, subscriptName);

  // If there are no candidates, then the attribute is invalid.
  if (candidates.empty()) {
    TC.diagnose(attr->getLocation(), diag::invalid_dynamic_member_lookup_type,
                type);
    attr->setInvalid();
    return;
  }

  // If no candidates are valid, then reject one.
  auto oneCandidate = candidates.front();
  candidates.filter([&](LookupResultEntry entry, bool isOuter) -> bool {
    auto cand = cast<SubscriptDecl>(entry.getValueDecl());
    TC.validateDeclForNameLookup(cand);
    return isValidDynamicMemberLookupSubscript(cand, decl, TC);
  });

  if (candidates.empty()) {
    TC.diagnose(oneCandidate.getValueDecl()->getLoc(),
                diag::invalid_dynamic_member_lookup_type, type);
    attr->setInvalid();
  }
}

static bool
validateIBActionSignature(TypeChecker &TC, DeclAttribute *attr, FuncDecl *FD,
                          unsigned minParameters, unsigned maxParameters,
                          bool hasVoidResult = true) {
  bool valid = true;

  auto arity = FD->getParameters()->size();
  auto resultType = FD->getResultInterfaceType();

  if (arity < minParameters || arity > maxParameters) {
    auto diagID = diag::invalid_ibaction_argument_count;
    if (minParameters == maxParameters)
      diagID = diag::invalid_ibaction_argument_count_exact;
    else if (minParameters == 0)
      diagID = diag::invalid_ibaction_argument_count_max;
    TC.diagnose(FD, diagID, attr->getAttrName(), minParameters, maxParameters);
    valid = false;
  }

  if (resultType->isVoid() != hasVoidResult) {
    TC.diagnose(FD, diag::invalid_ibaction_result, attr->getAttrName(),
                hasVoidResult);
    valid = false;
  }

  // We don't need to check here that parameter or return types are
  // ObjC-representable; IsObjCRequest will validate that.

  if (!valid)
    attr->setInvalid();
  return valid;
}

void AttributeChecker::visitIBActionAttr(IBActionAttr *attr) {
  auto *FD = cast<FuncDecl>(D);

  if (isRelaxedIBAction(TC))
    // iOS, tvOS, and watchOS allow 0-2 parameters to an @IBAction method.
    validateIBActionSignature(TC, attr, FD, /*minParams=*/0, /*maxParams=*/2);
  else
    // macOS allows 1 parameter to an @IBAction method.
    validateIBActionSignature(TC, attr, FD, /*minParams=*/1, /*maxParams=*/1);
}

void AttributeChecker::visitIBSegueActionAttr(IBSegueActionAttr *attr) {
  auto *FD = cast<FuncDecl>(D);
  if (!validateIBActionSignature(TC, attr, FD,
                                 /*minParams=*/1, /*maxParams=*/3,
                                 /*hasVoidResult=*/false))
    return;

  // If the IBSegueAction method's selector belongs to one of the ObjC method
  // families (like -newDocumentSegue: or -copyScreen), it would return the
  // object at +1, but the caller would expect it to be +0 and would therefore
  // leak it.
  //
  // To prevent that, diagnose if the selector belongs to one of the method
  // families and suggest that the user change the Swift name or Obj-C selector.
  auto currentSelector = FD->getObjCSelector();

  SmallString<32> prefix("make");

  switch (currentSelector.getSelectorFamily()) {
  case ObjCSelectorFamily::None:
    // No error--exit early.
    return;

  case ObjCSelectorFamily::Alloc:
  case ObjCSelectorFamily::Init:
  case ObjCSelectorFamily::New:
    // Fix-it will replace the "alloc"/"init"/"new" in the selector with "make".
    break;

  case ObjCSelectorFamily::Copy:
    // Fix-it will replace the "copy" in the selector with "makeCopy".
    prefix += "Copy";
    break;

  case ObjCSelectorFamily::MutableCopy:
    // Fix-it will replace the "mutable" in the selector with "makeMutable".
    prefix += "Mutable";
    break;
  }

  // Emit the actual error.
  TC.diagnose(FD, diag::ibsegueaction_objc_method_family,
              attr->getAttrName(), currentSelector);

  // The rest of this is just fix-it generation.

  /// Replaces the first word of \c oldName with the prefix, where "word" is a
  /// sequence of lowercase characters.
  auto replacingPrefix = [&](Identifier oldName) -> Identifier {
    SmallString<32> scratch = prefix;
    scratch += oldName.str().drop_while(clang::isLowercase);
    return TC.Context.getIdentifier(scratch);
  };

  // Suggest changing the Swift name of the method, unless there is already an
  // explicit selector.
  if (!FD->getAttrs().hasAttribute<ObjCAttr>() ||
      !FD->getAttrs().getAttribute<ObjCAttr>()->hasName()) {
    auto newSwiftBaseName = replacingPrefix(FD->getBaseName().getIdentifier());
    auto argumentNames = FD->getFullName().getArgumentNames();
    DeclName newSwiftName(TC.Context, newSwiftBaseName, argumentNames);

    auto diag = TC.diagnose(FD, diag::fixit_rename_in_swift, newSwiftName);
    fixDeclarationName(diag, FD, newSwiftName);
  }

  // Suggest changing just the selector to one with a different first piece.
  auto oldPieces = currentSelector.getSelectorPieces();
  SmallVector<Identifier, 4> newPieces(oldPieces.begin(), oldPieces.end());
  newPieces[0] = replacingPrefix(newPieces[0]);
  ObjCSelector newSelector(TC.Context, currentSelector.getNumArgs(), newPieces);

  auto diag = TC.diagnose(FD, diag::fixit_rename_in_objc, newSelector);
  fixDeclarationObjCName(diag, FD, currentSelector, newSelector);
}

/// Get the innermost enclosing declaration for a declaration.
static Decl *getEnclosingDeclForDecl(Decl *D) {
  // If the declaration is an accessor, treat its storage declaration
  // as the enclosing declaration.
  if (auto *accessor = dyn_cast<AccessorDecl>(D)) {
    return accessor->getStorage();
  }

  return D->getDeclContext()->getInnermostDeclarationDeclContext();
}

void AttributeChecker::visitAvailableAttr(AvailableAttr *attr) {
  if (TC.getLangOpts().DisableAvailabilityChecking)
    return;

  if (!attr->hasPlatform() || !attr->isActivePlatform(TC.Context) ||
      !attr->Introduced.hasValue()) {
    return;
  }

  SourceLoc attrLoc = attr->getLocation();

  Optional<Diag<>> MaybeNotAllowed =
      TC.diagnosticIfDeclCannotBePotentiallyUnavailable(D);
  if (MaybeNotAllowed.hasValue()) {
    TC.diagnose(attrLoc, MaybeNotAllowed.getValue());
  }

  // Find the innermost enclosing declaration with an availability
  // range annotation and ensure that this attribute's available version range
  // is fully contained within that declaration's range. If there is no such
  // enclosing declaration, then there is nothing to check.
  Optional<AvailabilityContext> EnclosingAnnotatedRange;
  Decl *EnclosingDecl = getEnclosingDeclForDecl(D);

  while (EnclosingDecl) {
    EnclosingAnnotatedRange =
        AvailabilityInference::annotatedAvailableRange(EnclosingDecl,
                                                       TC.Context);

    if (EnclosingAnnotatedRange.hasValue())
      break;

    EnclosingDecl = getEnclosingDeclForDecl(EnclosingDecl);
  }

  if (!EnclosingDecl)
    return;

  AvailabilityContext AttrRange{
      VersionRange::allGTE(attr->Introduced.getValue())};

  if (!AttrRange.isContainedIn(EnclosingAnnotatedRange.getValue())) {
    TC.diagnose(attr->getLocation(),
                diag::availability_decl_more_than_enclosing);
    TC.diagnose(EnclosingDecl->getLoc(),
                diag::availability_decl_more_than_enclosing_enclosing_here);
  }
}

void AttributeChecker::visitCDeclAttr(CDeclAttr *attr) {
  // Only top-level func decls are currently supported.
  if (D->getDeclContext()->isTypeContext())
    TC.diagnose(attr->getLocation(),
                diag::cdecl_not_at_top_level);

  // The name must not be empty.
  if (attr->Name.empty())
    TC.diagnose(attr->getLocation(),
                diag::cdecl_empty_name);
}

void AttributeChecker::visitUnsafeNoObjCTaggedPointerAttr(
                                          UnsafeNoObjCTaggedPointerAttr *attr) {
  // Only class protocols can have the attribute.
  auto proto = dyn_cast<ProtocolDecl>(D);
  if (!proto) {
    TC.diagnose(attr->getLocation(),
                diag::no_objc_tagged_pointer_not_class_protocol);
    attr->setInvalid();
  }

  if (!proto->requiresClass()
      && !proto->getAttrs().hasAttribute<ObjCAttr>()) {
    TC.diagnose(attr->getLocation(),
                diag::no_objc_tagged_pointer_not_class_protocol);
    attr->setInvalid();
  }
}

void AttributeChecker::visitSwiftNativeObjCRuntimeBaseAttr(
                                         SwiftNativeObjCRuntimeBaseAttr *attr) {
  // Only root classes can have the attribute.
  auto theClass = dyn_cast<ClassDecl>(D);
  if (!theClass) {
    TC.diagnose(attr->getLocation(),
                diag::swift_native_objc_runtime_base_not_on_root_class);
    attr->setInvalid();
    return;
  }

  if (theClass->hasSuperclass()) {
    TC.diagnose(attr->getLocation(),
                diag::swift_native_objc_runtime_base_not_on_root_class);
    attr->setInvalid();
    return;
  }
}

void AttributeChecker::visitFinalAttr(FinalAttr *attr) {
  // final on classes marks all members with final.
  if (isa<ClassDecl>(D))
    return;

  // We currently only support final on var/let, func and subscript
  // declarations.
  if (!isa<VarDecl>(D) && !isa<FuncDecl>(D) && !isa<SubscriptDecl>(D)) {
    TC.diagnose(attr->getLocation(), diag::final_not_allowed_here)
      .fixItRemove(attr->getRange());
    return;
  }

  if (auto *accessor = dyn_cast<AccessorDecl>(D)) {
    if (!attr->isImplicit()) {
      unsigned Kind = 2;
      if (auto *VD = dyn_cast<VarDecl>(accessor->getStorage()))
        Kind = VD->isLet() ? 1 : 0;
      TC.diagnose(attr->getLocation(), diag::final_not_on_accessors, Kind)
        .fixItRemove(attr->getRange());
      return;
    }
  }
}

/// Return true if this is a builtin operator that cannot be defined in user
/// code.
static bool isBuiltinOperator(StringRef name, DeclAttribute *attr) {
  return ((isa<PrefixAttr>(attr)  && name == "&") ||   // lvalue to inout
          (isa<PostfixAttr>(attr) && name == "!") ||   // optional unwrapping
          (isa<PostfixAttr>(attr) && name == "?") ||   // optional chaining
          (isa<InfixAttr>(attr) && name == "?") ||     // ternary operator
          (isa<PostfixAttr>(attr) && name == ">") ||   // generic argument list
          (isa<PrefixAttr>(attr)  && name == "<"));    // generic argument list
}

void AttributeChecker::checkOperatorAttribute(DeclAttribute *attr) {
  // Check out the operator attributes.  They may be attached to an operator
  // declaration or a function.
  if (auto *OD = dyn_cast<OperatorDecl>(D)) {
    // Reject attempts to define builtin operators.
    if (isBuiltinOperator(OD->getName().str(), attr)) {
      TC.diagnose(D->getStartLoc(), diag::redefining_builtin_operator,
                  attr->getAttrName(), OD->getName().str());
      attr->setInvalid();
      return;
    }

    // Otherwise, the attribute is always ok on an operator.
    return;
  }

  // Operators implementations may only be defined as functions.
  auto *FD = dyn_cast<FuncDecl>(D);
  if (!FD) {
    TC.diagnose(D->getLoc(), diag::operator_not_func);
    attr->setInvalid();
    return;
  }

  // Only functions with an operator identifier can be declared with as an
  // operator.
  if (!FD->isOperator()) {
    TC.diagnose(D->getStartLoc(), diag::attribute_requires_operator_identifier,
                attr->getAttrName());
    attr->setInvalid();
    return;
  }

  // Reject attempts to define builtin operators.
  if (isBuiltinOperator(FD->getName().str(), attr)) {
    TC.diagnose(D->getStartLoc(), diag::redefining_builtin_operator,
                attr->getAttrName(), FD->getName().str());
    attr->setInvalid();
    return;
  }

  // Otherwise, must be unary.
  if (!FD->isUnaryOperator()) {
    TC.diagnose(attr->getLocation(), diag::attribute_requires_single_argument,
                attr->getAttrName());
    attr->setInvalid();
    return;
  }
}

void AttributeChecker::visitNSCopyingAttr(NSCopyingAttr *attr) {
  // The @NSCopying attribute is only allowed on stored properties.
  auto *VD = cast<VarDecl>(D);

  // It may only be used on class members.
  auto classDecl = D->getDeclContext()->getSelfClassDecl();
  if (!classDecl) {
    TC.diagnose(attr->getLocation(), diag::nscopying_only_on_class_properties);
    attr->setInvalid();
    return;
  }

  if (!VD->isSettable(VD->getDeclContext())) {
    TC.diagnose(attr->getLocation(), diag::nscopying_only_mutable);
    attr->setInvalid();
    return;
  }

  if (!VD->hasStorage()) {
    TC.diagnose(attr->getLocation(), diag::nscopying_only_stored_property);
    attr->setInvalid();
    return;
  }

  if (VD->hasInterfaceType()) {
    if (!TC.checkConformanceToNSCopying(VD)) {
      attr->setInvalid();
      return;
    }
  }

  assert(VD->getOverriddenDecl() == nullptr &&
         "Can't have value with storage that is an override");

  // Check the type.  It must be an [unchecked]optional, weak, a normal
  // class, AnyObject, or classbound protocol.
  // It must conform to the NSCopying protocol.

}

void AttributeChecker::checkApplicationMainAttribute(DeclAttribute *attr,
                                             Identifier Id_ApplicationDelegate,
                                             Identifier Id_Kit,
                                             Identifier Id_ApplicationMain) {
  // %select indexes for ApplicationMain diagnostics.
  enum : unsigned {
    UIApplicationMainClass,
    NSApplicationMainClass,
  };

  unsigned applicationMainKind;
  if (isa<UIApplicationMainAttr>(attr))
    applicationMainKind = UIApplicationMainClass;
  else if (isa<NSApplicationMainAttr>(attr))
    applicationMainKind = NSApplicationMainClass;
  else
    llvm_unreachable("not an ApplicationMain attr");

  auto *CD = dyn_cast<ClassDecl>(D);

  // The applicant not being a class should have been diagnosed by the early
  // checker.
  if (!CD) return;

  // The class cannot be generic.
  if (CD->isGenericContext()) {
    TC.diagnose(attr->getLocation(),
                diag::attr_generic_ApplicationMain_not_supported,
                applicationMainKind);
    attr->setInvalid();
    return;
  }

  // @XXApplicationMain classes must conform to the XXApplicationDelegate
  // protocol.
  auto &C = D->getASTContext();

  auto KitModule = C.getLoadedModule(Id_Kit);
  ProtocolDecl *ApplicationDelegateProto = nullptr;
  if (KitModule) {
    auto lookupOptions = defaultUnqualifiedLookupOptions;
    lookupOptions |= NameLookupFlags::KnownPrivate;

    auto lookup = TC.lookupUnqualifiedType(KitModule, Id_ApplicationDelegate,
                                           SourceLoc(),
                                           lookupOptions);
    if (lookup.size() == 1)
      ApplicationDelegateProto = dyn_cast<ProtocolDecl>(
        lookup[0].getValueDecl());
  }

  if (!ApplicationDelegateProto ||
      !TypeChecker::conformsToProtocol(CD->getDeclaredType(),
                                       ApplicationDelegateProto,
                                       CD, None)) {
    TC.diagnose(attr->getLocation(),
                diag::attr_ApplicationMain_not_ApplicationDelegate,
                applicationMainKind);
    attr->setInvalid();
  }

  if (attr->isInvalid())
    return;

  // Register the class as the main class in the module. If there are multiples
  // they will be diagnosed.
  auto *SF = cast<SourceFile>(CD->getModuleScopeContext());
  if (SF->registerMainClass(CD, attr->getLocation()))
    attr->setInvalid();

  // Check that we have the needed symbols in the frameworks.
  auto lookupOptions = defaultUnqualifiedLookupOptions;
  lookupOptions |= NameLookupFlags::KnownPrivate;
  auto lookupMain = TC.lookupUnqualified(KitModule, Id_ApplicationMain,
                                         SourceLoc(), lookupOptions);

  for (const auto &result : lookupMain) {
    TC.validateDecl(result.getValueDecl());
  }
  auto Foundation = TC.Context.getLoadedModule(C.Id_Foundation);
  if (Foundation) {
    auto lookupString = TC.lookupUnqualified(
                          Foundation,
                          C.getIdentifier("NSStringFromClass"),
                          SourceLoc(),
                          lookupOptions);
    for (const auto &result : lookupString) {
      TC.validateDecl(result.getValueDecl());
    }
  }
}

void AttributeChecker::visitNSApplicationMainAttr(NSApplicationMainAttr *attr) {
  auto &C = D->getASTContext();
  checkApplicationMainAttribute(attr,
                                C.getIdentifier("NSApplicationDelegate"),
                                C.getIdentifier("AppKit"),
                                C.getIdentifier("NSApplicationMain"));
}
void AttributeChecker::visitUIApplicationMainAttr(UIApplicationMainAttr *attr) {
  auto &C = D->getASTContext();
  checkApplicationMainAttribute(attr,
                                C.getIdentifier("UIApplicationDelegate"),
                                C.getIdentifier("UIKit"),
                                C.getIdentifier("UIApplicationMain"));
}

/// Determine whether the given context is an extension to an Objective-C class
/// where the class is defined in the Objective-C module and the extension is
/// defined within its module.
static bool isObjCClassExtensionInOverlay(DeclContext *dc) {
  // Check whether we have an extension.
  auto ext = dyn_cast<ExtensionDecl>(dc);
  if (!ext)
    return false;

  // Find the extended class.
  auto classDecl = ext->getSelfClassDecl();
  if (!classDecl)
    return false;

  auto clangLoader = dc->getASTContext().getClangModuleLoader();
  if (!clangLoader) return false;
  return clangLoader->isInOverlayModuleForImportedModule(ext, classDecl);
}

void AttributeChecker::visitRequiredAttr(RequiredAttr *attr) {
  // The required attribute only applies to constructors.
  auto ctor = cast<ConstructorDecl>(D);
  auto parentTy = ctor->getDeclContext()->getDeclaredInterfaceType();
  if (!parentTy) {
    // Constructor outside of nominal type context; we've already complained
    // elsewhere.
    attr->setInvalid();
    return;
  }
  // Only classes can have required constructors.
  if (parentTy->getClassOrBoundGenericClass()) {
    // The constructor must be declared within the class itself.
    // FIXME: Allow an SDK overlay to add a required initializer to a class
    // defined in Objective-C
    if (!isa<ClassDecl>(ctor->getDeclContext()) &&
        !isObjCClassExtensionInOverlay(ctor->getDeclContext())) {
      TC.diagnose(ctor, diag::required_initializer_in_extension, parentTy)
        .highlight(attr->getLocation());
      attr->setInvalid();
      return;
    }
  } else {
    if (!parentTy->hasError()) {
      TC.diagnose(ctor, diag::required_initializer_nonclass, parentTy)
        .highlight(attr->getLocation());
    }
    attr->setInvalid();
    return;
  }
}

static bool hasThrowingFunctionParameter(CanType type) {
  // Only consider throwing function types.
  if (auto fnType = dyn_cast<AnyFunctionType>(type)) {
    return fnType->getExtInfo().throws();
  }

  // Look through tuples.
  if (auto tuple = dyn_cast<TupleType>(type)) {
    for (auto eltType : tuple.getElementTypes()) {
      if (hasThrowingFunctionParameter(eltType))
        return true;
    }
    return false;
  }

  // Suppress diagnostics in the presence of errors.
  if (type->hasError()) {
    return true;
  }

  return false;
}

void AttributeChecker::visitRethrowsAttr(RethrowsAttr *attr) {
  // 'rethrows' only applies to functions that take throwing functions
  // as parameters.
  auto fn = cast<AbstractFunctionDecl>(D);
  for (auto param : *fn->getParameters()) {
    if (hasThrowingFunctionParameter(param->getType()
            ->lookThroughAllOptionalTypes()
            ->getCanonicalType()))
      return;
  }

  TC.diagnose(attr->getLocation(), diag::rethrows_without_throwing_parameter);
  attr->setInvalid();
}

void AttributeChecker::visitAccessControlAttr(AccessControlAttr *attr) {
  if (auto extension = dyn_cast<ExtensionDecl>(D)) {
    if (attr->getAccess() == AccessLevel::Open) {
      TC.diagnose(attr->getLocation(), diag::access_control_extension_open)
        .fixItReplace(attr->getRange(), "public");
      attr->setInvalid();
      return;
    }

    NominalTypeDecl *nominal = extension->getExtendedNominal();

    // Extension is ill-formed; suppress the attribute.
    if (!nominal) {
      attr->setInvalid();
      return;
    }

    AccessLevel typeAccess = nominal->getFormalAccess();
    if (attr->getAccess() > typeAccess) {
      TC.diagnose(attr->getLocation(), diag::access_control_extension_more,
                  typeAccess,
                  nominal->getDescriptiveKind(),
                  attr->getAccess())
        .fixItRemove(attr->getRange());
      attr->setInvalid();
      return;
    }

  } else if (auto extension = dyn_cast<ExtensionDecl>(D->getDeclContext())) {
    AccessLevel maxAccess = extension->getMaxAccessLevel();
    if (std::min(attr->getAccess(), AccessLevel::Public) > maxAccess) {
      // FIXME: It would be nice to say what part of the requirements actually
      // end up being problematic.
      auto diag =
          TC.diagnose(attr->getLocation(),
                      diag::access_control_ext_requirement_member_more,
                      attr->getAccess(),
                      D->getDescriptiveKind(),
                      maxAccess);
      swift::fixItAccess(diag, cast<ValueDecl>(D), maxAccess);
      return;
    }

    if (auto extAttr =
        extension->getAttrs().getAttribute<AccessControlAttr>()) {
      AccessLevel defaultAccess = extension->getDefaultAccessLevel();
      if (attr->getAccess() > defaultAccess) {
        auto diag = TC.diagnose(attr->getLocation(),
                                diag::access_control_ext_member_more,
                                attr->getAccess(),
                                extAttr->getAccess());
        // Don't try to fix this one; it's just a warning, and fixing it can
        // lead to diagnostic fights between this and "declaration must be at
        // least this accessible" checking for overrides and protocol
        // requirements.
      } else if (attr->getAccess() == defaultAccess) {
        TC.diagnose(attr->getLocation(),
                    diag::access_control_ext_member_redundant,
                    attr->getAccess(),
                    D->getDescriptiveKind(),
                    extAttr->getAccess())
          .fixItRemove(attr->getRange());
      }
    }
  }

  if (attr->getAccess() == AccessLevel::Open) {
    if (!isa<ClassDecl>(D) && !D->isPotentiallyOverridable() &&
        !attr->isInvalid()) {
      TC.diagnose(attr->getLocation(), diag::access_control_open_bad_decl)
        .fixItReplace(attr->getRange(), "public");
      attr->setInvalid();
    }
  }
}

void
AttributeChecker::visitSetterAccessAttr(SetterAccessAttr *attr) {
  auto getterAccess = cast<ValueDecl>(D)->getFormalAccess();
  if (attr->getAccess() > getterAccess) {
    // This must stay in sync with diag::access_control_setter_more.
    enum {
      SK_Variable = 0,
      SK_Property,
      SK_Subscript
    } storageKind;
    if (isa<SubscriptDecl>(D))
      storageKind = SK_Subscript;
    else if (D->getDeclContext()->isTypeContext())
      storageKind = SK_Property;
    else
      storageKind = SK_Variable;
    TC.diagnose(attr->getLocation(), diag::access_control_setter_more,
                getterAccess, storageKind, attr->getAccess());
    attr->setInvalid();
    return;

  } else if (attr->getAccess() == getterAccess) {
    TC.diagnose(attr->getLocation(),
                diag::access_control_setter_redundant,
                attr->getAccess(),
                D->getDescriptiveKind(),
                getterAccess)
      .fixItRemove(attr->getRange());
    return;
  }
}

/// Collect all used generic parameter types from a given type.
static void collectUsedGenericParameters(
    Type Ty, SmallPtrSetImpl<TypeBase *> &ConstrainedGenericParams) {
  if (!Ty)
    return;

  if (!Ty->hasTypeParameter())
    return;

  // Add used generic parameters/archetypes.
  Ty.visit([&](Type Ty) {
    if (auto GP = dyn_cast<GenericTypeParamType>(Ty->getCanonicalType())) {
      ConstrainedGenericParams.insert(GP);
    }
  });
}

/// Perform some sanity checks for the requirements provided by
/// the @_specialize attribute.
static void checkSpecializeAttrRequirements(
    SpecializeAttr *attr,
    AbstractFunctionDecl *FD,
    const SmallPtrSet<TypeBase *, 4> &constrainedGenericParams,
    TypeChecker &TC) {
  auto genericSig = FD->getGenericSignature();

  if (!attr->isFullSpecialization())
    return;

  if (constrainedGenericParams.size() == genericSig->getGenericParams().size())
    return;

  TC.diagnose(
      attr->getLocation(), diag::specialize_attr_type_parameter_count_mismatch,
      genericSig->getGenericParams().size(), constrainedGenericParams.size(),
      constrainedGenericParams.size() < genericSig->getGenericParams().size());

  if (constrainedGenericParams.size() < genericSig->getGenericParams().size()) {
    // Figure out which archetypes are not constrained.
    for (auto gp : genericSig->getGenericParams()) {
      if (constrainedGenericParams.count(gp->getCanonicalType().getPointer()))
        continue;
      auto gpDecl = gp->getDecl();
      if (gpDecl) {
        TC.diagnose(attr->getLocation(),
                    diag::specialize_attr_missing_constraint,
                    gpDecl->getFullName());
      }
    }
  }
}

/// Retrieve the canonical version of the given requirement.
static Requirement getCanonicalRequirement(const Requirement &req) {
  switch (req.getKind()) {
  case RequirementKind::Conformance:
  case RequirementKind::SameType:
  case RequirementKind::Superclass:
    return Requirement(req.getKind(), req.getFirstType()->getCanonicalType(),
                       req.getSecondType()->getCanonicalType());

  case RequirementKind::Layout:
    return Requirement(req.getKind(), req.getFirstType()->getCanonicalType(),
                       req.getLayoutConstraint());
  }
  llvm_unreachable("unhandled kind");
}

/// Require that the given type either not involve type parameters or be
/// a type parameter.
static bool diagnoseIndirectGenericTypeParam(SourceLoc loc, Type type,
                                             TypeRepr *typeRepr) {
  if (type->hasTypeParameter() && !type->is<GenericTypeParamType>()) {
    type->getASTContext().Diags.diagnose(
        loc,
        diag::specialize_attr_only_generic_param_req)
      .highlight(typeRepr->getSourceRange());
    return true;
  }

  return false;
}

/// Type check that a set of requirements provided by @_specialize.
/// Store the set of requirements in the attribute.
void AttributeChecker::visitSpecializeAttr(SpecializeAttr *attr) {
  DeclContext *DC = D->getDeclContext();
  auto *FD = cast<AbstractFunctionDecl>(D);
  auto *genericSig = FD->getGenericSignature();
  auto *trailingWhereClause = attr->getTrailingWhereClause();

  if (!trailingWhereClause) {
    // Report a missing "where" clause.
    TC.diagnose(attr->getLocation(), diag::specialize_missing_where_clause);
    return;
  }

  if (trailingWhereClause->getRequirements().empty()) {
    // Report an empty "where" clause.
    TC.diagnose(attr->getLocation(), diag::specialize_empty_where_clause);
    return;
  }

  if (!genericSig) {
    // Only generic functions are permitted to have trailing where clauses.
    TC.diagnose(attr->getLocation(),
                diag::specialize_attr_nongeneric_trailing_where,
                FD->getFullName())
        .highlight(trailingWhereClause->getSourceRange());
    return;
  }

  // Form a new generic signature based on the old one.
  GenericSignatureBuilder Builder(D->getASTContext());

  // First, add the old generic signature.
  Builder.addGenericSignature(genericSig);

  // Set of generic parameters being constrained. It is used to
  // determine if a full specialization misses requirements for
  // some of the generic parameters.
  SmallPtrSet<TypeBase *, 4> constrainedGenericParams;

  // Go over the set of requirements, adding them to the builder.
  SmallVector<Requirement, 4> convertedRequirements;
  RequirementRequest::visitRequirements(
      WhereClauseOwner(FD, attr), TypeResolutionStage::Interface,
      [&](const Requirement &req, RequirementRepr *reqRepr) {
        // Collect all of the generic parameters used by these types.
        switch (req.getKind()) {
        case RequirementKind::Conformance:
        case RequirementKind::SameType:
        case RequirementKind::Superclass:
          collectUsedGenericParameters(req.getSecondType(),
                                       constrainedGenericParams);
          LLVM_FALLTHROUGH;

        case RequirementKind::Layout:
          collectUsedGenericParameters(req.getFirstType(),
                                       constrainedGenericParams);
          break;
        }

        // Check additional constraints.
        // FIXME: These likely aren't fundamental limitations.
        switch (req.getKind()) {
        case RequirementKind::SameType: {
          bool firstHasTypeParameter = req.getFirstType()->hasTypeParameter();
          bool secondHasTypeParameter = req.getSecondType()->hasTypeParameter();

          // Exactly one type can have a type parameter.
          if (firstHasTypeParameter == secondHasTypeParameter) {
            TC.diagnose(
                attr->getLocation(),
                firstHasTypeParameter
                  ? diag::specialize_attr_non_concrete_same_type_req
                  : diag::specialize_attr_only_one_concrete_same_type_req)
              .highlight(reqRepr->getSourceRange());
            return false;
          }

          // We either need a fully-concrete type or a generic type parameter.
          if (diagnoseIndirectGenericTypeParam(attr->getLocation(),
                                               req.getFirstType(),
                                               reqRepr->getFirstTypeRepr()) ||
              diagnoseIndirectGenericTypeParam(attr->getLocation(),
                                               req.getSecondType(),
                                               reqRepr->getSecondTypeRepr())) {
            return false;
          }
          break;
        }

        case RequirementKind::Superclass:
          TC.diagnose(attr->getLocation(),
                      diag::specialize_attr_non_protocol_type_constraint_req)
            .highlight(reqRepr->getSourceRange());
          return false;

        case RequirementKind::Conformance:
          if (diagnoseIndirectGenericTypeParam(attr->getLocation(),
                                               req.getFirstType(),
                                               reqRepr->getSubjectRepr())) {
            return false;
          }

          if (!req.getSecondType()->is<ProtocolType>()) {
            TC.diagnose(attr->getLocation(),
                        diag::specialize_attr_non_protocol_type_constraint_req)
              .highlight(reqRepr->getSourceRange());
            return false;
          }

          TC.diagnose(attr->getLocation(),
                      diag::specialize_attr_unsupported_kind_of_req)
            .highlight(reqRepr->getSourceRange());

          return false;

        case RequirementKind::Layout:
          if (diagnoseIndirectGenericTypeParam(attr->getLocation(),
                                               req.getFirstType(),
                                               reqRepr->getSubjectRepr())) {
            return false;
          }
          break;
        }

        // Add the requirement to the generic signature builder.
        using FloatingRequirementSource =
          GenericSignatureBuilder::FloatingRequirementSource;
        Builder.addRequirement(req, reqRepr,
                               FloatingRequirementSource::forExplicit(reqRepr),
                               nullptr, DC->getParentModule());
        convertedRequirements.push_back(getCanonicalRequirement(req));
        return false;
      });

  // Check the validity of provided requirements.
  checkSpecializeAttrRequirements(attr, FD, constrainedGenericParams, TC);

  // Store the converted requirements in the attribute so that
  // they are serialized later.
  attr->setRequirements(DC->getASTContext(), convertedRequirements);

  // Check the result.
  (void)std::move(Builder).computeGenericSignature(
                                        attr->getLocation(),
                                        /*allowConcreteGenericParams=*/true);
}

void AttributeChecker::visitFixedLayoutAttr(FixedLayoutAttr *attr) {
  if (isa<StructDecl>(D)) {
    TC.diagnose(attr->getLocation(), diag::fixed_layout_struct)
      .fixItReplace(attr->getRange(), "@frozen");
  }

  auto *VD = cast<ValueDecl>(D);

  if (VD->getFormalAccess() < AccessLevel::Public &&
      !VD->getAttrs().hasAttribute<UsableFromInlineAttr>()) {
    diagnoseAndRemoveAttr(attr, diag::fixed_layout_attr_on_internal_type,
                          VD->getFullName(), VD->getFormalAccess());
  }
}

void AttributeChecker::visitUsableFromInlineAttr(UsableFromInlineAttr *attr) {
  auto *VD = cast<ValueDecl>(D);

  // FIXME: Once protocols can contain nominal types, do we want to allow
  // these nominal types to have access control (and also @usableFromInline)?
  if (isa<ProtocolDecl>(VD->getDeclContext())) {
    diagnoseAndRemoveAttr(attr, diag::usable_from_inline_attr_in_protocol);
    return;
  }

  // @usableFromInline can only be applied to internal declarations.
  if (VD->getFormalAccess() != AccessLevel::Internal) {
    diagnoseAndRemoveAttr(attr,
                          diag::usable_from_inline_attr_with_explicit_access,
                          VD->getFullName(),
                          VD->getFormalAccess());
    return;
  }

  // On internal declarations, @inlinable implies @usableFromInline.
  if (VD->getAttrs().hasAttribute<InlinableAttr>()) {
    if (TC.Context.isSwiftVersionAtLeast(4,2))
      diagnoseAndRemoveAttr(attr, diag::inlinable_implies_usable_from_inline);
    return;
  }
}

void AttributeChecker::visitInlinableAttr(InlinableAttr *attr) {
  // @inlinable cannot be applied to stored properties.
  //
  // If the type is fixed-layout, the accessors are inlinable anyway;
  // if the type is resilient, the accessors cannot be inlinable
  // because clients cannot directly access storage.
  if (auto *VD = dyn_cast<VarDecl>(D)) {
    if (VD->hasStorage() || VD->getAttrs().hasAttribute<LazyAttr>()) {
      diagnoseAndRemoveAttr(attr,
                            diag::attribute_invalid_on_stored_property,
                            attr);
      return;
    }
  }

  auto *VD = cast<ValueDecl>(D);

  // Calls to dynamically-dispatched declarations are never devirtualized,
  // so marking them as @inlinable does not make sense.
  if (VD->isDynamic()) {
    diagnoseAndRemoveAttr(attr, diag::inlinable_dynamic_not_supported);
    return;
  }

  // @inlinable can only be applied to public or internal declarations.
  auto access = VD->getFormalAccess();
  if (access < AccessLevel::Internal) {
    diagnoseAndRemoveAttr(attr, diag::inlinable_decl_not_public,
                          VD->getBaseName(),
                          access);
    return;
  }

  // @inlinable cannot be applied to deinitializers in resilient classes.
  if (auto *DD = dyn_cast<DestructorDecl>(D)) {
    if (auto *CD = dyn_cast<ClassDecl>(DD->getDeclContext())) {
      if (CD->isResilient()) {
        diagnoseAndRemoveAttr(attr, diag::inlinable_resilient_deinit);
        return;
      }
    }
  }
}

void AttributeChecker::visitOptimizeAttr(OptimizeAttr *attr) {
  if (auto *VD = dyn_cast<VarDecl>(D)) {
    if (VD->hasStorage()) {
      diagnoseAndRemoveAttr(attr,
                            diag::attribute_invalid_on_stored_property,
                            attr);
      return;
    }
  }
}

void AttributeChecker::visitDiscardableResultAttr(DiscardableResultAttr *attr) {
  if (auto *FD = dyn_cast<FuncDecl>(D)) {
    if (auto result = FD->getResultInterfaceType()) {
      auto resultIsVoid = result->isVoid();
      if (resultIsVoid || result->isUninhabited()) {
        diagnoseAndRemoveAttr(attr,
                              diag::discardable_result_on_void_never_function,
                              resultIsVoid);
      }
    }
  }
}

/// Lookup the replaced decl in the replacments scope.
void lookupReplacedDecl(DeclName replacedDeclName,
                        const DynamicReplacementAttr *attr,
                        const ValueDecl *replacement,
                        SmallVectorImpl<ValueDecl *> &results) {
  auto *declCtxt = replacement->getDeclContext();

  // Look at the accessors' storage's context.
  if (auto *accessor = dyn_cast<AccessorDecl>(replacement)) {
    auto *storage = accessor->getStorage();
    declCtxt = storage->getDeclContext();
  }

  auto *moduleScopeCtxt = declCtxt->getModuleScopeContext();
  if (isa<FileUnit>(declCtxt)) {
    UnqualifiedLookup lookup(replacedDeclName, moduleScopeCtxt, nullptr,
                             attr->getLocation());
    if (lookup.isSuccess()) {
      for (auto entry : lookup.Results) {
        results.push_back(entry.getValueDecl());
      }
    }
    return;
  }

  assert(declCtxt->isTypeContext());
  auto typeCtx = dyn_cast<NominalTypeDecl>(declCtxt->getAsDecl());
  if (!typeCtx)
    typeCtx = cast<ExtensionDecl>(declCtxt->getAsDecl())->getExtendedNominal();

  if (typeCtx)
    moduleScopeCtxt->lookupQualified({typeCtx}, replacedDeclName,
                                     NL_QualifiedDefault, results);
}

/// Remove any argument labels from the interface type of the given value that
/// are extraneous from the type system's point of view, producing the
/// type to compare against for the purposes of dynamic replacement.
static Type getDynamicComparisonType(ValueDecl *value) {
  unsigned numArgumentLabels = 0;

  if (isa<AbstractFunctionDecl>(value)) {
    ++numArgumentLabels;

    if (value->getDeclContext()->isTypeContext())
      ++numArgumentLabels;
  } else if (isa<SubscriptDecl>(value)) {
    ++numArgumentLabels;
  }

  auto interfaceType = value->getInterfaceType();
  if (!interfaceType)
    return ErrorType::get(value->getASTContext());

  return interfaceType->removeArgumentLabels(numArgumentLabels);
}

static FuncDecl *findReplacedAccessor(DeclName replacedVarName,
                                      AccessorDecl *replacement,
                                      DynamicReplacementAttr *attr,
                                      TypeChecker &TC) {

  // Retrieve the replaced abstract storage decl.
  SmallVector<ValueDecl *, 4> results;
  lookupReplacedDecl(replacedVarName, attr, replacement, results);

  // Filter out any accessors that won't work.
  if (!results.empty()) {
    auto replacementStorage = replacement->getStorage();
    TC.validateDecl(replacementStorage);
    Type replacementStorageType = getDynamicComparisonType(replacementStorage);
    results.erase(std::remove_if(results.begin(), results.end(),
        [&](ValueDecl *result) {
          // Protocol requirements are not replaceable.
          if (isa<ProtocolDecl>(result->getDeclContext()))
            return true;
          // Check for static/instance mismatch.
          if (result->isStatic() != replacementStorage->isStatic())
            return true;

          // Check for type mismatch.
          TC.validateDecl(result);
          auto resultType = getDynamicComparisonType(result);
          if (!resultType->isEqual(replacementStorageType) &&
              !resultType->matches(
                  replacementStorageType,
                  TypeMatchFlags::AllowCompatibleOpaqueTypeArchetypes)) {
            return true;
          }

          return false;
        }),
        results.end());
  }

  if (results.empty()) {
    TC.diagnose(attr->getLocation(),
                diag::dynamic_replacement_accessor_not_found, replacedVarName);
    attr->setInvalid();
    return nullptr;
  }

  if (results.size() > 1) {
    TC.diagnose(attr->getLocation(),
                diag::dynamic_replacement_accessor_ambiguous, replacedVarName);
    for (auto result : results) {
      TC.diagnose(result,
                  diag::dynamic_replacement_accessor_ambiguous_candidate,
                  result->getModuleContext()->getFullName());
    }
    attr->setInvalid();
    return nullptr;
  }

  assert(!isa<FuncDecl>(results[0]));
  TC.validateDecl(results[0]);
  auto *origStorage = cast<AbstractStorageDecl>(results[0]);
  if (!origStorage->isDynamic()) {
    TC.diagnose(attr->getLocation(),
                diag::dynamic_replacement_accessor_not_dynamic,
                replacedVarName);
    attr->setInvalid();
    return nullptr;
  }

  // Find the accessor in the replaced storage decl.
  for (auto *origAccessor : origStorage->getAllAccessors()) {
    TC.validateDecl(origAccessor);
    if (origAccessor->getAccessorKind() != replacement->getAccessorKind())
      continue;

    if (origAccessor->isImplicit() &&
        !(origStorage->getReadImpl() == ReadImplKind::Stored &&
          origStorage->getWriteImpl() == WriteImplKind::Stored)) {
      TC.diagnose(attr->getLocation(),
                  diag::dynamic_replacement_accessor_not_explicit,
                  (unsigned)origAccessor->getAccessorKind(), replacedVarName);
      attr->setInvalid();
      return nullptr;
    }
    return origAccessor;
  }
  return nullptr;
}

static AbstractFunctionDecl *
findReplacedFunction(DeclName replacedFunctionName,
                     const AbstractFunctionDecl *replacement,
                     DynamicReplacementAttr *attr, TypeChecker *TC) {

  // Note: we might pass a constant attribute when typechecker is nullptr.
  // Any modification to attr must be guarded by a null check on TC.
  //
  SmallVector<ValueDecl *, 4> results;
  lookupReplacedDecl(replacedFunctionName, attr, replacement, results);

  for (auto *result : results) {
    // Protocol requirements are not replaceable.
    if (isa<ProtocolDecl>(result->getDeclContext()))
      continue;
    // Check for static/instance mismatch.
    if (result->isStatic() != replacement->isStatic())
      continue;

    if (TC)
      TC->validateDecl(result);
    TypeMatchOptions matchMode = TypeMatchFlags::AllowABICompatible;
    matchMode |= TypeMatchFlags::AllowCompatibleOpaqueTypeArchetypes;
    if (result->getInterfaceType()->getCanonicalType()->matches(
            replacement->getInterfaceType()->getCanonicalType(), matchMode)) {
      if (!result->isDynamic()) {
        if (TC) {
          TC->diagnose(attr->getLocation(),
                       diag::dynamic_replacement_function_not_dynamic,
                       replacedFunctionName);
          attr->setInvalid();
        }
        return nullptr;
      }
      return cast<AbstractFunctionDecl>(result);
    }
  }

  if (!TC)
    return nullptr;

  if (results.empty()) {
    TC->diagnose(attr->getLocation(),
                 diag::dynamic_replacement_function_not_found,
                 attr->getReplacedFunctionName());
  } else {
    TC->diagnose(attr->getLocation(),
                 diag::dynamic_replacement_function_of_type_not_found,
                 attr->getReplacedFunctionName(),
                 replacement->getInterfaceType()->getCanonicalType());

    for (auto *result : results) {
      TC->diagnose(SourceLoc(),
                   diag::dynamic_replacement_found_function_of_type,
                   attr->getReplacedFunctionName(),
                   result->getInterfaceType()->getCanonicalType());
    }
  }
  attr->setInvalid();
  return nullptr;
}

static AbstractStorageDecl *
findReplacedStorageDecl(DeclName replacedFunctionName,
                        const AbstractStorageDecl *replacement,
                        const DynamicReplacementAttr *attr) {

  SmallVector<ValueDecl *, 4> results;
  lookupReplacedDecl(replacedFunctionName, attr, replacement, results);

  for (auto *result : results) {
    // Check for static/instance mismatch.
    if (result->isStatic() != replacement->isStatic())
      continue;
    if (result->getInterfaceType()->getCanonicalType()->matches(
            replacement->getInterfaceType()->getCanonicalType(),
            TypeMatchFlags::AllowABICompatible)) {
      if (!result->isDynamic()) {
        return nullptr;
      }
      return cast<AbstractStorageDecl>(result);
    }
  }
  return nullptr;
}

ValueDecl *TypeChecker::findReplacedDynamicFunction(const ValueDecl *vd) {
  assert(isa<AbstractFunctionDecl>(vd) || isa<AbstractStorageDecl>(vd));
  if (isa<AccessorDecl>(vd))
    return nullptr;

  auto *attr = vd->getAttrs().getAttribute<DynamicReplacementAttr>();
  if (!attr)
    return nullptr;

  auto *afd = dyn_cast<AbstractFunctionDecl>(vd);
  if (afd) {
    // When we pass nullptr as the type checker argument attr is truely const.
    return findReplacedFunction(attr->getReplacedFunctionName(), afd,
                                const_cast<DynamicReplacementAttr *>(attr),
                                nullptr);
  }
  auto *storageDecl = dyn_cast<AbstractStorageDecl>(vd);
  if (!storageDecl)
    return nullptr;
  return findReplacedStorageDecl(attr->getReplacedFunctionName(), storageDecl, attr);
}

void TypeChecker::checkDynamicReplacementAttribute(ValueDecl *D) {
  assert(isa<AbstractFunctionDecl>(D) || isa<AbstractStorageDecl>(D));

  auto *attr = D->getAttrs().getAttribute<DynamicReplacementAttr>();
  assert(attr);

  if (!isa<ExtensionDecl>(D->getDeclContext()) &&
      !D->getDeclContext()->isModuleScopeContext()) {
    diagnose(attr->getLocation(), diag::dynamic_replacement_not_in_extension,
             D->getBaseName());
    attr->setInvalid();
    return;
  }

  if (D->isNativeDynamic()) {
    diagnose(attr->getLocation(), diag::dynamic_replacement_must_not_be_dynamic,
             D->getBaseName());
    attr->setInvalid();
    return;
  }

  // Don't process a declaration twice. This will happen to accessor decls after
  // we have processed their var decls.
  if (attr->getReplacedFunction())
    return;

  SmallVector<AbstractFunctionDecl *, 4> replacements;
  SmallVector<AbstractFunctionDecl *, 4> origs;

  // Collect the accessor replacement mapping if this is an abstract storage.
  if (auto *var = dyn_cast<AbstractStorageDecl>(D)) {
     for (auto *accessor : var->getAllAccessors()) {
       validateDecl(accessor);
       if (accessor->isImplicit())
         continue;
       auto *orig = findReplacedAccessor(attr->getReplacedFunctionName(),
                                         accessor, attr, *this);
       if (attr->isInvalid())
         return;
       if (!orig)
         continue;
       origs.push_back(orig);
       replacements.push_back(accessor);
     }
  } else {
    // Otherwise, find the matching function.
    auto *fun = cast<AbstractFunctionDecl>(D);
    if (auto *orig = findReplacedFunction(attr->getReplacedFunctionName(), fun,
                                          attr, this)) {
      origs.push_back(orig);
      replacements.push_back(fun);
    } else
      return;
  }

  // Annotate the replacement with the original func decl.
  for (auto index : indices(replacements)) {
    if (auto *attr = replacements[index]
                         ->getAttrs()
                         .getAttribute<DynamicReplacementAttr>()) {
      auto *replacedFun = origs[index];
      auto *replacement = replacements[index];
      if (replacedFun->isObjC() && !replacement->isObjC()) {
        diagnose(attr->getLocation(),
                 diag::dynamic_replacement_replacement_not_objc_dynamic,
                 attr->getReplacedFunctionName());
        attr->setInvalid();
        return;
      }
      if (!replacedFun->isObjC() && replacement->isObjC()) {
        diagnose(attr->getLocation(),
                 diag::dynamic_replacement_replaced_not_objc_dynamic,
                 attr->getReplacedFunctionName());
        attr->setInvalid();
        return;
      }
      attr->setReplacedFunction(replacedFun);
      continue;
    }
    auto *newAttr = DynamicReplacementAttr::create(
        D->getASTContext(), attr->getReplacedFunctionName(), origs[index]);
    DeclAttributes &attrs = replacements[index]->getAttrs();
    attrs.add(newAttr);
  }
  if (auto *CD = dyn_cast<ConstructorDecl>(D)) {
    auto *attr = CD->getAttrs().getAttribute<DynamicReplacementAttr>();
    auto replacedIsConvenienceInit =
        cast<ConstructorDecl>(attr->getReplacedFunction())->isConvenienceInit();
    if (replacedIsConvenienceInit &&!CD->isConvenienceInit()) {
      diagnose(attr->getLocation(),
               diag::dynamic_replacement_replaced_constructor_is_convenience,
               attr->getReplacedFunctionName());
    } else if (!replacedIsConvenienceInit && CD->isConvenienceInit()) {
      diagnose(
          attr->getLocation(),
          diag::dynamic_replacement_replaced_constructor_is_not_convenience,
          attr->getReplacedFunctionName());
    }
  }


  // Remove the attribute on the abstract storage (we have moved it to the
  // accessor decl).
  if (!isa<AbstractStorageDecl>(D))
    return;
  D->getAttrs().removeAttribute(attr);
}

void AttributeChecker::visitImplementsAttr(ImplementsAttr *attr) {
  TypeLoc &ProtoTypeLoc = attr->getProtocolType();
  TypeResolutionOptions options = None;
  options |= TypeResolutionFlags::AllowUnboundGenerics;

  DeclContext *DC = D->getDeclContext();
  auto resolution = TypeResolution::forContextual(DC);
  Type T = resolution.resolveType(ProtoTypeLoc.getTypeRepr(), options);
  ProtoTypeLoc.setType(T);

  // Definite error-types were already diagnosed in resolveType.
  if (!T || T->hasError())
    return;

  // Check that we got a ProtocolType.
  if (auto PT = T->getAs<ProtocolType>()) {
    ProtocolDecl *PD = PT->getDecl();

    // Check that the ProtocolType has the specified member.
    LookupResult R = TC.lookupMember(PD->getDeclContext(),
                                     PT, attr->getMemberName());
    if (!R) {
      TC.diagnose(attr->getLocation(),
                  diag::implements_attr_protocol_lacks_member,
                  PD->getBaseName(), attr->getMemberName())
        .highlight(attr->getMemberNameLoc().getSourceRange());
    }

    // Check that the decl we're decorating is a member of a type that actually
    // conforms to the specified protocol.
    NominalTypeDecl *NTD = DC->getSelfNominalTypeDecl();
    SmallVector<ProtocolConformance *, 2> conformances;
    if (!NTD->lookupConformance(DC->getParentModule(), PD, conformances)) {
      TC.diagnose(attr->getLocation(),
                  diag::implements_attr_protocol_not_conformed_to,
                  NTD->getFullName(), PD->getFullName())
        .highlight(ProtoTypeLoc.getTypeRepr()->getSourceRange());
    }

  } else {
    TC.diagnose(attr->getLocation(),
                diag::implements_attr_non_protocol_type)
      .highlight(ProtoTypeLoc.getTypeRepr()->getSourceRange());
  }
}

void AttributeChecker::visitFrozenAttr(FrozenAttr *attr) {
  if (auto *ED = dyn_cast<EnumDecl>(D)) {
    if (!ED->getModuleContext()->isResilient()) {
      diagnoseAndRemoveAttr(attr, diag::enum_frozen_nonresilient, attr);
      return;
    }

    if (ED->getFormalAccess() < AccessLevel::Public &&
        !ED->getAttrs().hasAttribute<UsableFromInlineAttr>()) {
      diagnoseAndRemoveAttr(attr, diag::enum_frozen_nonpublic, attr);
      return;
    }
  }

  auto *VD = cast<ValueDecl>(D);

  if (VD->getFormalAccess() < AccessLevel::Public &&
      !VD->getAttrs().hasAttribute<UsableFromInlineAttr>()) {
    diagnoseAndRemoveAttr(attr, diag::frozen_attr_on_internal_type,
                          VD->getFullName(), VD->getFormalAccess());
  }
}

void AttributeChecker::visitNonOverrideAttr(NonOverrideAttr *attr) {
  if (auto overrideAttr = D->getAttrs().getAttribute<OverrideAttr>()) {
    diagnoseAndRemoveAttr(overrideAttr, diag::nonoverride_and_override_attr);
  }
}

void AttributeChecker::visitCustomAttr(CustomAttr *attr) {
  auto dc = D->getInnermostDeclContext();

  // Figure out which nominal declaration this custom attribute refers to.
  auto nominal = evaluateOrDefault(
    TC.Context.evaluator, CustomAttrNominalRequest{attr, dc}, nullptr);

  // If there is no nominal type with this name, complain about this being
  // an unknown attribute.
  if (!nominal) {
    std::string typeName;
    if (auto typeRepr = attr->getTypeLoc().getTypeRepr()) {
      llvm::raw_string_ostream out(typeName);
      typeRepr->print(out);
    } else {
      typeName = attr->getTypeLoc().getType().getString();
    }

    TC.diagnose(attr->getLocation(), diag::unknown_attribute,
                typeName);
    attr->setInvalid();
    return;
  }

  // If the nominal type is a property wrapper type, we can be delegating
  // through a property.
  if (nominal->getPropertyWrapperTypeInfo()) {
    // property wrappers can only be applied to variables
    if (!isa<VarDecl>(D) || isa<ParamDecl>(D)) {
      TC.diagnose(attr->getLocation(),
                  diag::property_wrapper_attribute_not_on_property,
                  nominal->getFullName());
      attr->setInvalid();
      return;
    }

    return;
  }

  // If the nominal type is a function builder type, verify that D is a
  // function, storage with an explicit getter, or parameter of function type.
  if (nominal->getAttrs().hasAttribute<FunctionBuilderAttr>()) {
    ValueDecl *decl;
    if (auto param = dyn_cast<ParamDecl>(D)) {
      decl = param;
    } else if (auto func = dyn_cast<FuncDecl>(D)) {
      decl = func;
    } else if (auto storage = dyn_cast<AbstractStorageDecl>(D)) {
      decl = storage;
      auto getter = storage->getGetter();
      if (!getter || getter->isImplicit() || !getter->hasBody()) {
        TC.diagnose(attr->getLocation(),
                    diag::function_builder_attribute_on_storage_without_getter,
                    nominal->getFullName(),
                    isa<SubscriptDecl>(storage) ? 0
                      : storage->getDeclContext()->isTypeContext() ? 1
                      : cast<VarDecl>(storage)->isLet() ? 2 : 3);
        attr->setInvalid();
        return;
      }
    } else {
      TC.diagnose(attr->getLocation(),
                  diag::function_builder_attribute_not_allowed_here,
                  nominal->getFullName());
      attr->setInvalid();
      return;
    }

    // Diagnose and ignore arguments.
    if (attr->getArg()) {
      TC.diagnose(attr->getLocation(), diag::function_builder_arguments)
        .highlight(attr->getArg()->getSourceRange());
    }

    // Complain if this isn't the primary function-builder attribute.
    auto attached = decl->getAttachedFunctionBuilder();
    if (attached != attr) {
      TC.diagnose(attr->getLocation(), diag::function_builder_multiple,
                  isa<ParamDecl>(decl));
      TC.diagnose(attached->getLocation(),
                  diag::previous_function_builder_here);
      attr->setInvalid();
      return;
    } else {
      // Force any diagnostics associated with computing the function-builder
      // type.
      (void) decl->getFunctionBuilderType();
    }

    return;
  }

  TC.diagnose(attr->getLocation(), diag::nominal_type_not_attribute,
              nominal->getDescriptiveKind(), nominal->getFullName());
  nominal->diagnose(diag::decl_declared_here, nominal->getFullName());
  attr->setInvalid();
}


void AttributeChecker::visitPropertyWrapperAttr(PropertyWrapperAttr *attr) {
  auto nominal = dyn_cast<NominalTypeDecl>(D);
  if (!nominal)
    return;

  // Force checking of the property wrapper type.
  (void)nominal->getPropertyWrapperTypeInfo();
}

void AttributeChecker::visitFunctionBuilderAttr(FunctionBuilderAttr *attr) {
  // TODO: check that the type at least provides a `sequence` factory?
  // Any other validation?
}

// SWIFT_ENABLE_TENSORFLOW
/// Returns true if the given type conforms to `Differentiable` in the given
/// module.
static bool conformsToDifferentiable(Type type, DeclContext *DC) {
  auto &ctx = type->getASTContext();
  auto *differentiableProto =
      ctx.getProtocol(KnownProtocolKind::Differentiable);
  return TypeChecker::conformsToProtocol(type, differentiableProto, DC,
                                         ConformanceCheckFlags::InExpression)
      .hasValue();
};

// SWIFT_ENABLE_TENSORFLOW
/// Returns true if the given type's `TangentVector` is equal to itself in the given
/// module.
static bool tangentVectorEqualSelf(Type type, DeclContext *DC) {
  assert(conformsToDifferentiable(type, DC));
  auto &ctx = type->getASTContext();
  auto *differentiableProto =
      ctx.getProtocol(KnownProtocolKind::Differentiable);
  auto conf = TypeChecker::conformsToProtocol(
                  type, differentiableProto, DC,
                  ConformanceCheckFlags::InExpression);
  auto tanType = conf->getTypeWitnessByName(type, ctx.Id_TangentVector);
  return type->getCanonicalType() == tanType->getCanonicalType();
};

// SWIFT_ENABLE_TENSORFLOW
/// Creates a `AutoDiffParameterIndices` for the given function type,
/// inferring all differentiation parameters.
/// The differentiation parameters are inferred to be:
/// - All parameters of the function type that conform to `Differentiable`.
/// - If the function type's result is a function type, then also all
///   parameters of the function result type that conform to `Differentiable`.
AutoDiffParameterIndices *
TypeChecker::inferDifferentiableParameters(
    AbstractFunctionDecl *AFD, GenericEnvironment *derivativeGenEnv) {
  auto &ctx = AFD->getASTContext();
  auto *functionType = AFD->getInterfaceType()->castTo<AnyFunctionType>();
  AutoDiffParameterIndicesBuilder builder(functionType);
  SmallVector<Type, 4> allParamTypes;

  // Returns true if the i-th parameter type is differentiable.
  auto isDifferentiableParam = [&](unsigned i) -> bool {
    if (i >= allParamTypes.size())
      return false;
    auto paramType = allParamTypes[i];
    if (derivativeGenEnv)
      paramType = derivativeGenEnv->mapTypeIntoContext(paramType);
    else
      paramType = AFD->mapTypeIntoContext(paramType);
    // Return false for existential types.
    if (paramType->isExistentialType())
      return false;
    // Return false for function types.
    if (paramType->is<AnyFunctionType>())
      return false;
    // Return true if the type conforms to `Differentiable`.
    return conformsToDifferentiable(paramType, AFD);
  };

  // Get all parameter types.
  // NOTE: To be robust, result function type parameters should be added only if
  // `functionType` comes from a static/instance method, and not a free function
  // returning a function type. In practice, this code path should not be
  // reachable for free functions returning a function type.
  if (auto resultFnType = functionType->getResult()->getAs<AnyFunctionType>())
    for (auto &param : resultFnType->getParams())
      allParamTypes.push_back(param.getPlainType());
  for (auto &param : functionType->getParams())
    allParamTypes.push_back(param.getPlainType());

  // Set differentiation parameters.
  for (unsigned i : range(builder.size()))
    if (isDifferentiableParam(i))
      builder.setParameter(i);

  return builder.build(ctx);
}

// SWIFT_ENABLE_TENSORFLOW
static FuncDecl *resolveAutoDiffAssociatedFunction(
    TypeChecker &TC, DeclNameWithLoc specifier, AbstractFunctionDecl *original,
    Type expectedTy, std::function<bool(FuncDecl *)> isValid) {
  auto nameLoc = specifier.Loc.getBaseNameLoc();
  auto overloadDiagnostic = [&]() {
    TC.diagnose(nameLoc, diag::differentiable_attr_overload_not_found,
                specifier.Name, expectedTy);
  };
  auto ambiguousDiagnostic = [&]() {
    TC.diagnose(nameLoc,
                diag::differentiable_attr_ambiguous_function_identifier,
                specifier.Name);
  };
  auto notFunctionDiagnostic = [&]() {
    TC.diagnose(nameLoc, diag::differentiable_attr_specified_not_function,
                specifier.Name);
  };
  std::function<void()> invalidTypeContextDiagnostic = [&]() {
    TC.diagnose(nameLoc,
                diag::differentiable_attr_function_not_same_type_context,
                specifier.Name);
  };

  // Returns true if the original function and associated function candidate are
  // defined in compatible type contexts. If the original function and the
  // associated function have different parents, or if they both have no type
  // context and are in different modules, return false.
  std::function<bool(FuncDecl *)> hasValidTypeContext = [&](FuncDecl *func) {
    // Check if both functions are top-level.
    if (!original->getInnermostTypeContext() &&
        !func->getInnermostTypeContext() &&
        original->getParentModule() == func->getParentModule())
      return true;
    // Check if both functions are defined in the same type context.
    if (auto typeCtx1 = original->getInnermostTypeContext())
      if (auto typeCtx2 = func->getInnermostTypeContext())
        return typeCtx1->getSelfNominalTypeDecl() ==
            typeCtx2->getSelfNominalTypeDecl();
    return original->getParent() == func->getParent();
  };

  auto isABIPublic = [&](AbstractFunctionDecl *func) {
    return func->getFormalAccess() >= AccessLevel::Public ||
           func->getAttrs().hasAttribute<InlinableAttr>() ||
           func->getAttrs().hasAttribute<UsableFromInlineAttr>();
  };

  // If the original function is exported (i.e. it is public or
  // @usableFromInline), then the associated functions must also be exported.
  // Returns true on error.
  auto checkAccessControl = [&](FuncDecl *func) {
    if (!isABIPublic(original))
      return false;
    if (isABIPublic(func))
      return false;
    TC.diagnose(nameLoc, diag::differentiable_attr_invalid_access,
                specifier.Name, original->getFullName());
    return true;
  };

  auto originalTypeCtx = original->getInnermostTypeContext();
  if (!originalTypeCtx) originalTypeCtx = original->getParent();
  assert(originalTypeCtx);

  // Set lookup options.
  auto lookupOptions = defaultMemberLookupOptions
      | NameLookupFlags::IgnoreAccessControl;

  auto candidate = TC.lookupFuncDecl(
      specifier.Name, nameLoc, /*baseType*/ Type(), originalTypeCtx, isValid,
      overloadDiagnostic, ambiguousDiagnostic, notFunctionDiagnostic,
      lookupOptions, hasValidTypeContext, invalidTypeContextDiagnostic);

  if (!candidate)
    return nullptr;

  if (checkAccessControl(candidate))
    return nullptr;

  // Derivatives of class members must be final.
  if (original->getDeclContext()->getSelfClassDecl() &&
      !candidate->isFinal()) {
    TC.diagnose(nameLoc,
                diag::differentiable_attr_class_derivative_not_final);
    return nullptr;
  }

  return candidate;
}

// SWIFT_ENABLE_TENSORFLOW
// Checks that the `candidate` function type equals the `required` function
// type, disregarding parameter labels and tuple result labels.
// `checkGenericSignature` is used to check generic signatures, if specified.
// Otherwise, generic signatures are checked for equality.
static bool checkFunctionSignature(
    CanAnyFunctionType required, CanType candidate,
    Optional<std::function<bool(GenericSignature *, GenericSignature *)>>
        checkGenericSignature = None) {
  // Check that candidate is actually a function.
  auto candidateFnTy = dyn_cast<AnyFunctionType>(candidate);
  if (!candidateFnTy)
    return false;

  // Erase dynamic self types.
  required = dyn_cast<AnyFunctionType>(required->getCanonicalType());
  candidateFnTy = dyn_cast<AnyFunctionType>(candidateFnTy->getCanonicalType());

  // Check that generic signatures match.
  auto requiredGenSig = required.getOptGenericSignature();
  auto candidateGenSig = candidateFnTy.getOptGenericSignature();
  // Call generic signature check function, if specified.
  // Otherwise, check that generic signatures are equal.
  if (!checkGenericSignature) {
    if (candidateGenSig != requiredGenSig)
      return false;
  } else if (!(*checkGenericSignature)(requiredGenSig, candidateGenSig)) {
    return false;
  }

  // Check that parameter types match, disregarding labels.
  if (required->getNumParams() != candidateFnTy->getNumParams())
    return false;
  if (!std::equal(required->getParams().begin(), required->getParams().end(),
                  candidateFnTy->getParams().begin(),
                  [](AnyFunctionType::Param x, AnyFunctionType::Param y) {
                    return x.getPlainType()->isEqual(y.getPlainType());
                  }))
    return false;

  // If required result type is not a function type, check that result types
  // match exactly.
  auto requiredResultFnTy = dyn_cast<AnyFunctionType>(required.getResult());
  if (!requiredResultFnTy) {
    auto requiredResultTupleTy = dyn_cast<TupleType>(required.getResult());
    auto candidateResultTupleTy =
        dyn_cast<TupleType>(candidateFnTy.getResult());
    if (!requiredResultTupleTy || !candidateResultTupleTy)
      return required.getResult()->isEqual(candidateFnTy.getResult());
    // If result types are tuple types, check that element types match,
    // ignoring labels.
    if (requiredResultTupleTy->getNumElements() !=
        candidateResultTupleTy->getNumElements())
      return false;
    return std::equal(requiredResultTupleTy.getElementTypes().begin(),
                      requiredResultTupleTy.getElementTypes().end(),
                      candidateResultTupleTy.getElementTypes().begin(),
                      [](CanType x, CanType y) { return x->isEqual(y); });
  }

  // Required result type is a function. Recurse.
  return checkFunctionSignature(requiredResultFnTy, candidateFnTy.getResult());
};

// SWIFT_ENABLE_TENSORFLOW
// Computes `AutoDiffParameterIndices` from the given parsed differentiation
// parameters (possibly empty) for the given function and derivative generic
// environment, then verifies that the parameter indices are valid.
// - If parsed parameters are empty, infer parameter indices.
// - Otherwise, build parameter indices from parsed parameters.
// The attribute name/location are used in diagnostics.
static AutoDiffParameterIndices *computeDifferentiationParameters(
    TypeChecker &TC, ArrayRef<ParsedAutoDiffParameter> parsedWrtParams,
    AbstractFunctionDecl *function, GenericEnvironment *derivativeGenEnv,
    StringRef attrName, SourceLoc attrLoc
) {
  // Get function type and parameters.
  TC.resolveDeclSignature(function);
  auto *functionType = function->getInterfaceType()->castTo<AnyFunctionType>();
  auto &params = *function->getParameters();
  auto numParams = function->getParameters()->size();
  auto isInstanceMethod = function->isInstanceMember();

  // Diagnose if function has no parameters.
  if (params.size() == 0) {
    // If function is not an instance method, diagnose immediately.
    if (!isInstanceMethod) {
      TC.diagnose(attrLoc, diag::diff_function_no_parameters,
                  function->getFullName())
          .highlight(function->getSignatureSourceRange());
      return nullptr;
    }
    // If function is an instance method, diagnose only if `self` does not
    // conform to `Differentiable`.
    else {
      auto selfType = function->getImplicitSelfDecl()->getInterfaceType();
      if (derivativeGenEnv)
        selfType = derivativeGenEnv->mapTypeIntoContext(selfType);
      else
        selfType = function->mapTypeIntoContext(selfType);
      // FIXME(TF-568): `Differentiable`-conforming protocols cannot define
      // `@differentiable` computed properties because the check below returns
      // false.
      if (!conformsToDifferentiable(selfType, function)) {
        TC.diagnose(attrLoc, diag::diff_function_no_parameters,
                    function->getFullName())
            .highlight(function->getSignatureSourceRange());
        return nullptr;
      }
    }
  }

  // If parsed differentiation parameters are empty, infer parameter indices
  // from the function type.
  if (parsedWrtParams.empty())
    return TypeChecker::inferDifferentiableParameters(
        function, derivativeGenEnv);

  // Otherwise, build parameter indices from parsed differentiation parameters.
  AutoDiffParameterIndicesBuilder builder(functionType);
  int lastIndex = -1;
  for (unsigned i : indices(parsedWrtParams)) {
    auto paramLoc = parsedWrtParams[i].getLoc();
    switch (parsedWrtParams[i].getKind()) {
      case ParsedAutoDiffParameter::Kind::Named: {
        auto nameIter =
            llvm::find_if(params.getArray(), [&](ParamDecl *param) {
              return param->getName() == parsedWrtParams[i].getName();
            });
        // Parameter name must exist.
        if (nameIter == params.end()) {
          TC.diagnose(paramLoc, diag::diff_params_clause_param_name_unknown,
                      parsedWrtParams[i].getName());
          return nullptr;
        }
        // Parameter names must be specified in the original order.
        unsigned index = std::distance(params.begin(), nameIter);
        if ((int)index <= lastIndex) {
          TC.diagnose(paramLoc,
                      diag::diff_params_clause_params_not_original_order);
          return nullptr;
        }
        builder.setParameter(index);
        lastIndex = index;
        break;
      }
      case ParsedAutoDiffParameter::Kind::Self: {
        // 'self' is only applicable to instance methods.
        if (!isInstanceMethod) {
          TC.diagnose(paramLoc,
                      diag::diff_params_clause_self_instance_method_only);
          return nullptr;
        }
        // 'self' can only be the first in the list.
        if (i > 0) {
          TC.diagnose(paramLoc, diag::diff_params_clause_self_must_be_first);
          return nullptr;
        }
        builder.setParameter(builder.size() - 1);
        break;
      }
      case ParsedAutoDiffParameter::Kind::Ordered: {
        auto index = parsedWrtParams[i].getIndex();
        if (index >= numParams) {
          TC.diagnose(paramLoc, diag::diff_params_clause_param_index_out_of_range);
          return nullptr;
        }
        // Parameter names must be specified in the original order.
        if ((int)index <= lastIndex) {
          TC.diagnose(paramLoc,
              diag::diff_params_clause_params_not_original_order);
          return nullptr;
        }
        builder.setParameter(index);
        lastIndex = index;
        break;
      }
    }
  }
  return builder.build(TC.Context);
}

// SWIFT_ENABLE_TENSORFLOW
// Computes `AutoDiffIndexSubset` from the given parsed transposing
// parameters (possibly empty) for the given function, then verifies
// that the parameter indices are valid.
// - If parsed parameters are empty, infer parameter indices.
// - Otherwise, build parameter indices from parsed parameters.
// The attribute name/location are used in diagnostics.
static AutoDiffIndexSubset *computeTransposingParameters(
    TypeChecker &TC, ArrayRef<ParsedAutoDiffParameter> parsedWrtParams,
    AbstractFunctionDecl *transposeFunc, bool isCurried,
    GenericEnvironment *derivativeGenEnv, SourceLoc attrLoc
) {
  // Get function type and parameters.
  TC.resolveDeclSignature(transposeFunc);
  auto *functionType = transposeFunc->getInterfaceType()
                           ->castTo<AnyFunctionType>();
  
  ArrayRef<TupleTypeElt> transposeResultTypes;
  // Return type of '@transposing' function can have single type or tuple
  // of types.
  auto temp = functionType->getResult();
  if (isCurried)
    temp = temp->getAs<AnyFunctionType>()->getResult();
  
  if (auto t = temp->getAs<TupleType>()) {
    transposeResultTypes = t->getElements();
  } else {
    transposeResultTypes = ArrayRef<TupleTypeElt>(temp);
  }
  
  auto &params = *transposeFunc->getParameters();
  auto isInstanceMethod = transposeFunc->isInstanceMember();
  
  bool wrtSelf = false;
  if (isCurried && !parsedWrtParams.empty() &&
      parsedWrtParams.front().getKind() == ParsedAutoDiffParameter::Kind::Self)
    wrtSelf = true;
  
  // Make sure the self type is differentiable.
  if (isCurried && wrtSelf) {
    auto selfType = transposeFunc->getImplicitSelfDecl()->getInterfaceType();
    if (derivativeGenEnv)
      selfType = derivativeGenEnv->mapTypeIntoContext(selfType);
    if (!conformsToDifferentiable(selfType, transposeFunc)) {
      TC.diagnose(attrLoc, diag::diff_function_no_parameters,
                  transposeFunc->getFullName())
          .highlight(transposeFunc->getSignatureSourceRange());
      return nullptr;
    }
  }
  
  // If parsed differentiation parameters are empty, infer parameter indices
  // from the function type.
  // TODO(bartchr): still need to do this!
//  if (parsedWrtParams.empty())
//    return TypeChecker::inferTransposingParameters(
//        function, derivativeGenEnv);
  
  // Otherwise, build parameter indices from parsed differentiation parameters.
  unsigned numParams = params.size() + transposeResultTypes.size();
  auto paramIndices = SmallBitVector(numParams);
  int lastIndex = -1;
  for (unsigned i : indices(parsedWrtParams)) {
    auto paramLoc = parsedWrtParams[i].getLoc();
    switch (parsedWrtParams[i].getKind()) {
    case ParsedAutoDiffParameter::Kind::Named: {
      TC.diagnose(paramLoc, diag::transposing_attr_cant_use_named_wrt_params,
                  parsedWrtParams[i].getName());
      return nullptr;
    }
    case ParsedAutoDiffParameter::Kind::Self: {
      // 'self' is only applicable to instance methods.
      if (!isInstanceMethod) {
        TC.diagnose(paramLoc,
                    diag::diff_params_clause_self_instance_method_only);
        return nullptr;
      }
      // 'self' can only be the first in the list.
      if (i > 0) {
        TC.diagnose(paramLoc, diag::diff_params_clause_self_must_be_first);
        return nullptr;
      }
      paramIndices.set(numParams - 1);
      break;
    }
    case ParsedAutoDiffParameter::Kind::Ordered: {
      auto index = parsedWrtParams[i].getIndex();
      if (index >= numParams) {
        TC.diagnose(paramLoc, diag::diff_params_clause_param_index_out_of_range);
        return nullptr;
      }
      // Parameter names must be specified in the original order.
      if ((int)index <= lastIndex) {
        TC.diagnose(paramLoc,
                    diag::diff_params_clause_params_not_original_order);
        return nullptr;
      }
      paramIndices.set(index);
      lastIndex = index;
      break;
    }
    }
  }
  return AutoDiffIndexSubset::get(TC.Context, paramIndices);
}

// SWIFT_ENABLE_TENSORFLOW
// Checks if the given `AutoDiffParameterIndices` instance is valid for the
// given function type in the given derivative generic environment and module
// context. Returns true on error.
// The parsed differentiation parameters and attribute location are used in
// diagnostics.
static bool checkDifferentiationParameters(
    TypeChecker &TC, AbstractFunctionDecl *AFD,
    AutoDiffParameterIndices *indices, AnyFunctionType *functionType,
    GenericEnvironment *derivativeGenEnv, ModuleDecl *module,
    ArrayRef<ParsedAutoDiffParameter> parsedWrtParams, SourceLoc attrLoc) {
  // Diagnose empty parameter indices. This occurs when no `wrt` clause is
  // declared and no differentiation parameters can be inferred.
  if (indices->isEmpty()) {
    TC.diagnose(attrLoc, diag::diff_params_clause_no_inferred_parameters);
    return true;
  }

  // Check that differentiation parameters have allowed types.
  SmallVector<Type, 4> wrtParamTypes;
  indices->getSubsetParameterTypes(functionType, wrtParamTypes);
  for (unsigned i : range(wrtParamTypes.size())) {
    SourceLoc loc = parsedWrtParams.empty()
        ? attrLoc
        : parsedWrtParams[i].getLoc();
    auto wrtParamType = wrtParamTypes[i];
    if (wrtParamType->is<InOutType>()) {
      TC.diagnose(
          loc,
          diag::diff_params_clause_inout_argument,
          wrtParamType);
      return true;
    }
    if (!wrtParamType->hasTypeParameter())
      wrtParamType = wrtParamType->mapTypeOutOfContext();
    if (derivativeGenEnv)
      wrtParamType =
          derivativeGenEnv->mapTypeIntoContext(wrtParamType);
    else
      wrtParamType = AFD->mapTypeIntoContext(wrtParamType);
    // Parameter cannot have an existential type.
    if (wrtParamType->isExistentialType()) {
      TC.diagnose(
           loc, diag::diff_params_clause_cannot_diff_wrt_existentials,
           wrtParamType);
      return true;
    }
    // Parameter cannot have a function type.
    if (wrtParamType->is<AnyFunctionType>()) {
      TC.diagnose(loc, diag::diff_params_clause_cannot_diff_wrt_functions,
                  wrtParamType);
      return true;
    }
    // Parameter must conform to `Differentiable`.
    if (!conformsToDifferentiable(wrtParamType, AFD)) {
      TC.diagnose(loc, diag::diff_params_clause_param_not_differentiable,
                  wrtParamType);
      return true;
    }
  }
  return false;
}
// SWIFT_ENABLE_TENSORFLOW
// Checks if the given `AutoDiffIndexSubset` instance is valid for the
// given function type in the given derivative generic environment and module
// context. Returns true on error.
// The parsed differentiation parameters and attribute location are used in
// diagnostics.
static bool checkTransposingParameters(
    TypeChecker &TC, AbstractFunctionDecl *AFD,
    SmallVector<Type, 4> wrtParamTypes, GenericEnvironment *derivativeGenEnv,
    ModuleDecl *module, ArrayRef<ParsedAutoDiffParameter> parsedWrtParams,
    SourceLoc attrLoc) {
  // Check that differentiation parameters have allowed types.
    for (unsigned i : indices(wrtParamTypes)) {
    auto wrtParamType = wrtParamTypes[i];
    if (!wrtParamType->hasTypeParameter())
      wrtParamType = wrtParamType->mapTypeOutOfContext();
    if (derivativeGenEnv)
      wrtParamType = derivativeGenEnv->mapTypeIntoContext(wrtParamType);
    else
      wrtParamType = AFD->mapTypeIntoContext(wrtParamType);
    SourceLoc loc = parsedWrtParams.empty()
        ? attrLoc
        : parsedWrtParams[i].getLoc();
    // Parameter cannot have an existential type.
    if (wrtParamType->isExistentialType()) {
      TC.diagnose(loc, diag::diff_params_clause_cannot_diff_wrt_existentials,
                  wrtParamType);
      return true;
    }
    // Parameter cannot have a function type.
    if (wrtParamType->is<AnyFunctionType>()) {
      TC.diagnose(loc, diag::diff_params_clause_cannot_diff_wrt_functions,
                  wrtParamType);
      return true;
    }
    // Parameter must conform to `Differentiable`
    // and `Type.TangentVector == Type`.
    if (!conformsToDifferentiable(wrtParamType, AFD) ||
        !tangentVectorEqualSelf(wrtParamType, AFD)) {
      TC.diagnose(loc, diag::transpose_params_clause_param_not_differentiable,
                  wrtParamType.getString());
      return true;
    }
  }
  return false;
}

// SWIFT_ENABLE_TENSORFLOW
void AttributeChecker::visitDifferentiableAttr(DifferentiableAttr *attr) {
  auto &ctx = TC.Context;
  auto lookupConformance =
      LookUpConformanceInModule(D->getDeclContext()->getParentModule());

  // If functions is marked as linear, you cannot have a custom VJP and/or
  // a JVP.
  if (attr->isLinear() && (attr->getVJP() || attr->getJVP())) {
    diagnoseAndRemoveAttr(attr,
                          diag::attr_differentiable_no_vjp_or_jvp_when_linear);
    return;
  }

  AbstractFunctionDecl *original = dyn_cast<AbstractFunctionDecl>(D);
  if (auto *asd = dyn_cast<AbstractStorageDecl>(D)) {
    if (asd->getImplInfo().isSimpleStored() &&
        (attr->getJVP() || attr->getVJP())) {
      diagnoseAndRemoveAttr(attr,
          diag::differentiable_attr_stored_property_variable_unsupported);
      return;
    }
    // When used directly on a storage decl (stored/computed property or
    // subscript), the getter is currently inferred to be `@differentiable`.
    // TODO(TF-129): Infer setter to also be `@differentiable` after
    // differentiation supports inout parameters. This requires refactoring to
    // handle multiple `original` functions (both getter and setter).
    original = asd->getGetter();
  }
  // Setters are not yet supported.
  // TODO(TF-129): Remove this when differentiation supports inout parameters.
  if (auto *accessor = dyn_cast_or_null<AccessorDecl>(original))
    if (accessor->isSetter())
      original = nullptr;

  // Global immutable vars, for example, have no getter, and therefore trigger
  // this.
  if (!original) {
    diagnoseAndRemoveAttr(attr, diag::invalid_decl_attribute, attr);
    return;
  }

  TC.resolveDeclSignature(original);
  auto *originalFnTy = original->getInterfaceType()->castTo<AnyFunctionType>();
  bool isMethod = original->hasImplicitSelfDecl();

  // If the original function returns the empty tuple type, there's no output to
  // differentiate from.
  auto originalResultTy = originalFnTy->getResult();
  if (isMethod)
    originalResultTy = originalResultTy->castTo<AnyFunctionType>()->getResult();
  if (originalResultTy->isEqual(ctx.TheEmptyTupleType)) {
    TC.diagnose(attr->getLocation(), diag::differentiable_attr_void_result,
                original->getFullName())
        .highlight(original->getSourceRange());
    attr->setInvalid();
    return;
  }

  bool isOriginalProtocolRequirement =
      isa<ProtocolDecl>(original->getDeclContext()) &&
      original->isProtocolRequirement();

  bool isOriginalClassMember =
      original->getDeclContext() &&
      original->getDeclContext()->getSelfClassDecl();

  // Diagnose invalid class conditions.
  if (isOriginalClassMember) {
    // Class methods returning dynamic `Self` are not supported.
    // (For class methods, dynamic `Self` is supported only as the single
    //  result - JVPs/VJPs would not type-check.
    if (auto *originalFn = dyn_cast<FuncDecl>(original)) {
      if (originalFn->hasDynamicSelfResult()) {
        TC.diagnose(attr->getLocation(),
                    diag::differentiable_attr_class_member_no_dynamic_self);
        attr->setInvalid();
        return;
      }
    }

    // TODO(TF-654): Class initializers are not yet supported.
    // Extra JVP/VJP type calculation logic is necessary because classes have
    // both allocators and initializers.
    if (auto *initDecl = dyn_cast<ConstructorDecl>(original)) {
      TC.diagnose(attr->getLocation(),
                  diag::differentiable_attr_class_init_not_yet_supported);
      attr->setInvalid();
      return;
    }
  }

  // Start type-checking the arguments of the @differentiable attribute. This
  // covers 'wrt:', 'jvp:', 'vjp:', and 'where', all of which are optional.

  // Handle 'where' clause, if it exists.
  // - Resolve attribute where clause requirements and store in the attribute
  //   for serialization.
  // - Compute generic signature for autodiff associated functions based on
  //   the original function's generate signature and the attribute's where
  //   clause requirements.
  GenericSignature *whereClauseGenSig = nullptr;
  GenericEnvironment *whereClauseGenEnv = nullptr;
  if (auto *whereClause = attr->getWhereClause()) {
    // `@differentiable` attributes on protocol requirements do not support
    // 'where' clauses.
    if (isOriginalProtocolRequirement) {
      TC.diagnose(attr->getLocation(),
                  diag::differentiable_attr_protocol_req_where_clause);
      attr->setInvalid();
      return;
    }
    if (whereClause->getRequirements().empty()) {
      // Where clause must not be empty.
      TC.diagnose(attr->getLocation(),
                  diag::differentiable_attr_empty_where_clause);
      attr->setInvalid();
      return;
    }

    auto *originalGenSig = original->getGenericSignature();
    if (!originalGenSig) {
      // Attributes with where clauses can only be declared on
      // generic functions.
      TC.diagnose(attr->getLocation(),
                  diag::differentiable_attr_nongeneric_trailing_where,
                  original->getFullName())
        .highlight(whereClause->getSourceRange());
      attr->setInvalid();
      return;
    }

    // Build a new generic signature for autodiff associated functions.
    GenericSignatureBuilder builder(ctx);
    // Add the original function's generic signature.
    builder.addGenericSignature(originalGenSig);

    using FloatingRequirementSource =
        GenericSignatureBuilder::FloatingRequirementSource;

    bool errorOccurred = false;
    RequirementRequest::visitRequirements(
      WhereClauseOwner(original, attr), TypeResolutionStage::Structural,
      [&](const Requirement &req, RequirementRepr *reqRepr) {
        switch (req.getKind()) {
        case RequirementKind::SameType:
        case RequirementKind::Superclass:
        case RequirementKind::Conformance:
          break;

        // Layout requirements are not supported.
        case RequirementKind::Layout:
          TC.diagnose(attr->getLocation(),
                      diag::differentiable_attr_layout_req_unsupported)
            .highlight(reqRepr->getSourceRange());
          errorOccurred = true;
          return false;
        }

        // Add requirement to generic signature builder.
        builder.addRequirement(req, reqRepr,
                               FloatingRequirementSource::forExplicit(reqRepr),
                               nullptr, original->getModuleContext());
        return false;
      });

    if (errorOccurred) {
      attr->setInvalid();
      return;
    }

    // Compute generic signature and environment for autodiff associated
    // functions.
    whereClauseGenSig = std::move(builder).computeGenericSignature(
        attr->getLocation(), /*allowConcreteGenericParams=*/true);
    whereClauseGenEnv = whereClauseGenSig->createGenericEnvironment();
    // Store the resolved requirements in the attribute.
    attr->setRequirements(ctx, whereClauseGenSig->getRequirements());
  }

  // Validate the 'wrt:' parameters.

  // Get the parsed wrt param indices, which have not yet been checked.
  // This is defined for parsed attributes.
  auto parsedWrtParams = attr->getParsedParameters();
  // Get checked wrt param indices.
  // This is defined only for compiler-synthesized attributes.
  AutoDiffParameterIndices *checkedWrtParamIndices =
      attr->getParameterIndices();

  // Compute the derivative function type.
  auto derivativeFnTy = originalFnTy;
  if (whereClauseGenEnv)
    derivativeFnTy = whereClauseGenEnv->mapTypeIntoContext(derivativeFnTy)
        ->castTo<AnyFunctionType>();

  // If checked wrt param indices are not specified, compute them.
  if (!checkedWrtParamIndices)
    checkedWrtParamIndices =
        computeDifferentiationParameters(TC, parsedWrtParams, original,
                                         whereClauseGenEnv, attr->getAttrName(),
                                         attr->getLocation());
  if (!checkedWrtParamIndices) {
    attr->setInvalid();
    return;
  }

  // Check if differentiation parameter indices are valid.
  if (checkDifferentiationParameters(
          TC, original, checkedWrtParamIndices, derivativeFnTy, whereClauseGenEnv,
          original->getModuleContext(), parsedWrtParams, attr->getLocation())) {
    attr->setInvalid();
    return;
  }

  // Set the checked differentiation parameter indices in the attribute.
  attr->setParameterIndices(checkedWrtParamIndices);

  if (whereClauseGenEnv)
    originalResultTy =
        whereClauseGenEnv->mapTypeIntoContext(originalResultTy);
  else
    originalResultTy = original->mapTypeIntoContext(originalResultTy);
  // Check that original function's result type conforms to `Differentiable`.
  if (!conformsToDifferentiable(originalResultTy, original)) {
    TC.diagnose(attr->getLocation(),
                diag::differentiable_attr_result_not_differentiable,
                originalResultTy);
    attr->setInvalid();
    return;
  }

  // `@differentiable` attributes on protocol requirements do not support
  // JVP/VJP.
  if (isOriginalProtocolRequirement && (attr->getJVP() || attr->getVJP())) {
    TC.diagnose(attr->getLocation(),
                diag::differentiable_attr_protocol_req_assoc_func);
    attr->setInvalid();
    return;
  }

  // Resolve the JVP declaration, if it exists.
  if (attr->getJVP()) {
    AnyFunctionType *expectedJVPFnTy =
        originalFnTy->getAutoDiffAssociatedFunctionType(
            checkedWrtParamIndices, /*resultIndex*/ 0,
            /*differentiationOrder*/ 1, AutoDiffAssociatedFunctionKind::JVP,
            lookupConformance, whereClauseGenSig, /*makeSelfParamFirst*/ true);

    auto isValidJVP = [&](FuncDecl *jvpCandidate) {
      TC.validateDeclForNameLookup(jvpCandidate);
      return checkFunctionSignature(
          cast<AnyFunctionType>(expectedJVPFnTy->getCanonicalType()),
          jvpCandidate->getInterfaceType()->getCanonicalType());
    };

    FuncDecl *jvp = resolveAutoDiffAssociatedFunction(
        TC, attr->getJVP().getValue(), original, expectedJVPFnTy, isValidJVP);

    if (!jvp) {
      attr->setInvalid();
      return;
    }
    // Memorize the jvp reference in the attribute.
    attr->setJVPFunction(jvp);
  }

  // Resolve the VJP declaration, if it exists.
  if (attr->getVJP()) {
    AnyFunctionType *expectedVJPFnTy =
        originalFnTy->getAutoDiffAssociatedFunctionType(
            checkedWrtParamIndices, /*resultIndex*/ 0,
            /*differentiationOrder*/ 1, AutoDiffAssociatedFunctionKind::VJP,
            lookupConformance, whereClauseGenSig, /*makeSelfParamFirst*/ true);

    auto isValidVJP = [&](FuncDecl *vjpCandidate) {
      TC.validateDeclForNameLookup(vjpCandidate);
      return checkFunctionSignature(
          cast<AnyFunctionType>(expectedVJPFnTy->getCanonicalType()),
          vjpCandidate->getInterfaceType()->getCanonicalType());
    };

    FuncDecl *vjp = resolveAutoDiffAssociatedFunction(
        TC, attr->getVJP().getValue(), original, expectedVJPFnTy, isValidVJP);

    if (!vjp) {
      attr->setInvalid();
      return;
    }
    // Memorize the vjp reference in the attribute.
    attr->setVJPFunction(vjp);
  }

  if (auto *asd = dyn_cast<AbstractStorageDecl>(D)) {
    // Remove `@differentiable` attribute from storage declaration to prevent
    // duplicate attribute registration during SILGen.
    D->getAttrs().removeAttribute(attr);
    // Transfer `@differentiable` attribute from storage declaration to
    // getter accessor.
    auto *newAttr = DifferentiableAttr::create(
        ctx, /*implicit*/ true, attr->AtLoc, attr->getRange(), attr->isLinear(),
        attr->getParameterIndices(), attr->getJVP(), attr->getVJP(),
        attr->getRequirements());
    newAttr->setJVPFunction(attr->getJVPFunction());
    newAttr->setVJPFunction(attr->getVJPFunction());
    auto insertion = ctx.DifferentiableAttrs.try_emplace(
        {asd->getGetter(), newAttr->getParameterIndices()}, newAttr);
    // Valid `@differentiable` attributes are uniqued by their parameter
    // indices. Reject duplicate attributes for the same decl and parameter
    // indices pair.
    if (!insertion.second) {
      diagnoseAndRemoveAttr(attr, diag::differentiable_attr_duplicate);
      TC.diagnose(insertion.first->getSecond()->getLocation(),
                  diag::differentiable_attr_duplicate_note);
      return;
    }
    asd->getGetter()->getAttrs().add(newAttr);
    return;
  }
  auto insertion = ctx.DifferentiableAttrs.try_emplace(
      {D, attr->getParameterIndices()}, attr);
  // `@differentiable` attributes are uniqued by their parameter indices.
  // Reject duplicate attributes for the same decl and parameter indices pair.
  if (!insertion.second && insertion.first->getSecond() != attr) {
    diagnoseAndRemoveAttr(attr, diag::differentiable_attr_duplicate);
    TC.diagnose(insertion.first->getSecond()->getLocation(),
                diag::differentiable_attr_duplicate_note);
    return;
  }
}

// SWIFT_ENABLE_TENSORFLOW
void AttributeChecker::visitDifferentiatingAttr(DifferentiatingAttr *attr) {
  auto &ctx = TC.Context;
  FuncDecl *derivative = dyn_cast<FuncDecl>(D);
  auto lookupConformance =
      LookUpConformanceInModule(D->getDeclContext()->getParentModule());
  auto original = attr->getOriginal();

  auto *derivativeInterfaceType = derivative->getInterfaceType()
      ->castTo<AnyFunctionType>();

  // Perform preliminary derivative checks.

  // The result type should be a two-element tuple.
  // Either a value and pullback:
  //     (value: R, pullback: (R.TangentVector) -> (T.TangentVector...)
  // Or a value and differential:
  //     (value: R, differential: (T.TangentVector...) -> (R.TangentVector)
  auto derivativeResultType = derivative->getResultInterfaceType();
  auto derivativeResultTupleType = derivativeResultType->getAs<TupleType>();
  if (!derivativeResultTupleType ||
      derivativeResultTupleType->getNumElements() != 2) {
    TC.diagnose(attr->getLocation(),
                diag::differentiating_attr_expected_result_tuple);
    attr->setInvalid();
    return;
  }
  auto valueResultElt = derivativeResultTupleType->getElement(0);
  auto funcResultElt = derivativeResultTupleType->getElement(1);
  // Get derivative kind and associated function identifier.
  AutoDiffAssociatedFunctionKind kind;
  if (valueResultElt.getName().str() != "value") {
    TC.diagnose(attr->getLocation(),
                diag::differentiating_attr_invalid_result_tuple_value_label);
    attr->setInvalid();
    return;
  }
  if (funcResultElt.getName().str() == "differential") {
    kind = AutoDiffAssociatedFunctionKind::JVP;
  } else if (funcResultElt.getName().str() == "pullback") {
    kind = AutoDiffAssociatedFunctionKind::VJP;
  } else {
    TC.diagnose(attr->getLocation(),
                diag::differentiating_attr_invalid_result_tuple_func_label);
    attr->setInvalid();
    return;
  }
  // `value: R` result tuple element must conform to `Differentiable`.
  auto diffableProto = ctx.getProtocol(KnownProtocolKind::Differentiable);
  auto valueResultType = valueResultElt.getType();
  if (valueResultType->hasTypeParameter())
    valueResultType = derivative->mapTypeIntoContext(valueResultType);
  auto valueResultConf = TC.conformsToProtocol(valueResultType, diffableProto,
                                               derivative->getDeclContext(),
                                               None);
  if (!valueResultConf) {
    TC.diagnose(attr->getLocation(),
                diag::differentiating_attr_result_value_not_differentiable,
                valueResultElt.getType());
    attr->setInvalid();
    return;
  }

  // Compute expected original function type and look up original function.
  auto *originalFnType =
      derivativeInterfaceType->getAutoDiffOriginalFunctionType();

  std::function<bool(GenericSignature *, GenericSignature *)>
    checkGenericSignatureSatisfied =
        [&](GenericSignature *source, GenericSignature *target) {
          // If target is null, then its requirements are satisfied.
          if (!target)
            return true;
          // If source is null but target is not null, then target's
          // requirements are not satisfied.
          if (!source)
            return false;
          // Check if target's requirements are satisfied by source.
          return TC.checkGenericArguments(
                     derivative, original.Loc.getBaseNameLoc(),
                     original.Loc.getBaseNameLoc(), Type(),
                     source->getGenericParams(), target->getRequirements(),
                     [](SubstitutableType *dependentType) {
                       return Type(dependentType);
                     }, lookupConformance, None) == RequirementCheckResult::Success;
  };

  auto isValidOriginal = [&](FuncDecl *originalCandidate) {
    TC.validateDeclForNameLookup(originalCandidate);
    return checkFunctionSignature(
        cast<AnyFunctionType>(originalFnType->getCanonicalType()),
        originalCandidate->getInterfaceType()->getCanonicalType(),
        checkGenericSignatureSatisfied);
  };

  // TODO: Do not reuse incompatible `@differentiable` attribute diagnostics.
  // Rename compatible diagnostics so that they're not attribute-specific.
  auto overloadDiagnostic = [&]() {
    TC.diagnose(original.Loc, diag::differentiating_attr_overload_not_found,
                original.Name, originalFnType);
  };
  auto ambiguousDiagnostic = [&]() {
    TC.diagnose(original.Loc,
                diag::differentiable_attr_ambiguous_function_identifier,
                original.Name);
  };
  auto notFunctionDiagnostic = [&]() {
    TC.diagnose(original.Loc, diag::differentiable_attr_specified_not_function,
                original.Name);
  };
  std::function<void()> invalidTypeContextDiagnostic = [&]() {
    TC.diagnose(original.Loc,
                diag::differentiable_attr_function_not_same_type_context,
                original.Name);
  };

  // Returns true if the derivative function and original function candidate are
  // defined in compatible type contexts. If the derivative function and the
  // original function candidate have different parents, return false.
  std::function<bool(FuncDecl *)> hasValidTypeContext = [&](FuncDecl *func) {
    // Check if both functions are top-level.
    if (!derivative->getInnermostTypeContext() &&
        !func->getInnermostTypeContext())
      return true;
    // Check if both functions are defined in the same type context.
    if (auto typeCtx1 = derivative->getInnermostTypeContext())
      if (auto typeCtx2 = func->getInnermostTypeContext()) {
        return typeCtx1->getSelfNominalTypeDecl() ==
            typeCtx2->getSelfNominalTypeDecl();
      }
    return derivative->getParent() == func->getParent();
  };

  auto lookupOptions = defaultMemberLookupOptions
      | NameLookupFlags::IgnoreAccessControl;
  auto derivativeTypeCtx = derivative->getInnermostTypeContext();
  if (!derivativeTypeCtx) derivativeTypeCtx = derivative->getParent();
  assert(derivativeTypeCtx);

  // Look up original function.
  auto *originalFn = TC.lookupFuncDecl(
      original.Name, original.Loc.getBaseNameLoc(), /*baseType*/ Type(),
      derivativeTypeCtx, isValidOriginal, overloadDiagnostic,
      ambiguousDiagnostic, notFunctionDiagnostic, lookupOptions,
      hasValidTypeContext, invalidTypeContextDiagnostic);
  if (!originalFn) {
    attr->setInvalid();
    return;
  }
  attr->setOriginalFunction(originalFn);

  // Get checked wrt param indices.
  AutoDiffParameterIndices *checkedWrtParamIndices =
      attr->getParameterIndices();

  // Get the parsed wrt param indices, which have not yet been checked.
  // This is defined for parsed attributes.
  auto parsedWrtParams = attr->getParsedParameters();

  // If checked wrt param indices are not specified, compute them.
  if (!checkedWrtParamIndices)
    checkedWrtParamIndices =
        computeDifferentiationParameters(TC, parsedWrtParams, derivative,
                                         derivative->getGenericEnvironment(),
                                         attr->getAttrName(),
                                         attr->getLocation());
  if (!checkedWrtParamIndices) {
    attr->setInvalid();
    return;
  }

  // Check if differentiation parameter indices are valid.
  if (checkDifferentiationParameters(
          TC, originalFn, checkedWrtParamIndices, originalFnType,
          derivative->getGenericEnvironment(), derivative->getModuleContext(),
          parsedWrtParams, attr->getLocation())) {
    attr->setInvalid();
    return;
  }

  // Set the checked differentiation parameter indices in the attribute.
  attr->setParameterIndices(checkedWrtParamIndices);

  // Gather differentiation parameters.
  SmallVector<Type, 4> wrtParamTypes;
  checkedWrtParamIndices->getSubsetParameterTypes(
      originalFnType, wrtParamTypes);

  auto diffParamElts =
      map<SmallVector<TupleTypeElt, 4>>(wrtParamTypes, [&](Type paramType) {
        if (paramType->hasTypeParameter())
          paramType = derivative->mapTypeIntoContext(paramType);
        auto conf = TC.conformsToProtocol(paramType, diffableProto, derivative,
                                          None);
        assert(conf &&
               "Expected checked parameter to conform to `Differentiable`");
        auto paramAssocType = conf->getTypeWitnessByName(
            paramType, ctx.Id_TangentVector);
        return TupleTypeElt(paramAssocType);
      });

  // Check differential/pullback type.
  // Get vector type: the associated type of the value result type.
  auto vectorTy = valueResultConf->getTypeWitnessByName(
      valueResultType, ctx.Id_TangentVector);

  // Compute expected differential/pullback type.
  auto funcEltType = funcResultElt.getType();
  Type expectedFuncEltType;
  if (kind == AutoDiffAssociatedFunctionKind::JVP) {
    auto diffParams = map<SmallVector<AnyFunctionType::Param, 4>>(
        diffParamElts, [&](TupleTypeElt elt) {
          return AnyFunctionType::Param(elt.getType());
        });
    expectedFuncEltType = FunctionType::get(diffParams, vectorTy);
  } else {
    expectedFuncEltType = FunctionType::get({AnyFunctionType::Param(vectorTy)},
                                            TupleType::get(diffParamElts, ctx));
  }
  expectedFuncEltType = expectedFuncEltType->mapTypeOutOfContext();

  // Check if differential/pullback type matches expected type.
  if (!funcEltType->isEqual(expectedFuncEltType)) {
    // Emit differential/pullback type mismatch error on attribute.
    TC.diagnose(attr->getLocation(),
                diag::differentiating_attr_result_func_type_mismatch,
                funcResultElt.getName(), originalFn->getFullName());
    // Emit note with expected differential/pullback type on actual type
    // location.
    auto *tupleReturnTypeRepr =
        cast<TupleTypeRepr>(derivative->getBodyResultTypeLoc().getTypeRepr());
    auto *funcEltTypeRepr = tupleReturnTypeRepr->getElementType(1);
    TC.diagnose(funcEltTypeRepr->getStartLoc(),
                diag::differentiating_attr_result_func_type_mismatch_note,
                funcResultElt.getName(), expectedFuncEltType)
        .highlight(funcEltTypeRepr->getSourceRange());
    // Emit note showing original function location, if possible.
    if (originalFn->getLoc().isValid())
      TC.diagnose(originalFn->getLoc(),
                  diag::differentiating_attr_result_func_original_note,
                  originalFn->getFullName());
    attr->setInvalid();
    return;
  }

  // Reject different-file retroactive derivatives.
  // TODO(TF-136): Full support for cross-file/cross-module retroactive
  // differentiability will require SIL differentiability witnesses and lots of
  // plumbing.
  if (originalFn->getParentSourceFile() != derivative->getParentSourceFile()) {
    diagnoseAndRemoveAttr(
        attr, diag::differentiating_attr_not_in_same_file_as_original);
    return;
  }

  // Compute derivative generic requirements that are not satisfied by original
  // function.
  SmallVector<Requirement, 8> derivativeRequirements;
  if (auto derivativeGenSig = derivative->getGenericSignature()) {
    auto originalGenSig = originalFn->getGenericSignature();
    for (auto req : derivativeGenSig->getRequirements())
      if (!originalGenSig->isRequirementSatisfied(req))
        derivativeRequirements.push_back(req);
  }

  // Try to find a `@differentiable` attribute on the original function with the
  // same differentiation parameters.
  DifferentiableAttr *da = nullptr;
  for (auto *cda : originalFn->getAttrs().getAttributes<DifferentiableAttr>())
    if (checkedWrtParamIndices == cda->getParameterIndices())
      da = const_cast<DifferentiableAttr *>(cda);
  // If the original function does not have a `@differentiable` attribute with
  // the same differentiation parameters, create one.
  if (!da) {
    da = DifferentiableAttr::create(ctx, /*implicit*/ true, attr->AtLoc,
                                    attr->getRange(), attr->isLinear(),
                                    checkedWrtParamIndices, /*jvp*/ None,
                                    /*vjp*/ None, derivativeRequirements);
    switch (kind) {
    case AutoDiffAssociatedFunctionKind::JVP:
      da->setJVPFunction(derivative);
      break;
    case AutoDiffAssociatedFunctionKind::VJP:
      da->setVJPFunction(derivative);
      break;
    }
    auto insertion = ctx.DifferentiableAttrs.try_emplace(
        {originalFn, checkedWrtParamIndices}, da);
    // Valid `@differentiable` attributes are uniqued by their parameter
    // indices. Reject duplicate attributes for the same decl and parameter
    // indices pair.
    if (!insertion.second && insertion.first->getSecond() != da) {
      diagnoseAndRemoveAttr(da, diag::differentiable_attr_duplicate);
      TC.diagnose(insertion.first->getSecond()->getLocation(),
                  diag::differentiable_attr_duplicate_note);
      return;
    }
    originalFn->getAttrs().add(da);
    return;
  }
  // If the original function has a `@differentiable` attribute with the same
  // differentiation parameters, check if the `@differentiable` attribute
  // already has a different registered derivative. If so, emit an error on the
  // `@differentiating` attribute. Otherwise, register the derivative in the
  // `@differentiable` attribute.
  switch (kind) {
  case AutoDiffAssociatedFunctionKind::JVP:
    // If there's a different registered derivative, emit an error.
    if ((da->getJVP() &&
         da->getJVP()->Name.getBaseName() != derivative->getBaseName()) ||
        (da->getJVPFunction() && da->getJVPFunction() != derivative)) {
      diagnoseAndRemoveAttr(
          attr, diag::differentiating_attr_original_already_has_derivative,
          originalFn->getFullName());
      return;
    }
    da->setJVPFunction(derivative);
    break;
  case AutoDiffAssociatedFunctionKind::VJP:
    // If there's a different registered derivative, emit an error.
    if ((da->getVJP() &&
         da->getVJP()->Name.getBaseName() != derivative->getBaseName()) ||
        (da->getVJPFunction() && da->getVJPFunction() != derivative)) {
      diagnoseAndRemoveAttr(
          attr, diag::differentiating_attr_original_already_has_derivative,
          originalFn->getFullName());
      return;
    }
    da->setVJPFunction(derivative);
    break;
  }
}

/// Pushes the subset's parameter's types to `paramTypes`, in the order in
/// which they appear in the function type. For example,
///
///   functionType = (A, B, C) -> R
///   if "A" and "C" are in the set,
///   ==> pushes {A, C} to `paramTypes`.
///
void getIndexSubsetParameterTypes(
    AutoDiffIndexSubset *indexSubset, AnyFunctionType *functionType,
    SmallVectorImpl<Type> &paramTypes, bool isCurried) {
  auto *fnTy = functionType;
  if (isCurried) {
    fnTy = fnTy->getResult()->getAs<AnyFunctionType>();
  }

  for (unsigned paramIndex : range(fnTy->getNumParams())) {
    if ((paramIndex < indexSubset->getCapacity()) &&
        indexSubset->contains(paramIndex)) {
      paramTypes.push_back(fnTy->getParams()[paramIndex].getPlainType());
    }
  }
}

void AttributeChecker::visitTransposingAttr(TransposingAttr *attr) {
  auto &ctx = TC.Context;
  auto *transpose = dyn_cast<FuncDecl>(D);
  auto lookupConformance =
      LookUpConformanceInModule(D->getDeclContext()->getParentModule());
  auto original = attr->getOriginal();
  TC.resolveDeclSignature(transpose);
  auto *transposeInterfaceType = transpose->getInterfaceType()
                                     ->castTo<AnyFunctionType>();
  
  // Get checked wrt param indices.
  auto *wrtParamIndices = attr->getParameterIndexSubset();

  // Get the parsed wrt param indices, which have not yet been checked.
  // This is defined for parsed attributes.
  auto parsedWrtParams = attr->getParsedParameters();
  
  bool wrtSelf = false;
  if (!parsedWrtParams.empty())
    wrtSelf = parsedWrtParams.front().getKind() ==
              ParsedAutoDiffParameter::Kind::Self;

  // If checked wrt param indices are not specified, compute them.
  bool isCurried = transposeInterfaceType->getResult()->is<AnyFunctionType>();
  if (!wrtParamIndices)
    wrtParamIndices = computeTransposingParameters(
                          TC, parsedWrtParams, transpose, isCurried,
                          transpose->getGenericEnvironment(),
                          attr->getLocation());
  if (!wrtParamIndices) {
    D->getAttrs().removeAttribute(attr);
    attr->setInvalid();
    return;
  }
  
  // Diagnose empty parameter indices. This occurs when no `wrt` clause is
  // declared and no differentiation parameters can be inferred.
  if (wrtParamIndices->isEmpty()) {
    TC.diagnose(attr->getLocation(),
                diag::diff_params_clause_no_inferred_parameters);
    D->getAttrs().removeAttribute(attr);
    attr->setInvalid();
    return;
  }

  auto *expectedOriginalFnType =
      transposeInterfaceType->getTransposeOriginalFunctionType(
          attr, wrtParamIndices, wrtSelf);

  // `R` result type must conform to `Differentiable`.
  auto expectedOriginalResultType = expectedOriginalFnType->getResult();
  if (isCurried) {
    expectedOriginalResultType = transpose->mapTypeIntoContext(
        expectedOriginalResultType->getAs<AnyFunctionType>()->getResult());
  }
  if (expectedOriginalResultType->hasTypeParameter())
    expectedOriginalResultType = transpose->mapTypeIntoContext(
        expectedOriginalResultType);
  auto diffableProto = ctx.getProtocol(KnownProtocolKind::Differentiable);
  auto valueResultConf = TC.conformsToProtocol(expectedOriginalResultType,
      diffableProto, transpose->getDeclContext(), None);

  if (!valueResultConf) {
    TC.diagnose(attr->getLocation(),
                diag::transposing_attr_result_value_not_differentiable,
                expectedOriginalFnType);
    D->getAttrs().removeAttribute(attr);
    attr->setInvalid();
    return;
  }

  // Compute expected original function type.
  std::function<bool(GenericSignature *, GenericSignature *)>
    checkGenericSignatureSatisfied = [&](GenericSignature *source,
                                         GenericSignature *target) {
          // If target is null, then its requirements are satisfied.
          if (!target)
            return true;
          // If source is null but target is not null, then target's
          // requirements are not satisfied.
          if (!source)
            return false;
          // Check if target's requirements are satisfied by source.
          return TC.checkGenericArguments(
                     transpose, original.Loc.getBaseNameLoc(),
                     original.Loc.getBaseNameLoc(), Type(),
                     source->getGenericParams(), target->getRequirements(),
                     [](SubstitutableType *dependentType) {
                       return Type(dependentType);
                     },
                     lookupConformance, None) == RequirementCheckResult::Success;
    };
  
  auto isValidOriginal = [&](FuncDecl *originalCandidate) {
    TC.validateDeclForNameLookup(originalCandidate);
    return checkFunctionSignature(
        cast<AnyFunctionType>(expectedOriginalFnType->getCanonicalType()),
        originalCandidate->getInterfaceType()->getCanonicalType(),
        checkGenericSignatureSatisfied);
  };
  
  // TODO: Do not reuse incompatible `@differentiable` attribute diagnostics.
  // Rename compatible diagnostics so that they're not attribute-specific.
  auto overloadDiagnostic = [&]() {
    TC.diagnose(original.Loc, diag::differentiating_attr_overload_not_found,
                original.Name, expectedOriginalFnType);
  };
  auto ambiguousDiagnostic = [&]() {
    TC.diagnose(original.Loc,
                diag::differentiable_attr_ambiguous_function_identifier,
                original.Name);
  };
  auto notFunctionDiagnostic = [&]() {
    TC.diagnose(original.Loc, diag::differentiable_attr_specified_not_function,
                original.Name);
  };
  std::function<void()> invalidTypeContextDiagnostic = [&]() {
    TC.diagnose(original.Loc,
                diag::differentiable_attr_function_not_same_type_context,
                original.Name);
  };

  // Returns true if the derivative function and original function candidate are
  // defined in compatible type contexts. If the derivative function and the
  // original function candidate have different parents, return false.
  std::function<bool(FuncDecl *)> hasValidTypeContext = [&](FuncDecl *func) {
    return true;
  };

  auto typeRes = TypeResolution::forContextual(transpose->getDeclContext());
  auto baseType = Type();
  if (attr->getBaseType())
    baseType = typeRes.resolveType(attr->getBaseType(), None);
  auto lookupOptions = (attr->getBaseType() ? defaultMemberLookupOptions
                                            : defaultUnqualifiedLookupOptions) |
                        NameLookupFlags::IgnoreAccessControl;
  auto transposeTypeCtx = transpose->getInnermostTypeContext();
  if (!transposeTypeCtx) transposeTypeCtx = transpose->getParent();
  assert(transposeTypeCtx);

  // Look up original function.
  auto funcLoc = original.Loc.getBaseNameLoc();
  if (attr->getBaseType())
    funcLoc = attr->getBaseType()->getLoc();
  auto *originalFn = TC.lookupFuncDecl(
      original.Name, funcLoc, baseType, transposeTypeCtx, isValidOriginal,
      overloadDiagnostic, ambiguousDiagnostic, notFunctionDiagnostic,
      lookupOptions, hasValidTypeContext, invalidTypeContextDiagnostic);

  if (!originalFn) {
    D->getAttrs().removeAttribute(attr);
    attr->setInvalid();
    return;
  }

  attr->setOriginalFunction(originalFn);

  // Gather differentiation parameters.
  // Differentiation parameters are with respect to the original function.
  SmallVector<Type, 4> wrtParamTypes;
  getIndexSubsetParameterTypes(wrtParamIndices, expectedOriginalFnType,
                               wrtParamTypes, isCurried);

  // Check if differentiation parameter indices are valid.
  if (checkTransposingParameters(TC, originalFn, wrtParamTypes,
                                 transpose->getGenericEnvironment(),
                                 transpose->getModuleContext(), parsedWrtParams,
                                 attr->getLocation())) {
    D->getAttrs().removeAttribute(attr);
    attr->setInvalid();
    return;
  }

  // Set the checked differentiation parameter indices in the attribute.
  attr->setParameterIndices(wrtParamIndices);

  // Check if original function type matches expected original function type
  // we computed.
  std::function<bool(GenericSignature *, GenericSignature *)>
      genericComparison =
          [&](GenericSignature *a, GenericSignature *b) { return a == b; };
  if (!checkFunctionSignature(
           cast<AnyFunctionType>(expectedOriginalFnType->getCanonicalType()),
           originalFn->getInterfaceType()->getCanonicalType(),
           genericComparison)) {
    // Emit differential/pullback type mismatch error on attribute.
    TC.diagnose(attr->getLocation(),
                diag::differentiating_attr_result_func_type_mismatch,
                transpose->getName(), originalFn->getName());
    // Emit note with expected differential/pullback type on actual type
    // location.
    auto *tupleReturnTypeRepr =
    cast<TupleTypeRepr>(transpose->getBodyResultTypeLoc().getTypeRepr());
    auto *funcEltTypeRepr = tupleReturnTypeRepr->getElementType(1);
    TC.diagnose(funcEltTypeRepr->getStartLoc(),
                diag::differentiating_attr_result_func_type_mismatch_note,
                transpose->getName(), expectedOriginalFnType)
        .highlight(funcEltTypeRepr->getSourceRange());
    // Emit note showing original function location, if possible.
    if (originalFn->getLoc().isValid())
      TC.diagnose(originalFn->getLoc(),
                  diag::differentiating_attr_result_func_original_note,
                  originalFn->getFullName());
    D->getAttrs().removeAttribute(attr);
    attr->setInvalid();
    return;
  }
}

static bool
compilerEvaluableAllowedInExtensionDecl(ExtensionDecl *extensionDecl) {
  auto extendedTypeKind = extensionDecl->getExtendedType()->getKind();
  return extendedTypeKind == TypeKind::Enum ||
         extendedTypeKind == TypeKind::Protocol ||
         extendedTypeKind == TypeKind::Struct ||
         extendedTypeKind == TypeKind::BoundGenericEnum ||
         extendedTypeKind == TypeKind::BoundGenericStruct;
}

void AttributeChecker::visitCompilerEvaluableAttr(CompilerEvaluableAttr *attr) {
  // Check that the function is defined in an allowed context.
  // TODO(marcrasi): In many cases, we can probably generate a more informative
  // error message than just saying that it's "not allowed here". (Like "not
  // allowed in a class [point at the class decl], put it at the top level or in
  // a struct instead").
  auto declContext = D->getDeclContext();
  switch (declContext->getContextKind()) {
  case DeclContextKind::AbstractFunctionDecl:
    // Nested functions are okay.
    break;
  case DeclContextKind::ExtensionDecl:
    // Enum, Protocol, and Struct extensions are okay. For Enums and Structs
    // extensions, the extended type must be compiler-representable.
    // TODO(marcrasi): Check that the extended type is compiler-representable.
    if (!compilerEvaluableAllowedInExtensionDecl(
            cast<ExtensionDecl>(declContext))) {
      TC.diagnose(D, diag::compiler_evaluable_bad_context);
      attr->setInvalid();
      return;
    }
    break;
  case DeclContextKind::FileUnit:
    // Top level functions are okay.
    break;
  case DeclContextKind::GenericTypeDecl:
    switch (cast<GenericTypeDecl>(declContext)->getKind()) {
    case DeclKind::Enum:
      // Enums are okay, if they are compiler-representable.
      // TODO(marcrasi): Check that it's compiler-representable.
      break;
    case DeclKind::Struct:
      // Structs are okay, if they are compiler-representable.
      // TODO(marcrasi): Check that it's compiler-representable.
      break;
    default:
      TC.diagnose(D, diag::compiler_evaluable_bad_context);
      attr->setInvalid();
      return;
    }
    break;
  default:
    TC.diagnose(D, diag::compiler_evaluable_bad_context);
    attr->setInvalid();
    return;
  }

  // Check that the signature only has allowed types.
  // TODO(marcrasi): Do this.

  // For @compilerEvaluable to be truly valid, the function body must also
  // follow certain rules. We can only check these rules after the body is type
  // checked, and it's not type checked yet, so we check these rules later in
  // TypeChecker::checkFunctionBodyCompilerEvaluable().
}

// SWIFT_ENABLE_TENSORFLOW
void AttributeChecker::visitNoDerivativeAttr(NoDerivativeAttr *attr) {
  auto *vd = dyn_cast<VarDecl>(D);
  if (attr->isImplicit())
    return;
  if (!vd || vd->isStatic()) {
    diagnoseAndRemoveAttr(attr,
        diag::noderivative_only_on_differentiable_struct_or_class_fields);
    return;
  }
  auto *nominal = vd->getDeclContext()->getSelfNominalTypeDecl();
  if (!nominal || (!isa<StructDecl>(nominal) && !isa<ClassDecl>(nominal))) {
    diagnoseAndRemoveAttr(attr,
        diag::noderivative_only_on_differentiable_struct_or_class_fields);
    return;
  }
  if (!conformsToDifferentiable(
          nominal->getDeclaredInterfaceType(),
          nominal->getDeclContext())) {
    diagnoseAndRemoveAttr(attr,
        diag::noderivative_only_on_differentiable_struct_or_class_fields);
    return;
  }
}

void
AttributeChecker::visitImplementationOnlyAttr(ImplementationOnlyAttr *attr) {
  if (isa<ImportDecl>(D)) {
    // These are handled elsewhere.
    return;
  }

  auto *VD = cast<ValueDecl>(D);
  auto *overridden = VD->getOverriddenDecl();
  if (!overridden) {
    diagnoseAndRemoveAttr(attr, diag::implementation_only_decl_non_override);
    return;
  }

  // Check if VD has the exact same type as what it overrides.
  // Note: This is specifically not using `swift::getMemberTypeForComparison`
  // because that erases more information than we want, like `throws`-ness.
  auto baseInterfaceTy = overridden->getInterfaceType();
  auto derivedInterfaceTy = VD->getInterfaceType();

  auto selfInterfaceTy = VD->getDeclContext()->getDeclaredInterfaceType();

  auto overrideInterfaceTy =
      selfInterfaceTy->adjustSuperclassMemberDeclType(overridden, VD,
                                                      baseInterfaceTy);

  if (isa<AbstractFunctionDecl>(VD)) {
    // Drop the 'Self' parameter.
    // FIXME: The real effect here, though, is dropping the generic signature.
    // This should be okay because it should already be checked as part of
    // making an override, but that isn't actually the case as of this writing,
    // and it's kind of suspect anyway.
    derivedInterfaceTy =
        derivedInterfaceTy->castTo<AnyFunctionType>()->getResult();
    overrideInterfaceTy =
        overrideInterfaceTy->castTo<AnyFunctionType>()->getResult();
  } else if (isa<SubscriptDecl>(VD)) {
    // For subscripts, we don't have a 'Self' type, but turn it
    // into a monomorphic function type.
    // FIXME: does this actually make sense, though?
    auto derivedInterfaceFuncTy = derivedInterfaceTy->castTo<AnyFunctionType>();
    derivedInterfaceTy =
        FunctionType::get(derivedInterfaceFuncTy->getParams(),
                          derivedInterfaceFuncTy->getResult());
    auto overrideInterfaceFuncTy =
        overrideInterfaceTy->castTo<AnyFunctionType>();
    overrideInterfaceTy =
        FunctionType::get(overrideInterfaceFuncTy->getParams(),
                          overrideInterfaceFuncTy->getResult());
  }

  if (!derivedInterfaceTy->isEqual(overrideInterfaceTy)) {
    TC.diagnose(VD, diag::implementation_only_override_changed_type,
                overrideInterfaceTy);
    TC.diagnose(overridden, diag::overridden_here);
    return;
  }

  // FIXME: When compiling without library evolution enabled, this should also
  // check whether VD or any of its accessors need a new vtable entry, even if
  // it won't necessarily be able to say why.
}

void TypeChecker::checkParameterAttributes(ParameterList *params) {
  for (auto param: *params) {
    checkDeclAttributes(param);
  }
}

void TypeChecker::checkDeclAttributes(Decl *D) {
  AttributeChecker Checker(*this, D);

  for (auto attr : D->getAttrs()) {
    if (attr->isValid())
      Checker.visit(attr);
  }
}

void TypeChecker::checkTypeModifyingDeclAttributes(VarDecl *var) {
  if (!var->hasType())
    return;

  if (auto *attr = var->getAttrs().getAttribute<ReferenceOwnershipAttr>())
    checkReferenceOwnershipAttr(var, attr);
}

void TypeChecker::checkReferenceOwnershipAttr(VarDecl *var,
                                              ReferenceOwnershipAttr *attr) {
  // Don't check ownership attribute if the declaration is already marked invalid.
  if (var->isInvalid())
    return;

  Type type = var->getType();
  Type interfaceType = var->getInterfaceType();

  // Just stop if we've already processed this declaration.
  if (type->is<ReferenceStorageType>())
    return;

  auto ownershipKind = attr->get();

  // A weak variable must have type R? or R! for some ownership-capable type R.
  auto underlyingType = type->getOptionalObjectType();
  auto isOptional = bool(underlyingType);

  switch (optionalityOf(ownershipKind)) {
  case ReferenceOwnershipOptionality::Disallowed:
    if (isOptional) {
      diagnose(var->getStartLoc(), diag::invalid_ownership_with_optional,
               ownershipKind)
        .fixItReplace(attr->getRange(), "weak");
      attr->setInvalid();
    }
    break;
  case ReferenceOwnershipOptionality::Allowed:
    break;
  case ReferenceOwnershipOptionality::Required:
    if (var->isLet()) {
      diagnose(var->getStartLoc(), diag::invalid_ownership_is_let,
               ownershipKind);
      attr->setInvalid();
    }

    if (!isOptional) {
      attr->setInvalid();

      // @IBOutlet has its own diagnostic when the property type is
      // non-optional.
      if (var->getAttrs().hasAttribute<IBOutletAttr>())
        break;

      auto diag = diagnose(var->getStartLoc(),
                           diag::invalid_ownership_not_optional,
                           ownershipKind,
                           OptionalType::get(type));
      auto typeRange = var->getTypeSourceRangeForDiagnostics();
      if (type->hasSimpleTypeRepr()) {
        diag.fixItInsertAfter(typeRange.End, "?");
      } else {
        diag.fixItInsert(typeRange.Start, "(")
          .fixItInsertAfter(typeRange.End, ")?");
      }
    }
    break;
  }

  if (!underlyingType)
    underlyingType = type;

  if (!underlyingType->allowsOwnership()) {
    auto D = diag::invalid_ownership_type;

    if (underlyingType->isExistentialType() ||
        underlyingType->is<ArchetypeType>()) {
      // Suggest the possibility of adding a class bound.
      D = diag::invalid_ownership_protocol_type;
    }

    diagnose(var->getStartLoc(), D, ownershipKind, underlyingType);
    attr->setInvalid();
  }

  ClassDecl *underlyingClass = underlyingType->getClassOrBoundGenericClass();
  if (underlyingClass && underlyingClass->isIncompatibleWithWeakReferences()) {
    diagnose(attr->getLocation(),
             diag::invalid_ownership_incompatible_class,
             underlyingType, ownershipKind)
      .fixItRemove(attr->getRange());
    attr->setInvalid();
  }

  auto PDC = dyn_cast<ProtocolDecl>((var->getDeclContext()));
  if (PDC && !PDC->isObjC()) {
    // Ownership does not make sense in protocols, except for "weak" on
    // properties of Objective-C protocols.
    auto D = Context.isSwiftVersionAtLeast(5)
           ? diag::ownership_invalid_in_protocols
           : diag::ownership_invalid_in_protocols_compat_warning;
    diagnose(attr->getLocation(), D, ownershipKind)
      .fixItRemove(attr->getRange());
    attr->setInvalid();
  }

  if (attr->isInvalid())
    return;

  // Change the type to the appropriate reference storage type.
  var->setType(ReferenceStorageType::get(
      type, ownershipKind, Context));
  var->setInterfaceType(ReferenceStorageType::get(
      interfaceType, ownershipKind, Context));
}

Optional<Diag<>>
TypeChecker::diagnosticIfDeclCannotBePotentiallyUnavailable(const Decl *D) {
  DeclContext *DC = D->getDeclContext();
  // Do not permit potential availability of script-mode global variables;
  // their initializer expression is not lazily evaluated, so this would
  // not be safe.
  if (isa<VarDecl>(D) && DC->isModuleScopeContext() &&
      DC->getParentSourceFile()->isScriptMode()) {
    return diag::availability_global_script_no_potential;
  }

  // For now, we don't allow stored properties to be potentially unavailable.
  // We will want to support these eventually, but we haven't figured out how
  // this will interact with Definite Initialization, deinitializers and
  // resilience yet.
  if (auto *VD = dyn_cast<VarDecl>(D)) {
    // Globals and statics are lazily initialized, so they are safe
    // for potential unavailability. Note that if D is a global in script
    // mode (which are not lazy) then we will already have returned
    // a diagnosis above.
    bool lazilyInitializedStored = VD->isStatic() ||
                                   VD->getAttrs().hasAttribute<LazyAttr>() ||
                                   DC->isModuleScopeContext();

    if (VD->hasStorage() && !lazilyInitializedStored) {
      return diag::availability_stored_property_no_potential;
    }
  }

  return None;
}

static bool shouldBlockImplicitDynamic(Decl *D) {
  if (D->getAttrs().hasAttribute<NonObjCAttr>() ||
      D->getAttrs().hasAttribute<SILGenNameAttr>() ||
      D->getAttrs().hasAttribute<TransparentAttr>() ||
      D->getAttrs().hasAttribute<InlinableAttr>())
    return true;
  return false;
}
void TypeChecker::addImplicitDynamicAttribute(Decl *D) {
  if (!D->getModuleContext()->isImplicitDynamicEnabled())
    return;

  // Add the attribute if the decl kind allows it and it is not an accessor
  // decl. Accessor decls should always infer the var/subscript's attribute.
  if (!DeclAttribute::canAttributeAppearOnDecl(DAK_Dynamic, D) ||
      isa<AccessorDecl>(D))
    return;

  // Don't add dynamic if decl is inlinable or tranparent.
  if (shouldBlockImplicitDynamic(D))
   return;

  if (auto *FD = dyn_cast<FuncDecl>(D)) {
    // Don't add dynamic to defer bodies.
    if (FD->isDeferBody())
      return;
    // Don't add dynamic to functions with a cdecl.
    if (FD->getAttrs().hasAttribute<CDeclAttr>())
      return;
    // Don't add dynamic to local function definitions.
    if (!FD->getDeclContext()->isTypeContext() &&
        FD->getDeclContext()->isLocalContext())
      return;
  }

  // Don't add dynamic if accessor is inlinable or tranparent.
  if (auto *asd = dyn_cast<AbstractStorageDecl>(D)) {
    for (auto *accessor : asd->getAllAccessors()) {
      if (!accessor->isImplicit() && shouldBlockImplicitDynamic(accessor))
        return;
    }
  }

  if (auto *VD = dyn_cast<VarDecl>(D)) {
    // Don't turn stored into computed properties. This could conflict with
    // exclusivity checking.
    // If there is a didSet or willSet function we allow dynamic replacement.
    if (VD->hasStorage() && !VD->getDidSetFunc() && !VD->getWillSetFunc())
      return;
    // Don't add dynamic to local variables.
    if (VD->getDeclContext()->isLocalContext())
      return;
    // Don't add to implicit variables.
    if (VD->isImplicit())
      return;
  }

  if (!D->getAttrs().hasAttribute<DynamicAttr>() &&
      !D->getAttrs().hasAttribute<DynamicReplacementAttr>()) {
    auto attr = new (D->getASTContext()) DynamicAttr(/*implicit=*/true);
    D->getAttrs().add(attr);
  }
}<|MERGE_RESOLUTION|>--- conflicted
+++ resolved
@@ -507,39 +507,6 @@
   // Everything below deals with restrictions on @NSManaged properties.
   auto *VD = cast<VarDecl>(D);
 
-<<<<<<< HEAD
-  if (VD->isLet())
-    diagnoseAndRemoveAttr(attr, diag::attr_NSManaged_let_property);
-
-  auto diagnoseNotStored = [&](unsigned kind) {
-    TC.diagnose(attr->getLocation(), diag::attr_NSManaged_not_stored, kind);
-    return attr->setInvalid();
-  };
-
-  // @NSManaged properties must be written as stored.
-  auto impl = VD->getImplInfo();
-  if (impl.isSimpleStored()) {
-    // @NSManaged properties end up being computed; complain if there is
-    // an initializer.
-    if (VD->getParentInitializer()) {
-      TC.diagnose(attr->getLocation(), diag::attr_NSManaged_initial_value)
-        .highlight(VD->getParentInitializer()->getSourceRange());
-      auto PBD = VD->getParentPatternBinding();
-      PBD->setInit(PBD->getPatternEntryIndexForVarDecl(VD), nullptr);
-    }
-    // Otherwise, ok.
-  } else if (impl.getReadImpl() == ReadImplKind::Address ||
-             impl.getWriteImpl() == WriteImplKind::MutableAddress) {
-    return diagnoseNotStored(/*addressed*/ 2);
-  } else if (impl.getWriteImpl() == WriteImplKind::StoredWithObservers ||
-             impl.getWriteImpl() == WriteImplKind::InheritedWithObservers) {
-    return diagnoseNotStored(/*observing*/ 1);
-  } else {
-    return diagnoseNotStored(/*computed*/ 0);
-  }
-
-=======
->>>>>>> 37abe9d4
   // @NSManaged properties cannot be @NSCopying
   if (auto *NSCopy = VD->getAttrs().getAttribute<NSCopyingAttr>())
     diagnoseAndRemoveAttr(NSCopy, diag::attr_NSManaged_NSCopying);
