--- conflicted
+++ resolved
@@ -252,7 +252,6 @@
     return OverlayFS;
   }
 };
-<<<<<<< HEAD
 
 class DirectlyPassedFileSystemProvider : public SourceKit::FileSystemProvider {
 public:
@@ -316,8 +315,6 @@
   llvm::DenseMap<unsigned, llvm::IntrusiveRefCntPtr<llvm::vfs::FileSystem>>
       FileSystems;
 };
-=======
->>>>>>> d71790b7
 }
 
 SwiftLangSupport::SwiftLangSupport(SourceKit::Context &SKCtx)
@@ -336,13 +333,10 @@
 
   // Provide a default file system provider.
   setFileSystemProvider("in-memory-vfs", llvm::make_unique<InMemoryFileSystemProvider>());
-<<<<<<< HEAD
 
   // SWIFT_ENABLE_TENSORFLOW
   setFileSystemProvider("directly-passed-vfs",
                         llvm::make_unique<DirectlyPassedFileSystemProvider>());
-=======
->>>>>>> d71790b7
 }
 
 SwiftLangSupport::~SwiftLangSupport() {
@@ -1030,7 +1024,6 @@
   receiver(stats);
 }
 
-<<<<<<< HEAD
 // SWIFT_ENABLE_TENSORFLOW
 void SwiftLangSupport::codeComplete(
     llvm::MemoryBuffer *InputBuf, unsigned Offset,
@@ -1064,8 +1057,7 @@
   provider->removeFileSystem(options);
 }
 
-=======
->>>>>>> d71790b7
+
 FileSystemProvider *SwiftLangSupport::getFileSystemProvider(StringRef Name) {
   auto It = FileSystemProviders.find(Name);
   if (It == FileSystemProviders.end())
