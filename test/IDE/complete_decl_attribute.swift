--- conflicted
+++ resolved
@@ -63,12 +63,6 @@
 // KEYWORD2-NEXT:             Keyword/None:                       usableFromInline[#Func Attribute#]; name=usableFromInline
 // KEYWORD2-NEXT:             Keyword/None:                       discardableResult[#Func Attribute#]; name=discardableResult
 // KEYWORD2-NEXT:             Keyword/None:                       differentiable[#Func Attribute#]; name=differentiable
-<<<<<<< HEAD
-// SWIFT_ENABLE_TENSORFLOW
-// KEYWORD2-NEXT:             Keyword/None:                       differentiating[#Func Attribute#]; name=differentiating
-// KEYWORD2-NEXT:             Keyword/None:                       compilerEvaluable[#Func Attribute#]; name=compilerEvaluable
-=======
->>>>>>> 8a45cbb5
 // SWIFT_ENABLE_TENSORFLOW
 // KEYWORD2-NEXT:             Keyword/None:                       derivative[#Func Attribute#]; name=derivative
 // KEYWORD2-NEXT:             Keyword/None:                       compilerEvaluable[#Func Attribute#]; name=compilerEvaluable
@@ -193,12 +187,8 @@
 // ON_METHOD-DAG: Keyword/None:                       discardableResult[#Func Attribute#]; name=discardableResult
 // ON_METHOD-DAG: Keyword/None:                       IBSegueAction[#Func Attribute#]; name=IBSegueAction
 // ON_METHOD-DAG: Keyword/None:                       differentiable[#Func Attribute#]; name=differentiable
-<<<<<<< HEAD
-// SWIFT_ENABLE_TENSORFLOW
-// ON_METHOD-DAG: Keyword/None:                       differentiating[#Func Attribute#]; name=differentiating
-=======
+// SWIFT_ENABLE_TENSORFLOW
 // ON_METHOD-DAG: Keyword/None:                       derivative[#Func Attribute#]; name=derivative
->>>>>>> 8a45cbb5
 // ON_METHOD-DAG: Keyword/None:                       compilerEvaluable[#Func Attribute#]; name=compilerEvaluable
 // ON_METHOD-DAG: Keyword/None:                       quoted[#Func Attribute#]; name=quoted
 // ON_METHOD-DAG: Keyword/None:                       differentiating[#Func Attribute#]; name=differentiating
@@ -258,11 +248,8 @@
 // ON_MEMBER_LAST-DAG: Keyword/None:                       propertyWrapper[#Declaration Attribute#]; name=propertyWrapper
 // ON_MEMBER_LAST-DAG: Keyword/None:                       _functionBuilder[#Declaration Attribute#]; name=_functionBuilder
 // ON_MEMBER_LAST-DAG: Keyword/None:                       differentiable[#Declaration Attribute#]; name=differentiable
-<<<<<<< HEAD
-// SWIFT_ENABLE_TENSORFLOW
-=======
+// SWIFT_ENABLE_TENSORFLOW
 // ON_MEMBER_LAST-DAG: Keyword/None:                       derivative[#Declaration Attribute#]; name=derivative
->>>>>>> 8a45cbb5
 // ON_MEMBER_LAST-DAG: Keyword/None:                       differentiating[#Declaration Attribute#]; name=differentiating
 // ON_MEMBER_LAST-DAG: Keyword/None:                       compilerEvaluable[#Declaration Attribute#]; name=compilerEvaluable
 // ON_MEMBER_LAST-DAG: Keyword/None:                       noDerivative[#Declaration Attribute#]; name=noDerivative
@@ -312,11 +299,7 @@
 // KEYWORD_LAST-NEXT:             Keyword/None:                       _functionBuilder[#Declaration Attribute#]; name=_functionBuilder{{$}}
 // KEYWORD_LAST-NEXT:             Keyword/None:                       differentiable[#Declaration Attribute#]; name=differentiable
 // SWIFT_ENABLE_TENSORFLOW
-<<<<<<< HEAD
-// KEYWORD_LAST-NEXT:             Keyword/None:                       differentiating[#Declaration Attribute#]; name=differentiating
-=======
 // KEYWORD_LAST-NEXT:             Keyword/None:                       derivative[#Declaration Attribute#]; name=derivative
->>>>>>> 8a45cbb5
 // KEYWORD_LAST-NEXT:             Keyword/None:                       compilerEvaluable[#Declaration Attribute#]; name=compilerEvaluable
 // KEYWORD_LAST-NEXT:             Keyword/None:                       noDerivative[#Declaration Attribute#]; name=noDerivative
 // KEYWORD_LAST-NEXT:             Keyword/None:                       transpose[#Declaration Attribute#]; name=transpose
