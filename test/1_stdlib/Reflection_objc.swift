--- conflicted
+++ resolved
@@ -146,15 +146,9 @@
   print("got something else")
 }
 
-<<<<<<< HEAD
 let color = OSColor.black()
-switch _reflect(color).quickLookObject {
-case .Some(.Color(let color2 as OSColor)) where color === color2:
-=======
-let color = OSColor.blackColor()
 switch PlaygroundQuickLook(reflecting: color) {
 case .Color(let color2 as OSColor) where color === color2:
->>>>>>> 87681ef0
   print("got the expected quick look color")
 case _:
   print("got something else")
